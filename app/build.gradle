--- conflicted
+++ resolved
@@ -43,11 +43,7 @@
         applicationId 'org.wikipedia'
         minSdkVersion 21
         targetSdkVersion 30
-<<<<<<< HEAD
         versionCode 50362
-=======
-        versionCode 50361
->>>>>>> 8143f3de
         testApplicationId 'org.wikipedia.test'
         testInstrumentationRunner "org.wikipedia.WikipediaTestRunner"
         vectorDrawables.useSupportLibrary = true
