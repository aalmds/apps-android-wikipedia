apply plugin: 'com.android.application'
apply plugin: 'kotlin-android'
apply plugin: 'kotlin-android-extensions'

import com.android.build.gradle.internal.dsl.ProductFlavor

// Copy the signing.properties.sample file to ~/.sign/signing.properties and adjust the values.
final File PROD_PROPS_FILE = new File(System.getProperty('user.home'), '.sign/signing.properties')
final File REPO_PROPS_FILE = new File('repo.properties')
final Properties PROD_PROPS = loadProperties(PROD_PROPS_FILE)
final Properties REPO_PROPS = loadProperties(REPO_PROPS_FILE)


def static getDate() {
    def date = new Date()
    def formattedDate = date.format('yyyy-MM-dd')
    return formattedDate
}

def computeVersionName(label) {
    return "2.7.${android.defaultConfig.versionCode}-${label}-${date}"
}

final JavaVersion JAVA_VERSION = JavaVersion.VERSION_1_8
android {
    compileSdkVersion 29

    compileOptions {
        sourceCompatibility = JAVA_VERSION
        targetCompatibility = JAVA_VERSION
    }

    dexOptions {
        preDexLibraries = true
        jumboMode = true
    }

    defaultConfig {
        applicationId 'org.wikipedia'
        minSdkVersion 21
        targetSdkVersion 29
        versionCode 50322
        testApplicationId 'org.wikipedia.test'
        testInstrumentationRunner "org.wikipedia.WikipediaTestRunner"
        vectorDrawables.useSupportLibrary = true

        dimension 'default'
        signingConfig signingConfigs.debug

        buildConfigField "String", "DEFAULT_RESTBASE_URI_FORMAT", '"%1$s://%2$s/api/rest_v1/"'
    }

    sourceSets {
        test {
            java.srcDirs += 'src/testlib/java'
        }
        androidTest {
            java.srcDirs += 'src/testlib/java'
        }
    }

    signingConfigs {
        prod {
            setSigningConfigKey(prod, PROD_PROPS)
        }
        debug {
            setSigningConfigKey(debug, REPO_PROPS)
        }
    }

    buildTypes {
        debug {
            minifyEnabled true
            proguardFiles getDefaultProguardFile('proguard-android.txt'), 'proguard-rules.pro'
            testProguardFile 'test-proguard-rules.pro'
        }
        release {
            minifyEnabled true
            proguardFiles getDefaultProguardFile('proguard-android.txt'), 'proguard-rules.pro'
            testProguardFile 'test-proguard-rules.pro'
        }
    }

    flavorDimensions 'default'

    productFlavors {
        dev {
            versionName computeVersionName('dev')
            applicationIdSuffix '.dev'
        }
        labsPCS {
            versionName computeVersionName('dev')
            applicationIdSuffix '.dev'
            buildConfigField "String", "DEFAULT_RESTBASE_URI_FORMAT", '"https://mobileapps.wmflabs.org/%2$s/v1/"'
        }
        localPCS {
            versionName computeVersionName('dev')
            applicationIdSuffix '.dev'
            buildConfigField "String", "DEFAULT_RESTBASE_URI_FORMAT", '"http://10.0.2.2:8888/%2$s/v1/"'
        }
        prod {
            versionName computeVersionName('r')
            signingConfig signingConfigs.prod
        }
        alpha {
            versionName computeVersionName('alpha')
            applicationIdSuffix '.alpha'
        }
        beta {
            versionName computeVersionName('beta')
            applicationIdSuffix '.beta'
            signingConfig signingConfigs.prod
        }
        amazon {
            versionName computeVersionName('amazon')
            signingConfig signingConfigs.prod
        }
        fdroid {
            versionName computeVersionName('fdroid')
            signingConfig signingConfigs.prod
        }
        custom {
            versionName computeVersionName(customChannel)
            // next line is for injecting a custom channel value into the custom/AndroidManifest.xml
            manifestPlaceholders = [customChannel:getProperty('customChannel').toString()]
            signingConfig signingConfigs.prod
        }
    }

    packagingOptions {
        exclude 'META-INF/services/javax.annotation.processing.Processor' // required by Butter Knife
    }

    testOptions {
        unitTests {
            includeAndroidResources = true
            returnDefaultValues = true
        }
    }

    bundle {
        language {
            enableSplit false
        }
    }
}

apply from: '../gradle/src/test.gradle'
apply from: '../gradle/src/checkstyle.gradle'

dependencies {

    // To keep the Maven Central dependencies up-to-date
    // use http://gradleplease.appspot.com/ or http://search.maven.org/.
    // Debug with ./gradlew -q app:dependencies --configuration compile

<<<<<<< HEAD
    String okHttpVersion = '4.7.2'
    String retrofitVersion = '2.9.0'
=======
    String okHttpVersion = '4.5.0'
    String retrofitVersion = '2.8.1'
>>>>>>> 1ca7d5c1
    String glideVersion = '4.11.0'
    String butterknifeVersion = '10.2.0'
    String mockitoCore = 'org.mockito:mockito-core:1.9.5'
    String leakCanaryVersion = '2.2'
    String kotlinCoroutinesVersion = '1.3.0'

    implementation "org.jetbrains.kotlin:kotlin-stdlib-jdk8:$kotlin_version"
    implementation "org.jetbrains.kotlinx:kotlinx-coroutines-core:$kotlinCoroutinesVersion"
    implementation "org.jetbrains.kotlinx:kotlinx-coroutines-android:$kotlinCoroutinesVersion"

    implementation "com.google.android.material:material:1.1.0"
    implementation "androidx.core:core:1.3.0"
    implementation "androidx.cardview:cardview:1.0.0"
    implementation 'androidx.constraintlayout:constraintlayout:1.1.3'
    implementation "androidx.fragment:fragment:1.2.5"
    implementation "androidx.palette:palette:1.0.0"
    implementation "androidx.preference:preference:1.1.1"
    implementation "androidx.recyclerview:recyclerview:1.1.0"
    implementation "androidx.viewpager2:viewpager2:1.0.0"
    implementation 'com.google.android:flexbox:2.0.1'
    implementation 'com.android.installreferrer:installreferrer:1.1.2'
    implementation 'androidx.drawerlayout:drawerlayout:1.1.0-rc01'

    implementation ('com.github.michael-rapp:chrome-like-tab-switcher:0.4.6') {
        exclude group: 'org.jetbrains'
    }

    implementation "com.github.bumptech.glide:glide:$glideVersion"
    implementation "com.github.bumptech.glide:okhttp3-integration:$glideVersion"
    annotationProcessor "com.github.bumptech.glide:compiler:$glideVersion"

    implementation 'com.google.code.gson:gson:2.8.6'
    implementation "com.squareup.okhttp3:logging-interceptor:$okHttpVersion"
    implementation "com.squareup.retrofit2:retrofit:$retrofitVersion"
    implementation "com.squareup.retrofit2:converter-gson:$retrofitVersion"
    implementation "com.squareup.retrofit2:adapter-rxjava3:$retrofitVersion"
    implementation "io.reactivex.rxjava3:rxjava:3.0.4"
    implementation "io.reactivex.rxjava3:rxandroid:3.0.0"
    implementation 'com.getkeepsafe.taptargetview:taptargetview:1.12.0'
    implementation "com.jakewharton:butterknife:$butterknifeVersion"
    implementation 'com.microsoft.appcenter:appcenter-crashes:3.1.0'
    implementation 'org.apache.commons:commons-lang3:3.9'
    implementation 'org.jsoup:jsoup:1.12.1'
    implementation 'com.github.chrisbanes:PhotoView:2.3.0'

    annotationProcessor "com.jakewharton:butterknife-compiler:$butterknifeVersion"

    debugImplementation "com.squareup.leakcanary:leakcanary-android:$leakCanaryVersion"
    // For release builds, this provides a nearly no-op AppWatcher.
    implementation "com.squareup.leakcanary:leakcanary-object-watcher-android:$leakCanaryVersion"

    testImplementation 'junit:junit:4.13'
    testImplementation mockitoCore
    testImplementation 'org.robolectric:robolectric:4.3.1'
    testImplementation "com.squareup.okhttp3:okhttp:$okHttpVersion"
    testImplementation "com.squareup.okhttp3:mockwebserver:$okHttpVersion"
    testImplementation "commons-io:commons-io:2.6"

    androidTestImplementation mockitoCore
    androidTestRuntimeOnly 'com.crittercism.dexmaker:dexmaker:1.4'
    androidTestImplementation 'com.crittercism.dexmaker:dexmaker-mockito:1.4'
    androidTestRuntimeOnly 'com.crittercism.dexmaker:dexmaker-dx:1.4'

    androidTestImplementation "androidx.test:rules:1.2.0" // JUnit Rules
    androidTestImplementation "androidx.test:runner:1.2.0" // Android JUnit Runner
}

private setSigningConfigKey(config, Properties props) {
    if (System.getenv("TRAVIS_PULL_REQUEST") == "false") {
        System.out.println(">>> signing using secure key.")
        config.storeFile = file("../wikipedia.keystore")
        config.storePassword = System.getenv("keystore_password")
        config.keyAlias = System.getenv("keystore_alias")
        config.keyPassword = System.getenv("keystore_alias_password")
    } else if(props != null) {
        System.out.println(">>> signing using default key.")
        config.storeFile = props['keystore'] == null ? null : file(props['keystore'])
        config.storePassword = props['store.pass']
        config.keyAlias = props['key.alias']
        config.keyPassword = props['key.pass']
    }
    return config
}

private static Properties loadProperties(File file) {
    Properties props = null
    if (file.canRead()) {
        props = new Properties()
        props.load(new FileInputStream(file))
    } else {
        System.err.println "\"${file}\" not found"
    }
    return props
}

addSyncContentProviderAuthority 'readinglists', 'reading_lists'

private void addSyncContentProviderAuthority(String path, String name) {
    android.productFlavors.all { ProductFlavor flavor ->
        String authority = "${android.defaultConfig.applicationId + flavor.applicationIdSuffix}.sync.${path}"
        resValue 'string', "${name.toLowerCase()}_authority", authority
        buildConfigField 'String', "${name.toUpperCase()}_AUTHORITY", "\"$authority\""
    }
}<|MERGE_RESOLUTION|>--- conflicted
+++ resolved
@@ -154,13 +154,8 @@
     // use http://gradleplease.appspot.com/ or http://search.maven.org/.
     // Debug with ./gradlew -q app:dependencies --configuration compile
 
-<<<<<<< HEAD
     String okHttpVersion = '4.7.2'
     String retrofitVersion = '2.9.0'
-=======
-    String okHttpVersion = '4.5.0'
-    String retrofitVersion = '2.8.1'
->>>>>>> 1ca7d5c1
     String glideVersion = '4.11.0'
     String butterknifeVersion = '10.2.0'
     String mockitoCore = 'org.mockito:mockito-core:1.9.5'
