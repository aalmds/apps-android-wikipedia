--- conflicted
+++ resolved
@@ -244,15 +244,14 @@
             android:theme="@style/AppTheme.ActionBar.SuggestedEdits" />
 
         <activity
-<<<<<<< HEAD
             android:name=".suggestededits.SuggestedEditsContributionsActivity"
             android:configChanges="orientation|keyboardHidden|keyboard|screenSize"
             android:theme="@style/AppTheme.ActionBar" />
-=======
+
+         <activity
             android:name=".commons.FilePageActivity"
             android:label="@string/file_page_activity_title"
             android:theme="@style/AppTheme.ActionBar.LargeTextToolbar"/>
->>>>>>> b382b067
 
         <provider
             android:authorities="${applicationId}"
