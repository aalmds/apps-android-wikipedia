--- conflicted
+++ resolved
@@ -257,15 +257,13 @@
             android:launchMode="singleTask"
             android:label="@string/edit_tasks_activity_title"
             android:theme="@style/AppTheme.ActionBar" />
-<<<<<<< HEAD
+
         <activity android:name=".onboarding.SuggestedEditsOnboardingActivity" />
-=======
 
         <activity
             android:name=".editactionfeed.MyContributionsActivity"
             android:label="@string/editactionfeed_my_contributions"
             android:theme="@style/AppTheme.ActionBar" />
->>>>>>> 115d5981
 
         <provider
             android:authorities="${applicationId}"
