--- conflicted
+++ resolved
@@ -16,48 +16,6 @@
             android:id="@+id/dialog_link_preview_container"
             android:layout_width="match_parent"
             android:layout_height="wrap_content"
-<<<<<<< HEAD
-            android:clickable="true"
-            android:background="?attr/selectableItemBackground"
-            android:minHeight="64dp">
-            <com.facebook.drawee.view.SimpleDraweeView
-                style="@style/SimpleDraweeViewPlaceholder"
-                android:id="@+id/link_preview_thumbnail"
-                android:visibility="gone"
-                android:layout_width="@dimen/defaultListItemSize"
-                android:layout_height="@dimen/defaultListItemSize"
-                android:layout_marginTop="16dp"
-                android:layout_marginStart="16dp"
-                android:layout_marginBottom="16dp"
-                android:layout_gravity="center_vertical"
-                android:contentDescription="@null"/>
-            <TextView
-                android:id="@+id/link_preview_title"
-                android:layout_width="0dp"
-                android:layout_height="wrap_content"
-                android:layout_weight="1"
-                android:layout_marginStart="16dp"
-                android:layout_gravity="center_vertical"
-                android:textColor="?attr/primary_text_color"
-                android:paddingBottom="4dp"
-                android:textSize="20sp"
-                android:fontFamily="serif"
-                android:lineSpacingMultiplier="0.9"
-                android:maxLines="3"
-                android:ellipsize="end"
-                tools:text="Lorem ipsum" />
-            <androidx.appcompat.widget.AppCompatImageView
-                android:id="@+id/link_preview_overflow_button"
-                android:layout_width="48dp"
-                android:layout_height="48dp"
-                android:layout_gravity="center_vertical"
-                android:padding="12dp"
-                android:background="?attr/actionBarItemBackground"
-                android:contentDescription="@string/abc_action_menu_overflow_description"
-                app:srcCompat="@drawable/ic_more_vert_white_24dp"
-                app:tint="?attr/material_theme_secondary_color"/>
-        </LinearLayout>
-=======
             android:animateLayoutChanges="true"
             android:minHeight="@dimen/bottomSheetPeekHeight"
             android:orientation="vertical">
@@ -69,7 +27,6 @@
                 android:background="?attr/selectableItemBackground"
                 android:clickable="true"
                 android:minHeight="64dp">
->>>>>>> 991d88ea
 
                 <com.facebook.drawee.view.SimpleDraweeView
                     android:id="@+id/link_preview_thumbnail"
@@ -78,18 +35,19 @@
                     android:layout_height="@dimen/defaultListItemSize"
                     android:layout_gravity="center_vertical"
                     android:layout_margin="16dp"
-                    android:contentDescription="@null" />
+                    android:layout_marginStart="16dp"
+                    android:layout_marginTop="16dp"
+                    android:layout_marginBottom="16dp"
+                    android:contentDescription="@null"
+                    android:visibility="gone" />
 
                 <TextView
                     android:id="@+id/link_preview_title"
                     android:layout_width="0dp"
                     android:layout_height="wrap_content"
                     android:layout_gravity="center_vertical"
+                    android:layout_marginStart="16dp"
                     android:layout_weight="1"
-                    android:ellipsize="end"
-                    android:fontFamily="serif"
-                    android:lineSpacingMultiplier="0.9"
-                    android:maxLines="3"
                     android:paddingBottom="4dp"
                     android:textColor="?attr/primary_text_color"
                     android:textSize="20sp"
@@ -147,7 +105,7 @@
                 android:layout_height="wrap_content"
                 android:gravity="center_horizontal"
                 android:orientation="vertical"
-                android:visibility="gone"></org.wikipedia.page.linkpreview.LinkPreviewErrorView>
+                android:visibility="gone" />
 
             <!-- Bottom padding for overlay button -->
             <View
