<?xml version="1.0" encoding="utf-8"?>
<LinearLayout xmlns:android="http://schemas.android.com/apk/res/android"
    xmlns:app="http://schemas.android.com/apk/res-auto"
    xmlns:tools="http://schemas.android.com/tools"
    android:layout_width="match_parent"
    android:layout_height="match_parent"
    android:background="?android:attr/windowBackground"
    android:orientation="vertical"
    tools:context="org.wikipedia.editactionfeed.EditTasksActivity">

    <FrameLayout
        android:id="@+id/edit_onboarding_view"
        android:layout_width="match_parent"
        android:layout_height="match_parent"
        android:background="?attr/main_toolbar_color"
        android:visibility="gone">

        <org.wikipedia.onboarding.OnboardingPageView
            android:layout_width="match_parent"
            android:layout_height="match_parent"
            android:visibility="visible"
            app:centeredImage="@drawable/ic_editor_onboarding"
            app:imageSize="207dp"
            app:primaryText="@string/edit_tasks_activity_title"
            app:secondaryText="@string/description_edit_tutorial_message"
            app:tertiaryText="@string/description_edit_tutorial_promise" />

        <View
            android:layout_width="match_parent"
            android:layout_height="0.5dp"
            android:layout_marginBottom="48dp"
            android:layout_gravity="bottom"
            android:background="?attr/chart_shade5" />

        <TextView
            android:id="@+id/get_started_button"
            style="@style/TransparentButton"
            android:layout_width="wrap_content"
            android:layout_height="48dp"
            android:layout_gravity="bottom|end"
            android:text="@string/edit_tasks_onboarding_get_started"
            android:textColor="?attr/colorAccent" />

    </FrameLayout>

<<<<<<< HEAD
    <org.wikipedia.editactionfeed.MyContributionsProgressView
        android:id="@+id/my_contributions_progress_view"
=======
    <FrameLayout
        android:id="@+id/user_contributions_button"
>>>>>>> 8608dda9
        android:layout_width="match_parent"
        android:layout_height="72dp"
        android:background="?attr/main_toolbar_color"
<<<<<<< HEAD
        android:paddingStart="20dp"
        android:paddingEnd="20dp" />
=======
        android:foreground="?attr/selectableItemBackgroundBorderless"
        android:clickable="true"
        android:focusable="true"
        android:elevation="4dp">

        <LinearLayout
            android:layout_width="match_parent"
            android:layout_height="wrap_content"
            android:layout_gravity="center_vertical"
            android:orientation="vertical"
            android:layout_marginStart="16dp"
            android:layout_marginEnd="56dp">

            <TextView
                android:id="@+id/username"
                android:layout_width="wrap_content"
                android:layout_height="wrap_content"
                android:textColor="?attr/material_theme_primary_color"
                android:textSize="16sp"
                android:ellipsize="end"
                android:singleLine="true"
                tools:text="Androidloggedinusername" />

            <TextView
                android:id="@+id/contributions_text"
                android:layout_width="wrap_content"
                android:layout_height="wrap_content"
                android:textColor="?attr/colorAccent"
                android:layout_marginTop="4dp"
                android:textSize="16sp"
                android:ellipsize="end"
                android:singleLine="true"
                tools:text="100 in-app contributions" />

        </LinearLayout>

        <ImageView
            android:layout_width="40dp"
            android:layout_height="40dp"
            android:layout_gravity="end|center_vertical"
            android:layout_marginEnd="16dp"
            android:padding="8dp"
            app:srcCompat="@drawable/ic_chevron_forward_gray"
            app:tint="?attr/colorAccent"
            android:contentDescription="@null"/>

    </FrameLayout>
>>>>>>> 8608dda9

    <android.support.v7.widget.RecyclerView
        android:id="@+id/task_recyclerview"
        android:layout_width="match_parent"
        android:layout_height="wrap_content" />
</LinearLayout><|MERGE_RESOLUTION|>--- conflicted
+++ resolved
@@ -43,68 +43,17 @@
 
     </FrameLayout>
 
-<<<<<<< HEAD
+
+
     <org.wikipedia.editactionfeed.MyContributionsProgressView
         android:id="@+id/my_contributions_progress_view"
-=======
-    <FrameLayout
-        android:id="@+id/user_contributions_button"
->>>>>>> 8608dda9
         android:layout_width="match_parent"
         android:layout_height="72dp"
         android:background="?attr/main_toolbar_color"
-<<<<<<< HEAD
-        android:paddingStart="20dp"
-        android:paddingEnd="20dp" />
-=======
         android:foreground="?attr/selectableItemBackgroundBorderless"
         android:clickable="true"
         android:focusable="true"
-        android:elevation="4dp">
-
-        <LinearLayout
-            android:layout_width="match_parent"
-            android:layout_height="wrap_content"
-            android:layout_gravity="center_vertical"
-            android:orientation="vertical"
-            android:layout_marginStart="16dp"
-            android:layout_marginEnd="56dp">
-
-            <TextView
-                android:id="@+id/username"
-                android:layout_width="wrap_content"
-                android:layout_height="wrap_content"
-                android:textColor="?attr/material_theme_primary_color"
-                android:textSize="16sp"
-                android:ellipsize="end"
-                android:singleLine="true"
-                tools:text="Androidloggedinusername" />
-
-            <TextView
-                android:id="@+id/contributions_text"
-                android:layout_width="wrap_content"
-                android:layout_height="wrap_content"
-                android:textColor="?attr/colorAccent"
-                android:layout_marginTop="4dp"
-                android:textSize="16sp"
-                android:ellipsize="end"
-                android:singleLine="true"
-                tools:text="100 in-app contributions" />
-
-        </LinearLayout>
-
-        <ImageView
-            android:layout_width="40dp"
-            android:layout_height="40dp"
-            android:layout_gravity="end|center_vertical"
-            android:layout_marginEnd="16dp"
-            android:padding="8dp"
-            app:srcCompat="@drawable/ic_chevron_forward_gray"
-            app:tint="?attr/colorAccent"
-            android:contentDescription="@null"/>
-
-    </FrameLayout>
->>>>>>> 8608dda9
+        android:elevation="4dp" />
 
     <android.support.v7.widget.RecyclerView
         android:id="@+id/task_recyclerview"
