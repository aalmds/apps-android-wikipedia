<?xml version="1.0" encoding="utf-8"?>
<LinearLayout xmlns:android="http://schemas.android.com/apk/res/android"
    xmlns:app="http://schemas.android.com/apk/res-auto"
    xmlns:tools="http://schemas.android.com/tools"
    android:layout_width="match_parent"
    android:layout_height="match_parent"
    android:background="?android:attr/windowBackground"
    android:orientation="vertical"
    tools:context="org.wikipedia.editactionfeed.EditTasksActivity">

    <FrameLayout
<<<<<<< HEAD
=======
        android:id="@+id/edit_onboarding_view"
        android:layout_width="match_parent"
        android:layout_height="match_parent"
        android:background="?attr/main_toolbar_color"
        android:visibility="gone">

        <org.wikipedia.onboarding.OnboardingPageView
            android:layout_width="match_parent"
            android:layout_height="match_parent"
            android:visibility="visible"
            app:centeredImage="@drawable/ic_editor_onboarding"
            app:imageSize="207dp"
            app:primaryText="@string/edit_tasks_activity_title"
            app:secondaryText="@string/description_edit_tutorial_message"
            app:tertiaryText="@string/description_edit_tutorial_promise" />

        <View
            android:layout_width="match_parent"
            android:layout_height="0.5dp"
            android:layout_marginBottom="48dp"
            android:layout_gravity="bottom"
            android:background="?attr/chart_shade5" />

        <TextView
            android:id="@+id/get_started_button"
            style="@style/TransparentButton"
            android:layout_width="wrap_content"
            android:layout_height="48dp"
            android:layout_gravity="bottom|end"
            android:text="@string/edit_tasks_onboarding_get_started"
            android:textColor="?attr/colorAccent" />

    </FrameLayout>



    <FrameLayout
>>>>>>> 115d5981
        android:id="@+id/user_contributions_button"
        android:layout_width="match_parent"
        android:layout_height="72dp"
        android:background="?attr/main_toolbar_color"
        android:foreground="?attr/selectableItemBackgroundBorderless"
        android:clickable="true"
        android:focusable="true"
        android:elevation="4dp" >

        <LinearLayout
            android:layout_width="match_parent"
            android:layout_height="wrap_content"
            android:layout_gravity="center_vertical"
            android:orientation="vertical"
            android:layout_marginStart="16dp"
            android:layout_marginEnd="56dp">

            <TextView
                android:id="@+id/username"
                android:layout_width="wrap_content"
                android:layout_height="wrap_content"
                android:textColor="?attr/material_theme_primary_color"
                android:textSize="16sp"
                android:ellipsize="end"
                android:singleLine="true"
                tools:text="Androidloggedinusername" />

            <TextView
                android:id="@+id/contributions_text"
                android:layout_width="wrap_content"
                android:layout_height="wrap_content"
                android:textColor="?attr/colorAccent"
                android:layout_marginTop="4dp"
                android:textSize="16sp"
                android:ellipsize="end"
                android:singleLine="true"
                tools:text="100 in-app contributions" />

        </LinearLayout>

        <ImageView
            android:layout_width="40dp"
            android:layout_height="40dp"
            android:layout_gravity="end|center_vertical"
            android:layout_marginEnd="16dp"
            android:padding="8dp"
            app:srcCompat="@drawable/ic_chevron_forward_gray"
            app:tint="?attr/colorAccent"
            android:contentDescription="@null"/>

        <ProgressBar
            android:id="@+id/progress_bar"
            style="@style/Widget.AppCompat.ProgressBar.Horizontal"
            android:layout_width="match_parent"
            android:layout_height="wrap_content"
            android:layout_gravity="bottom"
            android:layout_marginBottom="-4dp"
            android:indeterminate="true"
            android:indeterminateTint="?attr/colorAccent"
            android:progressBackgroundTint="@color/accent30"
            android:visibility="gone"
            tools:visibility="visible"/>

    </FrameLayout>

    <android.support.v4.widget.SwipeRefreshLayout
        android:id="@+id/suggested_edits_swipe_refresh"
        android:layout_width="match_parent"
        android:layout_height="match_parent">

        <android.support.v7.widget.RecyclerView
            android:id="@+id/task_recyclerview"
            android:layout_width="match_parent"
            android:layout_height="match_parent" />

    </android.support.v4.widget.SwipeRefreshLayout>

</LinearLayout><|MERGE_RESOLUTION|>--- conflicted
+++ resolved
@@ -9,46 +9,6 @@
     tools:context="org.wikipedia.editactionfeed.EditTasksActivity">
 
     <FrameLayout
-<<<<<<< HEAD
-=======
-        android:id="@+id/edit_onboarding_view"
-        android:layout_width="match_parent"
-        android:layout_height="match_parent"
-        android:background="?attr/main_toolbar_color"
-        android:visibility="gone">
-
-        <org.wikipedia.onboarding.OnboardingPageView
-            android:layout_width="match_parent"
-            android:layout_height="match_parent"
-            android:visibility="visible"
-            app:centeredImage="@drawable/ic_editor_onboarding"
-            app:imageSize="207dp"
-            app:primaryText="@string/edit_tasks_activity_title"
-            app:secondaryText="@string/description_edit_tutorial_message"
-            app:tertiaryText="@string/description_edit_tutorial_promise" />
-
-        <View
-            android:layout_width="match_parent"
-            android:layout_height="0.5dp"
-            android:layout_marginBottom="48dp"
-            android:layout_gravity="bottom"
-            android:background="?attr/chart_shade5" />
-
-        <TextView
-            android:id="@+id/get_started_button"
-            style="@style/TransparentButton"
-            android:layout_width="wrap_content"
-            android:layout_height="48dp"
-            android:layout_gravity="bottom|end"
-            android:text="@string/edit_tasks_onboarding_get_started"
-            android:textColor="?attr/colorAccent" />
-
-    </FrameLayout>
-
-
-
-    <FrameLayout
->>>>>>> 115d5981
         android:id="@+id/user_contributions_button"
         android:layout_width="match_parent"
         android:layout_height="72dp"
