<?xml version="1.0" encoding="utf-8"?>

<FrameLayout xmlns:android="http://schemas.android.com/apk/res/android"
    xmlns:app="http://schemas.android.com/apk/res-auto"
    xmlns:tools="http://schemas.android.com/tools"
    android:layout_width="match_parent"
    android:layout_height="match_parent"
    android:layout_gravity="bottom">

    <androidx.core.widget.NestedScrollView
        android:layout_width="match_parent"
        android:layout_height="match_parent"
        android:fillViewport="true">

        <LinearLayout
            android:id="@+id/dialogDetailContainer"
            android:layout_width="match_parent"
            android:layout_height="wrap_content"
            android:animateLayoutChanges="true"
            android:orientation="vertical">

            <LinearLayout
                android:id="@+id/toolbarView"
                android:layout_width="match_parent"
                android:layout_height="wrap_content"
                android:background="?attr/selectableItemBackground"
                android:clickable="true"
                android:minHeight="64dp">

                <ImageView
                    android:id="@+id/downChevron"
                    android:layout_width="@dimen/bottom_toolbar_icon_size"
                    android:layout_height="@dimen/bottom_toolbar_icon_size"
                    android:layout_gravity="center_vertical"
                    android:contentDescription="@null"
                    android:padding="12dp"
                    android:scaleY="-1"
                    android:tint="?attr/main_toolbar_icon_color"
                    app:srcCompat="@drawable/ic_keyboard_arrow_up_black_24dp" />

                <TextView
                    android:id="@+id/titleText"
                    android:layout_width="0dp"
                    android:layout_height="wrap_content"
                    android:layout_gravity="center_vertical"
                    android:layout_marginEnd="16dp"
                    android:layout_weight="1"
                    android:ellipsize="end"
                    android:fontFamily="serif"
                    android:lineSpacingExtra="6sp"
                    android:maxLines="3"
                    android:paddingBottom="4dp"
                    android:textColor="?attr/primary_text_color"
                    android:textSize="14sp"
                    tools:text="Lorem ipsum" />
            </LinearLayout>

            <org.wikipedia.views.FaceAndColorDetectImageView
                android:id="@+id/galleryImage"
                android:layout_width="match_parent"
                android:layout_height="wrap_content"
                android:contentDescription="@null"
                app:actualImageScaleType="fitCenter"
                app:viewAspectRatio="1.33" />

            <LinearLayout
                android:id="@+id/detailsHolder"
<<<<<<< HEAD
=======
                android:layout_width="match_parent"
                android:layout_height="wrap_content"
                android:orientation="vertical" />

            <LinearLayout
                android:id="@+id/moreInfoContainer"
>>>>>>> 1b22159e
                android:layout_width="match_parent"
                android:layout_height="wrap_content"
                android:orientation="vertical" />

            <org.wikipedia.page.linkpreview.LinkPreviewErrorView
                android:id="@+id/errorView"
                android:layout_width="match_parent"
                android:layout_height="wrap_content"
                android:layout_marginTop="32dp"
                android:layout_marginBottom="32dp"
                android:gravity="center_horizontal"
                android:orientation="vertical"
                android:visibility="gone" />
        </LinearLayout>

    </androidx.core.widget.NestedScrollView>

    <ProgressBar
        android:id="@+id/progressBar"
        android:layout_width="wrap_content"
        android:layout_height="wrap_content"
        android:layout_gravity="center" />

</FrameLayout><|MERGE_RESOLUTION|>--- conflicted
+++ resolved
@@ -65,15 +65,6 @@
 
             <LinearLayout
                 android:id="@+id/detailsHolder"
-<<<<<<< HEAD
-=======
-                android:layout_width="match_parent"
-                android:layout_height="wrap_content"
-                android:orientation="vertical" />
-
-            <LinearLayout
-                android:id="@+id/moreInfoContainer"
->>>>>>> 1b22159e
                 android:layout_width="match_parent"
                 android:layout_height="wrap_content"
                 android:orientation="vertical" />
