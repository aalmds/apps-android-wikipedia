<?xml version="1.0" encoding="utf-8"?>
<androidx.constraintlayout.widget.ConstraintLayout xmlns:android="http://schemas.android.com/apk/res/android"
    xmlns:app="http://schemas.android.com/apk/res-auto"
    xmlns:tools="http://schemas.android.com/tools"
    android:layout_width="match_parent"
    android:layout_height="wrap_content">

    <org.wikipedia.feed.view.CardHeaderView
        android:id="@+id/view_featured_article_card_header"
        android:layout_width="match_parent"
        android:layout_height="@dimen/view_card_header_height"
        app:layout_constraintTop_toTopOf="parent" />

    <FrameLayout
        android:id="@+id/viewArticleImagePlaceholder"
        android:layout_width="match_parent"
        android:layout_height="192dp"
<<<<<<< HEAD
        android:scaleType="centerCrop"
        app:layout_constraintTop_toBottomOf="@id/view_featured_article_card_header" />
=======
        app:layout_constraintTop_toBottomOf="@id/view_featured_article_card_header">

        <org.wikipedia.views.FaceAndColorDetectImageView
            android:id="@+id/view_featured_article_card_image"
            style="@style/SimpleDraweeViewPlaceholder"
            android:layout_width="match_parent"
            android:layout_height="match_parent"
            app:actualImageScaleType="focusCrop" />
    </FrameLayout>
>>>>>>> d8b73633

    <View
        android:id="@+id/view_featured_article_card_divider"
        android:layout_width="match_parent"
        android:layout_height="1dp"
        android:background="?attr/material_theme_border_color"
        app:layout_constraintTop_toBottomOf="@id/viewArticleImagePlaceholder" />

    <androidx.constraintlayout.widget.ConstraintLayout
        android:id="@+id/view_featured_article_card_text_container"
        android:layout_width="match_parent"
        android:layout_height="wrap_content"
        android:background="?attr/selectableItemBackground"
        android:clickable="true"
        android:paddingStart="16dp"
        android:paddingEnd="16dp"
        app:layout_constraintTop_toBottomOf="@id/view_featured_article_card_divider">

        <TextView
            android:id="@+id/view_featured_article_card_article_title"
            android:layout_width="match_parent"
            android:layout_height="wrap_content"
            android:ellipsize="end"
            android:fontFamily="serif"
            android:lineSpacingMultiplier="0.9"
            android:maxLines="3"
            android:paddingTop="12dp"
            android:paddingBottom="4dp"
            android:textColor="?attr/primary_text_color"
            android:textSize="24sp"
            app:layout_constraintTop_toTopOf="parent"
            tools:text="Lorem ipsum" />

        <org.wikipedia.views.GoneIfEmptyTextView
            android:id="@+id/view_featured_article_card_article_subtitle"
            android:layout_width="match_parent"
            android:layout_height="wrap_content"
            android:ellipsize="end"
            android:maxLines="3"
            android:paddingTop="4dp"
            android:paddingBottom="4dp"
            android:textColor="?attr/secondary_text_color"
            android:textSize="12sp"
            app:layout_constraintTop_toBottomOf="@id/view_featured_article_card_article_title"
            tools:text="Lorem ipsum" />

        <TextView
            android:id="@+id/view_featured_article_card_extract"
            android:layout_width="match_parent"
            android:layout_height="wrap_content"
            android:ellipsize="end"
            android:lineSpacingMultiplier="1.4"
            android:maxLines="4"
            android:paddingTop="8dp"
            android:paddingBottom="16dp"
            android:textColor="?attr/primary_text_color"
            android:textSize="14sp"
            app:layout_constraintTop_toBottomOf="@id/view_featured_article_card_article_subtitle"
            tools:text="Lorem ipsum" />

    </androidx.constraintlayout.widget.ConstraintLayout>

    <org.wikipedia.feed.view.ActionFooterView
        android:id="@+id/view_featured_article_card_footer"
        android:layout_width="match_parent"
        android:layout_height="@dimen/view_card_footer_height"
        app:layout_constraintTop_toBottomOf="@id/view_featured_article_card_text_container" />

</androidx.constraintlayout.widget.ConstraintLayout><|MERGE_RESOLUTION|>--- conflicted
+++ resolved
@@ -15,10 +15,6 @@
         android:id="@+id/viewArticleImagePlaceholder"
         android:layout_width="match_parent"
         android:layout_height="192dp"
-<<<<<<< HEAD
-        android:scaleType="centerCrop"
-        app:layout_constraintTop_toBottomOf="@id/view_featured_article_card_header" />
-=======
         app:layout_constraintTop_toBottomOf="@id/view_featured_article_card_header">
 
         <org.wikipedia.views.FaceAndColorDetectImageView
@@ -26,9 +22,9 @@
             style="@style/SimpleDraweeViewPlaceholder"
             android:layout_width="match_parent"
             android:layout_height="match_parent"
-            app:actualImageScaleType="focusCrop" />
+            android:contentDescription="@null" />
+
     </FrameLayout>
->>>>>>> d8b73633
 
     <View
         android:id="@+id/view_featured_article_card_divider"
