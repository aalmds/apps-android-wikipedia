--- conflicted
+++ resolved
@@ -11,85 +11,11 @@
         android:id="@+id/single_fragment_toolbar"
         style="@style/ToolbarStyle"
         android:layout_width="match_parent"
-<<<<<<< HEAD
-        android:layout_height="match_parent">
-
-        <FrameLayout
-            android:id="@+id/fragment_container"
-            android:layout_width="match_parent"
-            android:layout_height="match_parent" />
-
-        <androidx.appcompat.widget.Toolbar
-            android:id="@+id/single_fragment_toolbar"
-            style="@style/ToolbarStyle"
-            android:layout_width="match_parent"
-            android:layout_height="?attr/actionBarSize"
-            android:background="?attr/paper_color"
-            android:elevation="4dp"
-            android:layout_marginStart="-12dp"
-            app:titleTextAppearance="@style/LargeTextToolbarTitleText"
-            app:titleTextColor="?attr/toolbar_title_color"
-            app:titleMarginStart="28dp">
-
-            <LinearLayout
-                android:id="@+id/hamburger_and_wordmark_layout"
-                android:layout_width="match_parent"
-                android:layout_height="match_parent"
-                android:gravity="center_vertical"
-                android:orientation="horizontal">
-
-                <FrameLayout
-                    android:id="@+id/drawer_icon_layout"
-                    android:layout_width="48dp"
-                    android:layout_height="match_parent"
-                    android:background="?attr/selectableItemBackgroundBorderless"
-                    android:contentDescription="@string/main_drawer_content_description">
-
-                    <ImageView
-                        android:id="@+id/drawer_icon_menu"
-                        android:layout_width="24dp"
-                        android:layout_height="wrap_content"
-                        android:layout_gravity="center"
-                        android:contentDescription="@string/main_drawer_content_description"
-                        app:srcCompat="@drawable/ic_menu_themed_24dp" />
-
-                    <ImageView
-                        android:id="@+id/drawer_icon_dot"
-                        android:layout_width="8dp"
-                        android:layout_height="8dp"
-                        android:layout_gravity="center"
-                        android:layout_marginStart="8dp"
-                        android:layout_marginBottom="8dp"
-                        android:contentDescription="@null"
-                        android:tint="?attr/colorAccent"
-                        android:visibility="gone"
-                        app:srcCompat="@drawable/shape_circle" />
-                </FrameLayout>
-
-                <ImageView
-                    android:id="@+id/single_fragment_toolbar_wordmark"
-                    android:layout_width="100dp"
-                    android:layout_height="wrap_content"
-                    android:layout_marginStart="20dp"
-                    android:contentDescription="@null"
-                    app:srcCompat="@drawable/feed_header_wordmark"
-                    app:tint="?attr/toolbar_title_color" />
-            </LinearLayout>
-        </androidx.appcompat.widget.Toolbar>
-    </org.wikipedia.views.FrameLayoutNavMenuTriggerer>
-
-    <org.wikipedia.main.MainDrawerView
-        android:id="@+id/navigation_drawer_view"
-        android:layout_width="288dp"
-        android:layout_height="match_parent"
-        android:layout_gravity="start"
-        android:background="?attr/paper_color"/>
-</androidx.drawerlayout.widget.FixedDrawerLayout>
-=======
         android:layout_height="?attr/actionBarSize"
         android:layout_marginStart="-12dp"
         android:background="?attr/paper_color"
         android:elevation="4dp"
+        app:titleTextAppearance="@style/LargeTextToolbarTitleText"
         app:titleMarginStart="28dp"
         app:titleTextColor="?attr/toolbar_title_color">
 
@@ -108,5 +34,4 @@
         android:layout_width="match_parent"
         android:layout_height="0dp"
         android:layout_weight="1" />
-</LinearLayout>
->>>>>>> aa9946fb
+</LinearLayout>