--- conflicted
+++ resolved
@@ -88,13 +88,9 @@
                 <android.support.constraint.ConstraintLayout
                     android:id="@+id/viewArticleSubtitleContainer"
                     android:layout_width="match_parent"
-<<<<<<< HEAD
-                    android:layout_height="wrap_content">
-=======
                     android:layout_height="wrap_content"
                     android:layout_marginTop="5dp"
                     android:visibility="gone">
->>>>>>> 115d5981
 
                     <TextView
                         android:id="@+id/viewArticleSubtitleAddedBy"
