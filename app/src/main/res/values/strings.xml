<?xml version="1.0" encoding="utf-8"?>
<resources xmlns:tools="http://schemas.android.com/tools">
    <string name="app_name_prod">Wikipedia</string>
    <string name="app_name_beta" tools:ignore="UnusedResources">Wikipedia Beta</string>
    <string name="app_name_alpha" tools:ignore="UnusedResources">Wikipedia Alpha</string>

    <string name="wikimedia">Wikimedia</string>

    <string name="nav_item_back">Back</string>
    <string name="page_tabs_back">Back</string>
    <string name="nav_item_forward">Forward</string>
    <string name="search_hint">Search Wikipedia</string>
    <string name="search_hint_voice_search">Voice input search</string>
    <string name="search_hint_search_history">Search history</string>
    <string name="search_hint_search_languages">Search for a language</string>
    <string name="search_hint_search_my_lists_and_articles">Search my lists and articles</string>
    <string name="nav_item_history">History</string>
    <string name="nav_item_suggested_edits">Suggested edits</string>
    <string name="error_network_error">Cannot connect to the Internet.</string>
    <string name="page_error_retry">Retry</string>
    <string name="card_offline_error_retry">Retry</string>
    <string name="storage_access_error_retry">Retry</string>
    <string name="article_load_error_retry">Retry</string>
    <string name="offline_load_error_retry">Retry</string>
    <string name="page_error_back_to_main">Go back</string>
    <string name="error_back">Go back</string>
    <string name="menu_clear_all_history">Clear history</string>
    <string name="history_item_deleted">%s removed from history</string>
    <string name="history_items_deleted">%d articles removed from history</string>
    <string name="history_item_delete_undo">Undo</string>
    <string name="notification_archive_undo">Undo</string>
    <string name="app_settings">App settings</string>

    <!-- Saved pages -->
    <string name="dialog_title_clear_history">Clear browsing history</string>
    <string name="dialog_message_clear_history">This will delete all of your browsing history, and close any currently open tabs. Are you sure?</string>
    <string name="dialog_message_clear_history_yes">Yes</string>
    <string name="dialog_message_clear_history_no">No</string>
    <string name="share_via">Share via</string>
    <string name="image_share_via">Share via</string>
    <string name="search_redirect_from">Redirected from %s</string>

    <!-- Page toolbar menu -->
    <string name="menu_page_show_tabs">Show tabs</string>
    <string name="menu_page_other_languages">Change language</string>
    <string name="menu_page_find_in_page">Find in page</string>
    <string name="edit_section_find_in_page">Find in page</string>
    <string name="menu_page_font_and_theme">Font and theme</string>
    <string name="menu_page_add_to_list">Add to reading list</string>
    <string name="feed_card_add_to_list">Add to reading list</string>
    <string name="menu_page_share">Share link</string>
    <string name="menu_page_open_a_new_tab">Open a new tab</string>
    <string name="menu_page_reading_lists">Reading lists</string>
    <string name="menu_page_recently_viewed">Recently viewed</string>

    <!-- Long press menu -->
    <string name="menu_long_press_open_page">Open</string>
    <string name="menu_long_press_open_in_new_tab">Open in new tab</string>
    <string name="menu_long_press_copy_page">Copy link address</string>

    <!-- Toolbar menu items -->
    <string name="menu_text_select_define">Define</string>
    <string name="on_this_day_page_share">Share</string>
    <string name="reading_list_page_share">Share</string>
    <string name="menu_text_select_edit_here">Edit here</string>

    <string name="last_updated_text">Last updated %s</string>
    <string name="talk_page_link_text">View talk page</string>
    <string name="edit_history_link_text">View edit history</string>
    <string name="map_view_link_text">View on a map</string>
    <string name="other_languages_indication_text">Read in another language</string>
    <string name="language_count_link_text">Available in %d other languages</string>
    <string name="content_license_cc_by_sa">CC BY-SA 3.0</string>
    <string name="edit_save_action_license_logged_in"><![CDATA[By publishing, you agree to the <a href="%1$s">Terms of Use</a>, and to irrevocably release your contributions under the <a href="%2$s">CC BY-SA 3.0</a> license.]]></string>
    <string name="edit_save_action_license_anon"><![CDATA[By publishing, you agree to the <a href="%1$s">Terms of Use</a>, and to irrevocably release your contributions under the <a href="%2$s/">CC BY-SA 3.0</a> license. Edits will be attributed to the IP address of your device. If you <a href="https://#login">log in</a>, you will have more privacy.]]></string>
    <string name="preference_title_language">Wikipedia languages</string>
    <string name="langlinks_filter_hint">Search</string>
    <string name="langlinks_empty">This page is not available in other languages.</string>
    <string name="langlinks_no_match">No languages found</string>
    <string name="langlinks_activity_title">Other languages</string>
    <string name="langlinks_your_wikipedia_languages">Your Wikipedia languages</string>
    <string name="menu_save_changes">Publish changes</string>
    <string name="edit_saved_successfully">Edit published!</string>
    <string name="dialog_message_edit_failed">Edit failed!</string>
    <string name="dialog_message_edit_failed_retry">Retry</string>
    <string name="dialog_message_edit_failed_cancel">Cancel</string>
    <string name="dialog_message_leaving_edit">Your changes have not been published yet. Are you sure you want to leave this page?</string>
    <string name="dialog_message_leaving_edit_leave">Leave</string>
    <string name="dialog_message_leaving_edit_stay">Stay</string>
    <string name="menu_show_toc">Table of Contents</string>
    <string name="search_no_results_found">No results found</string>
    <string name="search_reading_list_no_results">No results found in \"%s\"</string>
    <string name="search_reading_lists_no_results">No results found in reading lists</string>
    <string name="search_history_no_results">No results found in history</string>
    <string name="edit_section_captcha_message">To help protect against automated spam, please enter the words that appear below</string>
    <string name="edit_section_captcha_request_an_account_message"><![CDATA[Can\'t see the image? <a href="https://en.wikipedia.org/wiki/Wikipedia:Request_an_account">Request an account</a>]]></string>
    <string name="edit_section_captcha_hint">Repeat words from above</string>
    <string name="title_captcha">Enter CAPTCHA</string>
    <string name="edit_section_captcha_reload">Tap CAPTCHA to reload</string>
    <string name="nav_item_login">Log in to Wikipedia</string>
    <string name="login_username_hint">Username</string>
    <string name="login_password_hint">Password</string>
    <string name="account_creation_password_hint">Password</string>
    <string name="login_2fa_hint">Two-Factor Authentication Code</string>
    <string name="login_2fa_other_workflow_error_msg">Two-factor authentication required!  Please return to the main activity and log in with your 2FA token, then retry.</string>
    <string name="onboarding_card_login">Log in</string>
    <string name="page_editing_login">Log in</string>
    <string name="reading_lists_sync_login">Log in</string>
    <string name="create_account_login">Log in</string>
    <string name="menu_login">Log in</string>
    <string name="login_activity_title">Log in to Wikipedia</string>
    <string name="login_in_progress_dialog_message">Logging you in…</string>
    <string name="login_success_toast">Logged in!</string>
    <string name="reset_password_title">Set your password</string>
    <string name="reset_password_description">You logged in with a temporary password. To finish logging in, please set your new password here.</string>
    <string name="reset_password_hint">New password</string>
    <string name="reset_password_button">Save and log in</string>
    <string name="preference_title_logout">Log out</string>
    <string name="toast_logout_complete">Logged out</string>
    <string name="logout_prompt">This will log you out on all devices where you are currently logged in. Do you want to continue?</string>
    <string name="logout_dialog_cancel_button_text">Cancel</string>
    <string name="logged_out_in_background_title">Logged out</string>
    <string name="logged_out_in_background_dialog">You have been logged out of Wikipedia. Would you like to log in again?</string>
    <string name="logged_out_in_background_login">Log in</string>
    <string name="logged_out_in_background_cancel">Cancel</string>
    <string name="history_empty_title">No recently viewed articles</string>
    <string name="history_empty_message">Track what you\'ve been reading here.</string>
    <string name="history_offline_articles_toast">Some articles in history may not be viewable while offline.</string>
    <string name="search_empty_message">Search and read the free encyclopedia in your language</string>
    <string name="search_empty_message_multilingual_upgrade">Search Wikipedia in more languages</string>
    <string name="delete_selected_items">Delete selected items</string>
    <string name="wp_stylized"><![CDATA[<big>W</big>IKIPEDI<big>A</big>]]></string>
    <string name="create_account_username_hint">Username</string>
    <string name="login_dont_have_account">Don\'t have an account?</string>
    <string name="login_join_wikipedia">Join Wikipedia</string>
    <string name="login_forgot_password">Forgot your password?</string>
    <string name="create_account_already_have">Already have an account?</string>
    <string name="create_account_activity_title">Create an account</string>
    <string name="dialog_create_account_checking_progress">Verifying</string>
    <string name="create_account_email_hint">Email (Optional)</string>
    <string name="create_account_password_repeat_hint">Repeat password</string>
    <string name="create_account_passwords_mismatch_error">Passwords don\'t match</string>
    <string name="create_account_email_error">Invalid email address</string>
    <string name="create_account_username_error">Invalid characters in username</string>
    <string name="create_account_password_error">The password is invalid</string>
    <string name="create_account_generic_error">Could not create account</string>
    <string name="create_account_next">Next</string>
    <string name="email_recommendation_dialog_title">Create account with no email address?</string>
    <string name="email_recommendation_dialog_message"><![CDATA[Although the email address is optional, it is <b>highly recommended</b>, since an email is needed for account recovery if you ever lose your password.]]></string>
    <string name="email_recommendation_message">Recommended since email is needed for account recovery.</string>
    <string name="email_recommendation_dialog_create_without_email_action">Continue without email</string>
    <string name="email_recommendation_dialog_create_with_email_action">Add an email address</string>
    <string name="create_account_button">Create account</string>
    <string name="create_account_name_unavailable">The user name \"%s\" is not available. Please choose a different name.</string>
    <string name="create_account_ip_block_message">Sorry, your IP address is currently blocked from creating new accounts.</string>
    <string name="create_account_ip_block_help_url">https://en.wikipedia.org/wiki/Help:I_have_been_blocked</string>
    <string name="create_account_ip_block_details">Details</string>
    <string name="preferences_general_heading">General</string>
    <string name="wikipedia_app_faq">Wikipedia App FAQ</string>
    <string name="send_feedback">Send app feedback</string>
    <string name="create_account_account_created_toast">Account created!</string>
    <string name="preferences_heading_syncing">Syncing</string>
    <string name="preferences_heading_data_usage">Data usage</string>
    <string name="preferences_heading_experimental">Experimental</string>
    <string name="preference_title_sync_reading_lists_from_account">Reading list syncing</string>
    <string name="preference_title_download_reading_list_articles">Download reading list articles</string>
    <string name="preference_summary_sync_reading_lists">Sync reading lists across different devices by saving them to your Wikipedia account</string>
    <string name="preference_summary_sync_reading_lists_from_account">Sync reading lists across different devices by saving them to your Wikipedia account \"%s\"</string>
    <string name="preference_dialog_of_turning_off_reading_list_sync_title">Remove synced reading lists from \"%s\"?</string>
    <string name="preference_dialog_of_turning_off_reading_list_sync_text">This will completely delete all previously synced reading lists from remote storage. Remove all synced lists from your account \"%s\"?</string>
    <string name="preferences_privacy_settings_heading">Privacy</string>
    <string name="preference_title_eventlogging_opt_in">Send usage reports</string>
    <string name="preference_summary_eventlogging_opt_in">Allow Wikimedia to collect information about how you use the app to make the app better</string>
    <string name="preference_title_auto_upload_crash_reports">Send crash reports</string>
    <string name="preference_summary_auto_upload_crash_reports">Allow the app to send crash reports to a third-party service provider automatically so that we can review your crash and fix the bug faster and more easily.</string>
    <string name="editing_error_spamblacklist">Links to blocked domains (%s) detected. Please remove them and try again.</string>
    <string name="history_search_list_hint">Search history</string>
    <string name="error_can_not_process_link">Could not display this link</string>
    <string name="page_protected_autoconfirmed">This page has been semi-protected.</string>
    <string name="page_protected_sysop">This page has been fully protected.</string>
    <string name="page_protected_other">This page has been protected to the following levels: %s</string>
    <string name="page_protected_can_not_edit">Sorry, your account does not have sufficient privileges to edit this page at this time.</string>
    <string name="page_protected_can_not_edit_anon">Sorry, this page cannot be edited anonymously at this time.</string>
    <string name="page_protected_can_not_edit_title">This page is protected</string>
    <string name="settings_item_preferences">Settings</string>
    <string name="settings_activity_title">Settings</string>
    <string name="about_description">About the Wikipedia app</string>
    <string name="privacy_policy_description">Privacy policy</string>
    <string name="terms_of_use_description">Terms of use</string>
    <string name="about_wikipedia_url">https://en.wikipedia.org/wiki/Wikipedia:About</string>
    <string name="privacy_policy_url">https://foundation.wikimedia.org/wiki/Privacy_policy</string>
    <string name="offline_reading_and_data_url">https://www.mediawiki.org/wiki/Wikimedia_Apps/Android_FAQ#Offline_reading_and_data</string>
    <string name="android_app_faq_url">https://www.mediawiki.org/wiki/Wikimedia_Apps/Android_FAQ</string>
    <string name="terms_of_use_url">https://foundation.wikimedia.org/wiki/Terms_of_Use</string>
    <string name="android_app_request_an_account_url">https://en.wikipedia.org/wiki/Wikipedia:Request_an_account</string>
    <string name="cc_by_sa_3_url">https://creativecommons.org/licenses/by-sa/3.0/</string>
    <string name="cc_0_url">https://creativecommons.org/publicdomain/zero/1.0/</string>
    <string name="android_app_edit_help_url">https://m.mediawiki.org/wiki/Wikimedia_Apps/Suggested_edits</string>
    <string name="suggested_edits_image_tags_help_url">https://www.mediawiki.org/wiki/Wikimedia_Apps/Suggested_edits#Image_tags</string>
    <string name="about_libraries_heading">Libraries used</string>
    <string name="about_contributors_heading">Contributors</string>
    <string name="about_contributors"><![CDATA[<a href="https://www.mediawiki.org/wiki/Wikimedia_Apps/Team/Android">Team page</a>]]></string>
    <string name="about_translators_heading">Translators</string>
    <string name="about_translators_translatewiki"><![CDATA[This app was translated by the volunteer translators at <a href="https://translatewiki.net">translatewiki.net</a>.]]></string>
    <string name="about_app_license_heading">License</string>
    <string name="about_app_license"><![CDATA[Source code available on <a href=\"https://gerrit.wikimedia.org/r/#/admin/projects/apps/android/wikipedia\">Gerrit</a> and <a href=\"https://github.com/wikimedia/apps-android-wikipedia\">GitHub</a> under the <a href=\"https://phabricator.wikimedia.org/diffusion/APAW/browse/master/COPYING?view=raw\">Apache 2.0 License</a>. Unless otherwise specified, content is available under a <a href=\"https://en.wikipedia.org/wiki/Wikipedia:Text_of_Creative_Commons_Attribution-ShareAlike_3.0_Unported_License\">Creative Commons Attribution-ShareAlike License</a>.]]></string>
    <string name="about_wmf"><![CDATA[A product of the <a href="https://wikimediafoundation.org/">Wikimedia Foundation</a>]]></string>
    <string name="about_activity_title">About</string>
    <string name="edit_abandon_confirm">The page has been modified. Are you sure you want to exit without saving your changes?</string>
    <string name="edit_abandon_confirm_yes">Yes</string>
    <string name="edit_abandon_confirm_no">No</string>
    <string name="user_blocked_from_editing_title">Blocked</string>
    <string name="user_logged_in_blocked_from_editing" type="id">Your user account has been blocked from editing on this wiki.</string>
    <string name="user_anon_blocked_from_editing" type="id">Your IP address has been blocked from editing.</string>
    <string name="edit_how_page_improved">How did you improve the page?</string>
    <string name="edit_next">Next</string>
    <string name="edit_done">Publish</string>
    <string name="edit_preview">Preview</string>
    <string name="edit_undo">Undo</string>
    <string name="edit_redo">Redo</string>
    <string name="edit_zoom_in">Zoom in</string>
    <string name="edit_zoom_out">Zoom out</string>
    <string name="edit_summary_tag_typo">Fixed typo</string>
    <string name="edit_summary_tag_grammar">Fixed grammar</string>
    <string name="edit_summary_tag_links">Added links</string>
    <string name="edit_summary_tag_other">Other</string>
    <string name="edit_summary_tag_other_hint">Other ways you improved the page</string>
    <string name="edit_conflict_title">Edit conflict</string>
    <string name="edit_conflict_message">The page has already been modified by a different user, and is conflicting with your edit. Please copy your edits, go back and refresh the page, then try editing again.</string>
    <string name="find_next">Find next</string>
    <string name="find_previous">Find previous</string>
    <string name="find_first_occurence">This is the first occurrence</string>
    <string name="find_last_occurence">This is the last occurrence</string>
    <!-- need this and next? -->
    <string name="abusefilter_title_warn">This may be an unconstructive edit. Are you sure you want to publish it?</string>
    <string name="abusefilter_title_disallow">You cannot publish this edit. Please go back and change it.</string>
    <string name="abusefilter_text_warn"><![CDATA[An automated filter has identified this edit as potentially unconstructive. It may contain one or more of the following:<br /><br />· Typing in all caps<br />· Blanking articles or spamming<br />· Irrelevant external links or images<br />· Repeating characters]]></string>
    <string name="abusefilter_text_disallow"><![CDATA[An automated filter has identified this edit as potentially unconstructive, or potential vandalism.<br /><br />Wikipedia is an encyclopedia and only neutral, notable content belongs here.]]></string>
    <string name="text_size_select">Font size</string>
    <string name="page_similar_titles">Similar pages</string>
    <string name="search_did_you_mean">Did you mean \"%s\"?</string>
    <string name="search_recent_header">Recent searches:</string>
    <string name="button_clear_all_recent_searches">Clear recent searches</string>
    <string name="clear_recent_searches_confirm">Are you sure you want to clear your search history?</string>
    <string name="clear_recent_searches_confirm_yes">Yes</string>
    <string name="clear_recent_searches_confirm_no">No</string>
    <string name="error_browser_not_found">Could not open web page (no browser app found).</string>
    <string name="table_infobox">Quick facts</string>
    <string name="table_other">More information</string>
    <string name="table_close">Close</string>
    <string name="widget_name_featured_page">Wikipedia featured page</string>
    <string name="widget_title_featured_page">Today\'s featured page:</string>
    <string name="widget_name_search">Wikipedia search</string>
    <string name="wiktionary_no_definitions_found">No definitions found.</string>
    <string name="alpha_update_notification_title">New alpha update available</string>
    <string name="alpha_update_notification_text">Tap to download</string>
    <string name="dialog_close_description">Close</string>
    <string name="preference_title_show_images">Show images</string>
    <string name="preference_summary_show_images">Enable or disable loading of images in pages. Uncheck this setting if your Internet connection is slow, or if your data plan is limited.</string>
    <string name="preference_title_download_only_over_wifi">Download only over Wi-Fi</string>
    <string name="dialog_title_download_only_over_wifi">Confirm download using mobile data?</string>
    <string name="dialog_text_download_only_over_wifi">You have "Download only over Wi-Fi" turned on in settings. Do you want to allow using your mobile data plan for this download only?</string>
    <string name="dialog_title_download_only_over_wifi_allow">Allow</string>
    <string name="read_more_section">Read more</string>
    <string name="about_article_section">About this article</string>
    <string name="menu_gallery_visit_page">Go to file page</string>
    <string name="gallery_error_draw_failed">Could not draw the image.</string>
    <string name="license_title">License for %s</string>
    <string name="gallery_menu_share">Share</string>
    <string name="gallery_share_error">Could not share image: %s</string>
    <string name="gallery_save_progress">Downloading file…</string>
    <string name="gallery_save_success">File saved.</string>
    <string name="gallery_error_video_failed">Could not play the video.</string>
    <string name="gallery_save_image_write_permission_rationale">Permission to write to storage on your device is required for saving images.</string>
    <string name="gallery_add_image_caption_button">Add image caption</string>
    <string name="gallery_add_image_caption_in_language_button">Add image caption (%s)</string>
    <string name="err_cannot_save_file">Cannot save file</string>
    <string name="expand_refs">Tap to expand</string>
    <string name="cc_logo">Creative Commons license</string>
    <string name="captcha_image">Captcha image</string>
    <string name="gallery_fair_use_license">Fair use</string>
    <string name="gallery_uploader_unknown">Uploader unknown</string>
    <string name="gallery_not_available_offline_snackbar">Gallery view not available offline.</string>
    <string name="gallery_not_available_offline_snackbar_dismiss">Dismiss</string>
    <string name="menu_new_tab">New tab</string>
    <string name="menu_close_all_tabs">Close all tabs</string>
    <string name="close_all_tabs_confirm">Are you sure you want to close all tabs?</string>
    <string name="close_all_tabs_confirm_yes">Yes</string>
    <string name="close_all_tabs_confirm_no">No</string>
    <string name="button_close_tab">Close tab</string>
    <string name="unnamed_tab_closed">Tab closed.</string>
    <string name="tab_item_closed">%s closed.</string>
    <string name="all_tab_items_closed">All tabs closed.</string>
    <string name="tool_tip_bookmark_icon_title">Add to reading list</string>
    <string name="tool_tip_bookmark_icon_text">Tap on the bookmark icon to save the article to a reading list.</string>
    <string name="page_view_in_browser">View page in browser</string>
    <string name="tool_tip_toc_title">Table of contents quick access</string>
    <string name="tool_tip_toc_text">You can now swipe left to open the table of contents, and also tap and drag on this scroller button to quickly jump to different sections of an article.</string>
    <string name="tool_tip_lang_button">You can now search and read in multiple Wikipedia languages in the app.\n\n\nTap on the icon to add more languages.</string>
    <string name="error_response_malformed">Response from the server was not formatted correctly.</string>
    <string name="error_unknown">An unknown error occurred.</string>
    <string name="format_error_server_message">Message: \"%s\"</string>
    <string name="address_copied">Address copied to clipboard.</string>
    <string name="text_copied">Text copied to clipboard.</string>
    <string name="button_continue_to_article">Read article</string>
    <string name="button_continue_to_disambiguation">View similar pages</string>
    <string name="link_preview_disambiguation_description">This title relates to more than one page:</string>
    <string name="button_add_to_reading_list">Add to reading list</string>
    <string name="page_offline_notice_cannot_load_while_offline">Article cannot be loaded while offline.</string>
    <string name="page_offline_notice_add_to_reading_list">Hint: Add the article to a reading list and it will be downloaded once you\'re back online.</string>
    <string name="page_offline_notice_last_date">You are reading an offline version of this article saved on %s.</string>
    <string name="button_get_directions">Get directions</string>
    <string name="error_no_maps_app">Could not find any apps that provide directions.</string>
    <string name="preference_title_show_link_previews">Show link previews</string>
    <string name="preference_summary_show_link_previews">Show a quick preview of articles when tapping on links.</string>
    <string name="preference_title_collapse_tables">Collapse tables</string>
    <string name="preference_summary_collapse_tables">Automatically collapse tables in articles, such as infoboxes, references, and notes.</string>
    <string name="nav_item_donate">Support Wikipedia</string>
    <string name="error_voice_search_not_available">Sorry, voice recognition is not available.</string>
    <string name="location_service_disabled">Location services are disabled.</string>
    <string name="enable_location_service">Enable</string>
    <string name="location_permissions_enable_prompt">Enable location permissions to see places near you.</string>
    <string name="location_permissions_enable_action">Turn on</string>
    <string name="error_webview_updating">The Android System WebView is currently being updated. Please try again in a moment.</string>
    <string name="multi_select_items_selected">%d selected</string>
    <string name="error_message_generic">An error occurred</string>
    <string name="view_link_preview_error_button_dismiss">Dismiss</string>
    <string name="error_page_does_not_exist">This page does not exist</string>
    <string name="view_wiki_error_message_offline">Cannot connect to internet</string>
    <string name="view_wiki_error_message_timeout">Cannot connect to Wikipedia. Check your network connection, or try again later</string>
    <string name="reference_title">Reference %s</string>
    <string name="reference_list_title">References</string>
    <string name="theme_chooser_dialog_image_dimming_switch_label">Image dimming (in Dark theme)</string>
    <string name="preference_title_prefer_offline_content">Prefer offline content</string>
    <string name="preference_summary_prefer_offline_content">Save data usage by loading articles that are available offline rather than always loading the latest version of an article</string>
    <string name="theme_chooser_dialog_match_system_theme_switch_label">Match system theme</string>
    <string name="page_footer_license_text">Content is available under $1 unless otherwise noted</string>
    <string name="empty_tab_title">New tab</string>
    <string name="menu_save_all_tabs">Save all tabs</string>

    <!-- Crash reporter -->
    <string name="crash_report_activity_title">Application error</string>
    <string name="crash_report_relaunch_or_quit">We\'re sorry, the Wikipedia app has experienced an error and was terminated.\n\nWould you like to start over or quit?</string>
    <string name="crash_report_relaunch">Start over</string>
    <string name="crash_report_quit">Quit</string>
    <!-- /Crash reporter -->

    <!-- Article menu bar -->
    <string name="article_menu_bar_bookmark">Add this article to a reading list</string>
    <string name="article_menu_bar_share">Share the article link</string>
    <string name="article_header_edit_hint">Edit…</string>
    <string name="article_header_edit_description">Edit article description</string>
    <string name="article_header_edit_lead_section">Edit introduction</string>
    <!-- /Article menu bar -->

    <!-- Theme -->
    <string name="color_theme_select">Theme</string>
    <string name="color_theme_light">Light</string>
    <string name="color_theme_dark">Dark</string>
    <string name="color_theme_black">Black</string>
    <string name="color_theme_sepia">Sepia</string>
    <string name="color_theme_test_title">Sample text</string>
    <string name="color_theme_test_text">Drag the slider to change the size of the text that is used when reading articles. To set the text size throughout the rest of the app, change your system text size.</string>
    <string name="preference_title_app_theme">App theme</string>
    <string name="preference_summary_color_theme">Switch to using the app\'s dark color theme</string>
    <string name="text_size_increase">Increase text size</string>
    <string name="text_size_decrease">Decrease text size</string>
    <string name="text_size_percent_default">%s (Default)</string>
    <!-- /Theme -->

    <!-- Reading lists -->
    <string name="nav_item_reading_lists">My lists</string>
    <string name="reading_list_save_to">Save to reading list</string>
    <string name="reading_list_move_to">Move to reading list</string>
    <string name="reading_list_create_new">Create new</string>
    <string name="reading_list_title_exists">Reading list \"%s\" already exists.</string>
    <string name="reading_list_article_added_to_named">Added %1$s to %2$s.</string>
    <string name="reading_list_article_moved_to_named">Moved %1$s to %2$s.</string>
    <string name="reading_list_article_already_exists_message">All good! %1$s already contains %2$s.</string>
    <string name="reading_list_articles_already_exist_message">All good! %s already contains all articles.</string>
    <string name="reading_list_added_view_button">View list</string>
    <string name="format_reading_list_statistical_summary_singular">1 article, %1$.2f MB</string>
    <string name="format_reading_list_statistical_summary_plural">%1$d articles, %2$.2f MB</string>
    <string name="format_reading_list_statistical_detail_singular">%1$d of 1 articles available offline, %2$.2f MB</string>
    <string name="format_reading_list_statistical_detail_plural">%1$d of %2$d articles available offline, %3$.2f MB</string>
    <string name="reading_list_sort">Sort</string>
    <string name="reading_list_sort_ellipsis">Sort by…</string>
    <string name="reading_list_sort_by_name">Sort by name</string>
    <string name="reading_list_sort_by_name_desc">Sort by name (reverse)</string>
    <string name="reading_list_sort_by_recent">Sort by date added (newest)</string>
    <string name="reading_list_sort_by_recent_desc">Sort by date added (oldest)</string>
    <string name="reading_list_sort_by_created">Sort by date created (newest)</string>
    <string name="reading_list_sort_by_created_desc">Sort by date created (oldest)</string>
    <string name="reading_list_menu_delete">Delete list</string>
    <string name="reading_list_menu_rename">Edit name/description</string>
    <string name="reading_list_action_menu_remove_from_offline">Remove from offline</string>
    <string name="reading_list_action_menu_save_for_offline">Save for offline</string>
    <string name="reading_list_action_menu_remove_all_from_offline">Remove all from offline</string>
    <string name="reading_list_action_menu_save_all_for_offline">Save all for offline</string>
    <string name="reading_list_action_menu_add_to_another_list">Add to another list</string>
    <string name="reading_list_action_menu_move_to_another_list">Move to another list</string>
    <string name="reading_list_name_sample">My reading list</string>
    <string name="reading_list_name_hint">Name of this list</string>
    <string name="reading_list_description_hint">Description (optional)</string>
    <string name="reading_list_item_deleted">%s removed from list</string>
    <string name="reading_list_items_deleted">%d articles removed from list</string>
    <string name="reading_lists_item_deleted">%s removed from lists</string>
    <string name="reading_list_item_delete_undo">Undo</string>
    <string name="reading_list_deleted">%s deleted</string>
    <string name="saved_list_empty_title">No saved pages yet</string>
    <string name="reading_lists_empty_message">Add articles to a list for reading later, even when you\'re offline.</string>
    <string name="reading_lists_onboarding_intro">Add articles to a list for reading later, even when you\'re offline!</string>
    <string name="reading_lists_onboarding_for_example">For example</string>
    <string name="reading_lists_onboarding_example1">Places to visit</string>
    <string name="reading_lists_onboarding_example2">Favorite animals</string>
    <string name="reading_lists_onboarding_example3">Space exploration</string>
    <string name="reading_lists_onboarding_got_it">Got it</string>
    <string name="reading_list_empty">You have no articles added to this list.</string>
    <string name="reading_list_article_offline">Available offline</string>
    <string name="reading_list_article_make_offline">Make this article available offline</string>
    <string name="reading_list_add_to_other_list">Add to another reading list</string>
    <string name="reading_list_move_to_other_list">Move to another reading list</string>
    <string name="reading_list_move_from_to_other_list">Move from %s to another reading list</string>
    <string name="reading_list_remove_from_list">Remove from %s</string>
    <string name="reading_list_remove_from_lists">Remove from reading lists</string>
    <string name="reading_list_select_item">Select</string>
    <string name="reading_list_confirm_remove_article_from_offline">Remove from offline</string>
    <string name="reading_list_confirm_remove_article_from_offline_title">Article appears in multiple lists</string>
    <string name="reading_list_confirm_remove_article_from_offline_message">%s will no longer be available offline for all reading lists:</string>
    <string name="reading_lists_sync_reminder_title">Turn on reading list syncing?</string>
    <string name="reading_lists_sync_reminder_text"><![CDATA[Articles saved to reading lists can now be synced to your Wikipedia account. <a href="https://www.mediawiki.org/wiki/Wikimedia_Apps/Android_FAQ#Synced_reading_lists">Learn more</a>]]></string>
    <string name="reading_lists_login_reminder_text_with_link"><![CDATA[Reading lists can now be synced across devices. Log in to your Wikipedia account and allow your lists to be saved. <a href="https://www.mediawiki.org/wiki/Wikimedia_Apps/Android_FAQ#Synced_reading_lists">Learn more</a>]]></string>
    <string name="reading_lists_sync_reminder_action">Enable syncing</string>
    <string name="reading_list_login_reminder_title">Sync reading lists</string>
    <string name="reading_lists_login_reminder_text">Reading lists can now be synced across devices. Log in to your Wikipedia account and allow your lists to be saved.</string>
    <string name="reading_lists_confirm_remote_delete_yes">Yes</string>
    <string name="reading_lists_confirm_remote_delete_no">No</string>
    <string name="reading_list_article_save_in_progress">The article is being downloaded, and it will be available offline when complete.</string>
    <string name="reading_list_articles_added_to_named">Added %1$d articles to %2$s</string>
    <string name="reading_list_articles_moved_to_named">Moved %1$d articles to %2$s</string>
    <string name="reading_list_delete_confirm">Are you sure you want to delete %s?</string>
    <string name="reading_list_preference_login_to_enable_sync_dialog_title">Log in to enable sync</string>
    <string name="reading_list_preference_login_to_enable_sync_dialog_text">Log in to allow your reading lists to be saved to your account.</string>
    <string name="reading_list_preference_login_to_enable_sync_dialog_cancel">Cancel</string>
    <string name="reading_list_preference_login_to_enable_sync_dialog_login">Log in</string>
    <string name="reading_list_turned_sync_off_dialog_title">Reading list sync turned off</string>
    <string name="reading_list_turned_sync_off_dialog_text">Reading list sync is off for your account, and saved articles on your logged-in devices are no longer being backed up. Turn on reading list sync in Settings.</string>
    <string name="reading_list_turned_sync_off_dialog_ok">OK</string>
    <string name="reading_list_turned_sync_off_dialog_settings">Settings</string>
    <string name="reading_list_prompt_turned_sync_on_dialog_title">Turn on reading list sync?</string>
    <string name="reading_list_prompt_turned_sync_on_dialog_text"><![CDATA[Articles saved to reading lists can now be synced to your Wikipedia account. <a href="#faq">Learn more</a>]]></string>
    <string name="reading_list_prompt_turned_sync_on_dialog_do_not_show">Don’t show me this again</string>
    <string name="reading_list_prompt_turned_sync_on_dialog_enable_syncing">Enable syncing</string>
    <string name="reading_list_prompt_turned_sync_on_dialog_no_thanks">No thanks</string>
    <string name="default_reading_list_name">Saved</string>
    <string name="default_reading_list_description">Default list for your saved articles</string>
    <string name="no_user_lists_title">Organize articles into lists</string>
    <string name="no_user_lists_msg">Create lists for places to travel to, favorite topics, and much more</string>
    <string name="reading_list_saved_list_rename">%1$s (user created)</string>
    <string name="split_reading_list_message">There is a limit of %d articles per reading list. Existing lists with more than this limit have been split into multiple lists.</string>
    <string name="reading_list_move_article_limit_message">Can\'t move to this list. You\'ve reached the limit of %2$d articles per list for \"%1$s\".</string>
    <string name="reading_list_article_limit_message">Can\'t add to this list. You\'ve reached the limit of %2$d articles per list for \"%1$s\".</string>
    <string name="reading_lists_limit_message">Can\'t create another list. You\'ve reached the limit of 100 reading lists per account.</string>
    <string name="feed_reading_lists_sync_onboarding_text"><![CDATA[<strong>Sync reading lists</strong><br /><br />Reading lists can now be synced across devices. Log in to your Wikipedia account and allow your lists to be saved.]]></string>
    <string name="reading_lists_menu_create_list">Create new list</string>
    <string name="reading_lists_menu_sort_by">Sort by</string>
    <string name="reading_lists_refresh_sync_option">Refresh sync</string>
    <string name="reading_list_preference_login_or_signup_to_enable_sync_dialog_login">Log in / sign up</string>
    <plurals name="reading_list_article_offline_message">
        <item quantity="one">This article will now be available offline.</item>
        <item quantity="other">These articles will now be available offline.</item>
    </plurals>
    <plurals name="reading_list_article_not_offline_message">
        <item quantity="one">This article will no longer be available offline.</item>
        <item quantity="other">These articles will no longer be available offline.</item>
    </plurals>
    <string name="reading_list_toast_last_sync">Reading lists synced</string>
    <string name="reading_list_menu_last_sync">Last sync: %s</string>
    <string name="reading_list_remove_list_dialog_ok_button_text">OK</string>
    <string name="reading_list_delete_dialog_ok_button_text">OK</string>
    <string name="reading_list_remove_from_list_dialog_cancel_button_text">Cancel</string>
    <string name="reading_list_delete_dialog_cancel_button_text">Cancel</string>
    <string name="reading_list_remove_from_offline_cancel_button_text">Cancel</string>
    <string name="reading_list_download_using_mobile_data_cancel_button_text">Cancel</string>
    <string name="reading_list_split_dialog_ok_button_text">OK</string>
    <!-- /Reading lists -->

    <!-- User options -->
    <string name="user_option_sync_label">Preferences</string>
    <!-- /User options -->

    <!-- Notifications -->
    <string name="notification_reverted_title">Reverted edit</string>
    <string name="notification_channel_description">Download progress</string>
    <string name="notification_syncing_pause_button">Pause</string>
    <string name="notification_syncing_resume_button">Resume</string>
    <string name="notification_syncing_cancel_button">Cancel</string>
    <string name="notification_syncing_reading_list_channel_description">Syncing Reading Lists progress</string>
    <string name="notification_many_unread">You have %d unread notifications</string>
    <plurals name="notification_channel_name">
        <item quantity="one">Downloading article</item>
        <item quantity="other">Downloading articles</item>
    </plurals>
    <plurals name="notification_syncing_title">
        <item quantity="one">Downloading %1$d article&#8230;</item>
        <item quantity="other">Downloading %1$d articles&#8230;</item>
    </plurals>
    <plurals name="notification_syncing_description">
        <item quantity="one">%1$d article left</item>
        <item quantity="other">%1$d articles left</item>
    </plurals>
    <plurals name="notification_syncing_reading_list_channel_name">
        <item quantity="one">Syncing Reading List</item>
        <item quantity="other">Syncing Reading Lists</item>
    </plurals>
    <plurals name="notification_syncing_reading_list_title">
        <item quantity="one">Syncing %1$d list&#8230;</item>
        <item quantity="other">Syncing %1$d lists&#8230;</item>
    </plurals>
    <plurals name="notification_syncing_reading_list_description">
        <item quantity="one">%1$d list left</item>
        <item quantity="other">%1$d lists left</item>
    </plurals>
    <string name="notification_echo_channel_description">Wikipedia notifications</string>
    <string name="notifications_activity_title">Notifications</string>
    <string name="notifications_activity_title_archived">Notifications (archived)</string>
    <string name="notifications_search">Search notifications</string>
    <string name="notifications_view_unread">View unread</string>
    <string name="notifications_view_archived">View archived</string>
    <string name="notifications_prefs">Notification preferences</string>
    <string name="notifications_archive">Mark read and archive</string>
    <plurals name="notification_archive_message">
        <item quantity="one">Notification archived</item>
        <item quantity="other">%d notifications archived</item>
    </plurals>
    <string name="notifications_poll_enable_title">Enable notifications</string>
    <string name="notifications_poll_enable_positive">Enable</string>
    <string name="notifications_poll_enable_negative">Not now</string>
    <string name="notifications_empty_message">You\'re all caught up on notifications!</string>
    <string name="notifications_view_archived_button_text">View archived notifications</string>
    <string name="notification_preferences_title">Notification preferences</string>
    <string name="notifications_mark_unread">Mark as unread</string>
    <string name="preference_title_notification_poll">Poll notifications</string>
    <string name="preference_summary_notification_poll">Allow the app to use data to check for new notifications in the background.</string>
    <string name="preference_category_notification_types">In-app notification types</string>
    <string name="preference_title_notification_system">System</string>
    <string name="preference_summary_notification_system">Messages from system</string>
    <string name="preference_title_notification_milestone">Milestone</string>
    <string name="preference_summary_notification_milestone">Certain edit counts are reached</string>
    <string name="preference_title_notification_thanks">Thanks</string>
    <string name="preference_summary_notification_thanks">Someone thanks you for an edit</string>
    <string name="preference_title_notification_revert">Revert</string>
    <string name="preference_summary_notification_revert">One of your contributions was reverted</string>
    <string name="preference_title_notification_login_fail">Login</string>
    <string name="preference_summary_notification_login_fail">Your log in activities</string>
    <string name="preference_title_notification_mention">Mention</string>
    <string name="preference_summary_notification_mention">Someone mentions you in a page</string>
    <string name="preference_title_notification_user_talk">Talk page</string>
    <string name="preference_summary_notification_user_talk">Messages from talk pages</string>
    <!-- /Notifications -->

    <!-- The Feed -->
    <string name="view_because_you_read_card_title">Because you read</string>
    <string name="view_random_card_title">Randomizer</string>
    <string name="view_random_card_subtitle">Flip through random articles to read from Wikipedia.</string>
    <string name="view_random_card_action">Roll the dice</string>
    <string name="view_next_random_article">Load another random article</string>
    <string name="view_main_page_card_title">Today on Wikipedia</string>
    <string name="view_main_page_card_subtitle">Main page on %s</string>
    <string name="view_main_page_card_action">View main page</string>
    <string name="view_featured_image_card_title">Picture of the day</string>
    <string name="view_featured_image_card_download">Download</string>
    <string name="menu_feed_card_dismiss">Hide this card</string>
    <string name="menu_feed_card_dismissed">Card hidden.</string>
    <string name="menu_feed_card_edit_card_languages">Edit card languages</string>
    <string name="menu_feed_overflow_label">More options</string>

    <string name="feed_featured_image_share_subject">Featured image from Wikimedia Commons</string>
    <string name="feed">Explore</string>
    <string name="most_read_list_card_title">Trending</string>
    <string name="view_static_card_icon_content_description">Card icon</string>
    <string name="view_card_news_title">In the news</string>
    <plurals name="view_continue_reading_card_subtitle">
        <item quantity="one">yesterday</item>
        <item quantity="other">%d days ago</item>
    </plurals>
    <string name="view_continue_reading_card_subtitle_today">today</string>
    <string name="view_continue_reading_card_subtitle_read_date">Read %s</string>
    <string name="view_announcement_card_negative_action">No thanks</string>
    <string name="onboarding_negative_action">No thanks</string>
    <string name="view_offline_card_text">Content cannot be loaded when offline.</string>
    <string name="view_featured_article_card_title">Featured article</string>
    <string name="view_featured_article_footer_save_button_label">Save</string>
    <string name="view_static_card_save_button_label">Save</string>
    <string name="view_featured_article_footer_saved_button_label">Saved</string>
    <string name="feed_configure_activity_title">Customize the feed</string>
    <string name="feed_configure_menu_reset">Restore default view</string>
    <string name="feed_configure_menu_select_all">Show all</string>
    <string name="feed_configure_menu_deselect_all">Hide all</string>
    <string name="feed_configure_language_warning">Note that not all card types are available in all Wikipedia languages. Edit your selected languages in Settings.</string>
    <string name="feed_item_type_news">Articles about current events</string>
    <string name="feed_item_type_on_this_day">Events in history on this day</string>
    <string name="feed_item_type_because_you_read">Suggestions based on a recently read article from your history</string>
    <string name="feed_item_type_featured_article">Daily featured article on Wikipedia</string>
    <string name="feed_item_type_trending">Daily most-viewed articles</string>
    <string name="feed_item_type_featured_image">Daily featured image from Wikimedia Commons</string>
    <string name="feed_item_type_main_page">Main page of Wikipedia with daily featured content</string>
    <string name="feed_item_type_randomizer">Generate random articles to read</string>
    <string name="feed_item_type_suggested_edits">Suggestions to add content to Wikipedia</string>
    <string name="feed_empty_message">There\'s nothing on your Explore feed</string>
    <string name="feed_configure_onboarding_action">Customize</string>
    <string name="customize_lang_selection_dialog_ok_button_text">OK</string>
    <string name="customize_lang_selection_dialog_cancel_button_text">Cancel</string>
    <string name="feed_configure_onboarding_text"><![CDATA[<strong>Customize your Explore feed</strong><br /><br />You can now choose what to show on your feed, and also prioritize your favorite types of content.]]></string>
    <string name="feed_lang_selection_dialog_ok_button_text">OK</string>
    <string name="feed_lang_selection_dialog_cancel_button_text">Cancel</string>
    <string name="feed_accessibility_card_text">You have reached the bottom of the feed.</string>
    <string name="feed_accessibility_card_load_more_button">Load more</string>
    <!-- /The Feed -->

    <!-- Description editing -->
    <string name="description_edit_text_hint">Article description</string>
    <string name="description_edit_article_description_label">Article</string>
    <string name="description_edit_translate_article_description_label_per_language">Article description (%s)</string>
    <string name="description_edit_translate_article_description_hint_per_language">Article description (%s)</string>
    <string name="description_edit_add_caption_label">Image description</string>
    <string name="description_edit_add_caption_hint">Image caption</string>
    <string name="description_edit_translate_caption_label_per_language">Image caption (%s)</string>
    <string name="description_edit_translate_caption_hint_per_language">Image caption (%s)</string>
    <string name="description_edit_save">Publish</string>
    <string name="description_edit_read">Read</string>
    <string name="description_edit_add_description">Add article description</string>
    <string name="description_edit_translate_description">Translate article description</string>
    <string name="description_edit_edit_description">Edit article description</string>
    <string name="description_edit_add_image_caption">Add image caption</string>
    <string name="description_edit_edit_image_caption">Edit image caption</string>
    <string name="description_edit_translate_image_caption">Translate image caption</string>
    <string name="description_edit_cancel_hint">Cancel</string>
    <string name="description_edit_help_title">Info: Article descriptions</string>
    <string name="description_edit_help_about_wikidata">About Wikidata</string>
    <string name="description_edit_help_wikidata_guide">Wikidata guide for writing descriptions</string>
    <string name="wikidata_description_guide_url">https://www.wikidata.org/wiki/Help:Description#Guidelines_for_descriptions_in_English</string>
    <string name="description_edit_anon_limit">Thanks for your continued interest in editing article descriptions! To make additional edits, please log in to your Wikipedia account.</string>
    <string name="description_edit_license_notice"><![CDATA[By changing the article description, I agree to the <a href="%1$s">Terms of Use</a> and to irrevocably release my contributions under the <a href="%2$s">Creative Commons CC0</a> license.]]></string>
    <string name="description_edit_helper_text_lowercase_warning">usually begin with a lowercase letter</string>

    <!-- /Description editing -->

    <!-- Description editing success -->
    <string name="description_edit_success_saved">Article description published!</string>
    <string name="description_edit_success_saved_snackbar">Article description published!</string>
    <string name="description_edit_success_saved_in_lang_snackbar">Article description published! (%s)</string>
    <string name="description_edit_success_saved_image_caption_snackbar">Image caption published!</string>
    <string name="description_edit_success_saved_image_caption_in_lang_snackbar">Image caption published! (%s)</string>
    <string name="description_edit_success_saved_image_tags_snackbar">Image tag(s) published!</string>
    <string name="description_edit_success_encouragement">You just made Wikipedia better for everyone</string>
    <string name="description_edit_success_done">Done</string>
    <string name="description_edit_success_did_you_know">Did you know?</string>
    <string name="description_edit_success_article_edit_hint">You can also edit articles within this app. Try fixing typos and small sentences by clicking on the ^1 icon next time</string>
    <!-- /Description editing success -->

    <!-- Description editing tutorial -->
    <string name="description_edit_tutorial_title_descriptions">Article descriptions</string>
    <string name="description_edit_tutorial_title_descriptions_summary">Summarizes an article to help readers understand the subject at a glance</string>
    <string name="description_edit_tutorial_keep_it_short">Keep it short</string>
    <string name="description_edit_tutorial_keep_it_short_instructions">Ideally one line, between two to twelve words</string>
    <string name="description_edit_tutorial_button_label_start_editing">Start editing</string>
    <string name="description_edit_tutorial_promise">By starting, I promise not to misuse this feature.</string>
    <!-- /Description editing tutorial -->

    <!-- Suggested edits -->
    <string name="suggested_edits_add_descriptions">Add article descriptions</string>
    <string name="suggested_edits_translate_descriptions">Translate article descriptions</string>
    <string name="suggested_edits_add_image_captions">Add image captions</string>
    <string name="suggested_edits_translate_image_captions">Translate image captions</string>
    <string name="suggested_edits_tag_images">Tag images</string>
    <string name="suggested_edits_review_description">Review article description</string>
    <string name="suggested_edits_add_description_button">Add description</string>
    <string name="suggested_edits_edit_description_button">Edit description</string>
    <string name="suggested_edits_add_translation_button">Add translation</string>
    <string name="suggested_edits_edit_translation_button">Edit translation</string>
    <string name="suggested_edits_add_caption_button">Add caption</string>
    <string name="suggested_edits_edit_caption_button">Edit caption</string>
    <string name="suggested_edits_review_image_caption">Review image caption</string>
    <string name="suggested_edits_my_contributions">My contributions</string>
    <string name="suggested_edits_no_description">This file does not have a description</string>
    <string name="suggested_edits_license_notice"><![CDATA[By adding the description, I agree to the <a href="%1$s">Terms of Use</a> and to irrevocably release my contributions under the <a href="%2$s">Creative Commons CC0</a> license.]]></string>
    <string name="suggested_edits_image_caption_license_notice"><![CDATA[By adding the image caption, I agree to the <a href="%1$s">Terms of Use</a> and to irrevocably release my contributions under the <a href="%2$s">Creative Commons CC0</a> license.]]></string>
    <string name="suggested_edits_menu_info">Info</string>
    <string name="suggested_edits_tasks_activity_title">Suggested edits</string>
    <string name="suggested_edits_task_add_description_title">Add article descriptions</string>
    <string name="suggested_edits_task_add_description_description">Contribute to articles without descriptions</string>
    <string name="suggested_edits_task_image_caption_title">Add image captions</string>
    <string name="suggested_edits_task_image_caption_description">Add missing short captions to images</string>
    <string name="suggested_edits_task_translate_caption_title">Translate image captions</string>
    <string name="suggested_edits_task_translate_caption_description">Translate captions into other languages</string>
    <string name="suggested_edits_task_multilingual_title">More tasks for multilingual editors</string>
    <string name="suggested_edits_task_multilingual_description">Translation tasks are available if you read and write in more than one Wikipedia language.</string>
    <string name="suggested_edits_task_image_caption_edit_disable_text">Locked until you’ve edited %d image captions</string>
    <string name="suggested_edits_task_translate_description_edit_disable_text">Locked until you’ve edited %d article descriptions (verified)</string>
    <string name="suggested_edits_task_multilingual_negative">Not for me</string>
    <string name="suggested_edits_task_multilingual_positive">Add languages</string>
    <string name="suggested_edits_image_caption_summary_title_file">File</string>
    <string name="suggested_edits_image_caption_summary_title_artist">Artist</string>
    <string name="suggested_edits_image_caption_summary_title_author">Author</string>
    <string name="suggested_edits_image_caption_summary_title_source">Source</string>
    <string name="suggested_edits_image_caption_summary_title_license">License</string>
    <string name="suggested_edits_image_caption_summary_title_date">Date</string>
    <plurals name="suggested_edits_contribution_count">
        <item quantity="one">1 contribution</item>
        <item quantity="other">%d contributions</item>
    </plurals>
    <string name="suggested_edits_feed_card_title">Suggested edits</string>
    <string name="suggested_edits_feed_card_add_description_button">Add article description</string>
    <string name="suggested_edits_feed_card_add_translation_in_language_button">Add article description (%s)</string>
    <string name="suggested_edits_tasks_onboarding_get_started">Get started</string>
    <string name="suggested_edits_image_preview_dialog_caption_in_language_title">Image caption (%s)</string>
    <string name="suggested_edits_image_preview_dialog_description_in_language_title">Image description (%s)</string>
    <string name="suggested_edits_image_preview_dialog_file">File</string>
    <string name="suggested_edits_image_preview_dialog_artist">Artist</string>
    <string name="suggested_edits_image_preview_dialog_tags">Tags</string>
    <string name="suggested_edits_image_preview_dialog_date">Date</string>
    <string name="suggested_edits_image_preview_dialog_source">Source/Photographer</string>
    <string name="suggested_edits_image_preview_dialog_licensing">Licensing</string>
    <string name="suggested_edits_image_preview_dialog_more_info">More Info</string>
    <string name="suggested_edits_image_preview_dialog_file_page_link_text">File page on Wikimedia Commons</string>
    <string name="suggested_edits_image_preview_dialog_file_page_wikipedia_link_text">File page on Wikipedia</string>
    <string name="suggested_edits_article_cta_image_caption">Add image caption</string>
    <string name="suggested_edits_article_cta_image_caption_in_language">Add image caption (%s)</string>
    <string name="suggested_edits_article_cta_snackbar_action">View</string>
    <string name="suggested_edits_feed_card_add_image_caption">Add image caption</string>
    <string name="suggested_edits_feed_card_translate_image_caption">Add image caption (%s)</string>
    <string name="suggested_edits_feed_card_add_image_tags">Add image tags</string>
    <string name="suggested_edits_snackbar_survey_text">How was your editing experience? Please take a moment to fill out the survey about in-app editing.</string>
    <string name="suggested_edits_snackbar_survey_action_text">Take Survey</string>
    <string name="suggested_edits_task_action_text_add">Add</string>
    <string name="suggested_edits_task_action_text_translate">Translate</string>
    <string name="suggested_edits_image_captions">Image captions</string>
    <string name="suggested_edits_image_tags">Image tags</string>
    <string name="suggested_edits_image_tags_publishing">Publishing</string>
    <string name="suggested_edits_image_tags_published">Published</string>
    <string name="suggested_edits_image_tags_onboarding_title">Tagging images makes them easier to find.</string>
    <string name="suggested_edits_image_tags_onboarding_text">By adding image tags, you will help make images easier to search for on Commons, the free license image repository that Wikipedia uses for images in its articles.</string>
    <string name="suggested_edits_image_tags_onboarding_note">Only tags that you choose will be added to images.</string>
    <string name="suggested_edits_image_tags_snackbar">Add image tags to make them easier for others to find.</string>
    <string name="suggested_edits_image_tags_task_detail">Add custom tags to an image to make it easier to find.</string>
    <string name="suggested_edits_image_tags_choose">Add or choose matching tags</string>
    <string name="suggested_edits_image_tags_published_list">Published tags</string>
    <string name="suggested_edits_image_tags_search">Search tags</string>
    <string name="suggested_edits_image_tags_select_title">You haven\'t selected any tags for this image</string>
    <string name="suggested_edits_image_tags_select_text">Only tags that you choose will be added to images. Tags that are not selected will be marked as rejected. Are you sure you want to mark all tags as rejected?</string>
    <string name="suggested_edits_image_tags_add_tag">Add tag</string>
    <string name="suggested_edits_image_zoom_tooltip">Pinch to zoom this image.</string>
    <string name="suggested_edits_encouragement_message">%s\, thanks for your edits. Below you can find more ways to contribute to Wikipedia.</string>
    <string name="suggested_edits_onboarding_message"><![CDATA[<b>Hi %s\</b>, did you know that everyone can edit Wikipedia? Below you can find fun ways to help improve Wikipedia. Happy editing!]]></string>
    <string name="suggested_edits_image_captions_task_detail">Describe an image to help readers understand its meaning and context.</string>
    <string name="suggested_edits_add_descriptions_task_detail">Summarize an article to help readers understand the subject at a glance.</string>
    <string name="suggested_edits_contributions_stat_tooltip">Your total number of contributions with Suggested edits.</string>
    <string name="suggested_edits_edit_streak_stat_tooltip">How many days without break you\'ve contributed via Suggested edits. If you haven\'t contributed in a while, it shows your last contribution date.</string>
    <string name="suggested_edits_page_views_stat_tooltip">Total pageviews of items you contributed to in the last 30 days with Suggested edits.</string>
    <string name="suggested_edits_edit_quality_stat_tooltip">Based on how many times one of your contributions was reverted (undone by another editor). Reverted edits: %d.</string>
    <string name="suggested_edits_paused_message"><![CDATA[<b>Suggested edits is paused until %1$s.</b> Sorry %2$s, some of your recent contributions have been reverted.\n\nLearn how to improve your editing skills on Wikipedia with the link below.]]></string>
    <string name="suggested_edits_disabled_message"><![CDATA[<b>Suggested edits is disabled.</b> Sorry %s, too many of your recent contributions have been reverted.\n\nLearn what this means with the link below.]]></string>
    <string name="suggested_edits_ip_blocked_message">It looks like your IP address (or range of IP addresses) is currently blocked from editing Wikipedia. Learn more about what this means by visiting the link below.</string>
    <string name="suggested_edits_editing_tips_link_text">Editing tips and tricks</string>
    <string name="suggested_edits_help_page_link_text">Suggested edits help page</string>
    <string name="suggested_edits_edit_streak_label_text">Edit streak</string>
    <string name="suggested_edits_pageviews_label_text">Pageviews</string>
    <string name="suggested_edits_quality_label_text">Edit quality</string>
    <string name="suggested_edits_quality_perfect_text">Perfect</string>
    <string name="suggested_edits_quality_excellent_text">Excellent</string>
    <string name="suggested_edits_quality_very_good_text">Very good</string>
    <string name="suggested_edits_quality_good_text">Good</string>
    <string name="suggested_edits_quality_okay_text">Okay</string>
    <string name="suggested_edits_quality_sufficient_text">Sufficient</string>
    <string name="suggested_edits_quality_poor_text">Poor</string>
    <string name="suggested_edits_quality_bad_text">Bad</string>
    <string name="suggested_edits_contribute">Contribute</string>
    <plurals name="suggested_edits_contribution">
        <item quantity="one">Contribution</item>
        <item quantity="other">Contributions</item>
    </plurals>
    <plurals name="suggested_edits_edit_streak_detail_text">
        <item quantity="one">%d day</item>
        <item quantity="other">%d days</item>
    </plurals>
    <string name="suggested_edits_last_edited">Last edited</string>
    <string name="suggested_edits_last_edited_never">Never</string>
    <string name="suggested_edits_task_new">new</string>
    <string name="suggested_edits_cc0_notice"><![CDATA[By publishing, you agree to the <a href="%1$s">terms of use</a> and to irrevocably release this contribution under the <a href="%2$s">CC0 license</a>.]]></string>
    <string name="suggested_edits_reactivation_notification_title">Suggested edits</string>
    <string name="suggested_edits_reactivation_notification_stage_one">Thanks for editing Wikipedia! Why not continue where you left off?</string>
    <string name="suggested_edits_reactivation_notification_stage_two">Have a minute to continue improving Wikipedia? Check out these editing suggestions.</string>
<<<<<<< HEAD
    <string name="suggested_edits_encourage_account_creation_card_title">Did you know that everyone can edit Wikipedia?</string>
    <string name="suggested_edits_encourage_account_creation_card_content">Suggested edits is a new way to edit Wikipedia on Android. It helps you make small but vital contributions to Wikipedia. Our goal is to make editing easier and more accessible for everyone! Log in or join Wikipedia to get started.</string>
    <string name="suggested_edits_encourage_account_creation_card_login_button">Log in / join Wikipedia</string>
=======
    <string name="suggested_edits_rewards_contribution">You\'ve made %d contributions to Wikipedia using Suggested edits. Thank you!</string>
    <string name="suggested_edits_rewards_edit_streak">You\'ve edited every day for %1$d days so far. Keep the streak going, %2$s!</string>
    <string name="suggested_edits_rewards_pageviews">Your edits have been seen by %d people in the last 30 days. Thanks, and keep going!</string>
    <string name="suggested_edits_rewards_edit_quality">Your edits so far are %s. Keep going! We look forward to your contributions.</string>
    <string name="suggested_edits_rewards_continue_button">Continue</string>
>>>>>>> 1f4f705e
    <!-- /Suggested edits -->

    <!-- File page -->
    <string name="file_page_activity_title">File page</string>
    <!-- /File page -->

    <!-- Description editing revert help -->
    <string name="description_edit_revert_subtitle">Thanks for editing Wikipedia!</string>
    <string name="description_edit_revert_intro">We know you tried your best, but one of the reviewers had a concern. Possible reasons your edit was reverted include:</string>
    <string name="description_edit_revert_reason1"><![CDATA[your contribution didn\'t follow one of the <a href="%1$s">guidelines</a>.]]></string>
    <string name="description_edit_revert_reason2">your contribution looked like an experiment or vandalism.</string>
    <string name="description_edit_revert_history"><![CDATA[If you are interested, see the <a href="%1$s">edit history</a>.]]></string>
    <string name="description_edit_login_cancel_button_text">Cancel</string>
    <!-- /Description editing revert help -->

    <!-- Offline -->
    <string name="offline_read_permission_rationale">Permission to access storage on your device is required for offline browsing.</string>
    <string name="offline_read_final_rationale">Permission to access storage on your device is required to use the Offline Library.</string>
    <string name="size_gb">%.2f GB</string>
    <string name="size_mb">%.2f MB</string>
    <!-- /Offline -->

    <!-- Onboarding -->
    <string name="onboarding_skip">Skip</string>
    <string name="onboarding_continue">Continue</string>
    <string name="onboarding_get_started">Get started</string>
    <string name="onboarding_maybe_later">Maybe later</string>
    <string name="onboarding_explore_title">New ways to explore</string>
    <string name="onboarding_explore_text"><![CDATA[Dive down the Wikipedia rabbit hole with a constantly updating Explore feed. <br/> <b>Customize</b> the feed to your interests – whether it’s learning about historical events <b>On this day</b>, or rolling the dice with <b>Random</b>.]]></string>
    <string name="onboarding_reading_list_sync_title">Reading lists with sync</string>
    <string name="onboarding_reading_list_sync_text_v2"><![CDATA[You can make reading lists from articles you want to read later, even when you’re offline. <br/>Login to your Wikipedia account to sync your reading lists. <a href="#login">Join Wikipedia</a> ]]></string>
    <string name="onboarding_analytics_title">Send anonymous data</string>
    <string name="onboarding_analytics_offline_text"><![CDATA[Help make the app better by letting us know how you use it. Data collected is anonymous. <a href="#privacy">Learn more</a>]]></string>
    <string name="onboarding_analytics_switch_title">Send usage data</string>
    <string name="onboarding_create_account_sync">Sync your reading lists</string>
    <string name="onboarding_create_account_contributions">Keep track of your contributions</string>
    <string name="onboarding_create_account_preferences">Save your preferences</string>
    <string name="onboarding_got_it">Got it</string>
    <string name="onboarding_multilingual_secondary_text">We’ve found the following on your device:</string>
    <string name="onboarding_multilingual_add_language_text">Add or edit languages</string>
    <string name="onboarding_welcome_title_v2">The Free Encyclopedia\n&#8230;in over 300 languages</string>
    <!-- /Onboarding -->

    <!-- App Shortcuts -->
    <string name="app_shortcuts_random">Random</string>
    <string name="app_shortcuts_continue_reading">Continue reading</string>
    <string name="app_shortcuts_search">Search</string>
    <string name="more_trending_text">More like this</string>
    <string name="top_on_this_day">Trending on %1$s</string>
    <!-- /App Shortcuts -->

    <!-- On This Day -->
    <string name="on_this_day_card_title">On this day</string>
    <string name="more_events_text">More on this day</string>
    <string name="events_count_text">%1$s events from %2$s–%3$d</string>
    <string name="this_year">This year</string>
    <string name="back_to_top">Back to top</string>
    <string name="on_this_day_dialog_next_month">Next month</string>
    <string name="on_this_day_dialog_previous_month">Previous month</string>
    <string name="on_this_day_open_date_picker">Open date picker</string>
    <plurals name="diff_years">
        <item quantity="one">Last year</item>
        <item quantity="other">%d years ago</item>
    </plurals>
    <!-- /On This Day -->

    <!-- MultiLingual -->
    <string name="languages_list_activity_title">Add a language</string>
    <string name="languages_list_suggested_text">Suggested</string>
    <string name="languages_list_all_text">All languages</string>
    <string name="wikipedia_languages_title">Wikipedia languages</string>
    <string name="wikipedia_languages_your_languages_text">Your languages</string>
    <string name="wikipedia_languages_add_language_text">Add language</string>
    <string name="wikipedia_languages_remove_text">Remove language</string>
    <string name="wikipedia_languages_remove_action_mode_title">Remove language</string>
    <plurals name="wikipedia_languages_remove_dialog_title">
        <item quantity="one">Remove selected language?</item>
        <item quantity="other">Remove selected languages?</item>
    </plurals>
    <string name="wikipedia_languages_remove_dialog_content">You will only see content on the Explore feed and quick search filters for remaining Wikipedia languages.</string>
    <string name="wikipedia_languages_remove_warning_dialog_title">Can\'t remove all languages</string>
    <string name="wikipedia_languages_remove_warning_dialog_content">Keep at least one Wikipedia language from which to search and read content.</string>
    <string name="more_language_options">more</string>
    <string name="add_wikipedia_languages_text">Add Wikipedia languages</string>
    <string name="dialog_of_remove_chinese_variants_from_app_lang_title">Remove a Chinese variant from your app languages?</string>
    <string name="dialog_of_remove_chinese_variants_from_app_lang_text">You currently have both Traditional and Simplified Chinese variants set in your app languages. Update your app languages settings?</string>
    <string name="dialog_of_remove_chinese_variants_from_app_lang_edit">Edit languages</string>
    <string name="dialog_of_remove_chinese_variants_from_app_lang_no">No thanks</string>
    <string name="remove_language_dialog_cancel_button_text">Cancel</string>
    <string name="remove_language_dialog_ok_button_text">OK</string>
    <string name="remove_all_language_warning_dialog_ok_button_text">OK</string>
    <!-- /MultiLingual -->

    <!-- Editing -->
    <string name="protected_page_warning_dialog_ok_button_text">OK</string>
    <string name="account_editing_blocked_dialog_ok_button_text">OK</string>
    <string name="edit_conflict_dialog_ok_button_text">OK</string>
    <string name="reverted_edit_dialog_ok_button_text">OK</string>
    <string name="account_editing_blocked_dialog_cancel_button_text">Cancel</string>
    <!-- /Editing -->

    <!-- Content description -->
    <string name="content_description_for_page_indicator">Page %1$d of %2$d</string>
    <!-- /Content description -->

    <string name="wikitext_bold">Bold</string>
    <string name="wikitext_italic">Italic</string>
    <string name="wikitext_link">Link</string>
    <string name="wikitext_bulleted_list">Bulleted list</string>
    <string name="wikitext_numbered_list">Numbered list</string>
    <string name="wikitext_template">Template</string>
    <string name="wikitext_reference">Reference</string>
    <string name="wikitext_preview_link">Preview link</string>

    <string name="main_drawer_open">Open</string>
    <string name="main_drawer_close">Close</string>
    <string name="main_drawer_content_description">Open main navigation drawer</string>
    <string name="main_drawer_help">Help</string>
    <string name="main_drawer_login">Log in / join Wikipedia</string>
    <string name="main_tooltip_text">%s, did you know that everyone can edit Wikipedia?</string>
    <string name="main_tooltip_action_button">Get started</string>
    <string name="custom_date_picker_dialog_ok_button_text">OK</string>
    <string name="text_input_dialog_ok_button_text">OK</string>
    <string name="text_input_dialog_cancel_button_text">Cancel</string>
    <string name="custom_date_picker_dialog_cancel_button_text">Cancel</string>
</resources><|MERGE_RESOLUTION|>--- conflicted
+++ resolved
@@ -791,17 +791,14 @@
     <string name="suggested_edits_reactivation_notification_title">Suggested edits</string>
     <string name="suggested_edits_reactivation_notification_stage_one">Thanks for editing Wikipedia! Why not continue where you left off?</string>
     <string name="suggested_edits_reactivation_notification_stage_two">Have a minute to continue improving Wikipedia? Check out these editing suggestions.</string>
-<<<<<<< HEAD
-    <string name="suggested_edits_encourage_account_creation_card_title">Did you know that everyone can edit Wikipedia?</string>
-    <string name="suggested_edits_encourage_account_creation_card_content">Suggested edits is a new way to edit Wikipedia on Android. It helps you make small but vital contributions to Wikipedia. Our goal is to make editing easier and more accessible for everyone! Log in or join Wikipedia to get started.</string>
-    <string name="suggested_edits_encourage_account_creation_card_login_button">Log in / join Wikipedia</string>
-=======
     <string name="suggested_edits_rewards_contribution">You\'ve made %d contributions to Wikipedia using Suggested edits. Thank you!</string>
     <string name="suggested_edits_rewards_edit_streak">You\'ve edited every day for %1$d days so far. Keep the streak going, %2$s!</string>
     <string name="suggested_edits_rewards_pageviews">Your edits have been seen by %d people in the last 30 days. Thanks, and keep going!</string>
     <string name="suggested_edits_rewards_edit_quality">Your edits so far are %s. Keep going! We look forward to your contributions.</string>
     <string name="suggested_edits_rewards_continue_button">Continue</string>
->>>>>>> 1f4f705e
+    <string name="suggested_edits_encourage_account_creation_card_title">Did you know that everyone can edit Wikipedia?</string>
+    <string name="suggested_edits_encourage_account_creation_card_content">Suggested edits is a new way to edit Wikipedia on Android. It helps you make small but vital contributions to Wikipedia. Our goal is to make editing easier and more accessible for everyone! Log in or join Wikipedia to get started.</string>
+    <string name="suggested_edits_encourage_account_creation_card_login_button">Log in / join Wikipedia</string>
     <!-- /Suggested edits -->
 
     <!-- File page -->
