<?xml version="1.0" encoding="utf-8"?>
<resources xmlns:tools="http://schemas.android.com/tools">
    <string name="app_name_prod">Wikipedia</string>
    <string name="app_name_beta" tools:ignore="UnusedResources">Wikipedia Beta</string>
    <string name="app_name_alpha" tools:ignore="UnusedResources">Wikipedia Alpha</string>

    <string name="wikimedia">Wikimedia</string>

    <string name="nav_item_back">Back</string>
    <string name="page_tabs_back">Back</string>
    <string name="nav_item_forward">Forward</string>
    <string name="search_hint">Search Wikipedia</string>
    <string name="search_hint_voice_search">Voice input search</string>
    <string name="search_hint_search_languages">Search for a language</string>
    <string name="filter_hint_filter_my_lists_and_articles">Filter my lists</string>
    <string name="nav_item_suggested_edits">Edits</string>
    <string name="nav_item_more">More</string>
    <string name="nav_item_search">Search</string>
    <string name="error_network_error">Cannot connect to the Internet.</string>
    <string name="page_error_retry">Retry</string>
    <string name="card_offline_error_retry">Retry</string>
    <string name="storage_access_error_retry">Retry</string>
    <string name="article_load_error_retry">Retry</string>
    <string name="offline_load_error_retry">Retry</string>
    <string name="page_error_back_to_main">Go back</string>
    <string name="error_back">Go back</string>
    <string name="menu_clear_all_history">Clear history</string>
    <string name="history_item_deleted">%s removed from history</string>
    <string name="history_items_deleted">%d articles removed from history</string>
    <string name="history_item_delete_undo">Undo</string>
    <string name="notification_archive_undo">Undo</string>
    <string name="app_settings">App settings</string>
    <string name="search_tab_tooltip">Tap the icon again to directly start typing a search term.</string>
    <string name="history_list_title">History</string>

    <!-- Saved pages -->
    <string name="dialog_title_clear_history">Clear browsing history</string>
    <string name="dialog_message_clear_history">This will delete all of your browsing history, and close any currently open tabs. Are you sure?</string>
    <string name="dialog_message_clear_history_yes">Yes</string>
    <string name="dialog_message_clear_history_no">No</string>
    <string name="share_via">Share via</string>
    <string name="image_share_via">Share via</string>
    <string name="search_redirect_from">Redirected from %s</string>

    <!-- Page toolbar menu -->
    <string name="menu_page_show_tabs">Show tabs</string>
    <string name="menu_page_other_languages">Change language</string>
    <string name="menu_page_find_in_page">Find in article</string>
    <string name="edit_section_find_in_page">Find in page</string>
    <string name="menu_page_font_and_theme">Font and theme</string>
    <string name="menu_page_add_to_list">Add to reading list</string>
    <string name="menu_page_add_to_default_list">Save</string>
    <string name="feed_card_add_to_list">Add to reading list</string>
    <string name="feed_card_add_to_default_list">Save</string>
    <string name="menu_page_share">Share link</string>
    <string name="menu_page_open_a_new_tab">Open a new tab</string>
    <string name="menu_page_new_tab">New tab</string>
    <string name="menu_page_reading_lists">Reading lists</string>
    <string name="menu_page_recently_viewed">Recently viewed</string>

    <!-- Long press menu -->
    <string name="menu_long_press_open_page">Open</string>
    <string name="menu_long_press_open_in_new_tab">Open in new tab</string>
    <string name="menu_long_press_copy_page">Copy link address</string>

    <!-- Toolbar menu items -->
    <string name="menu_text_select_define">Define</string>
    <string name="on_this_day_page_share">Share</string>
    <string name="reading_list_page_share">Share</string>
    <string name="menu_text_select_edit_here">Edit here</string>

    <string name="last_updated_text">Last updated %s</string>
    <string name="talk_page_link_text">View talk page</string>
    <string name="edit_history_link_text">View edit history</string>
    <string name="map_view_link_text">View on a map</string>
    <string name="other_languages_indication_text">Read in another language</string>
    <string name="language_count_link_text">Available in %d other languages</string>
    <string name="content_license_cc_by_sa">CC BY-SA 3.0</string>
    <string name="edit_save_action_license_logged_in"><![CDATA[By publishing, you agree to the <a href="%1$s">Terms of Use</a>, and to irrevocably release your contributions under the <a href="%2$s">CC BY-SA 3.0</a> license.]]></string>
    <string name="edit_save_action_license_anon"><![CDATA[By publishing, you agree to the <a href="%1$s">Terms of Use</a>, and to irrevocably release your contributions under the <a href="%2$s/">CC BY-SA 3.0</a> license. Edits will be attributed to the IP address of your device. If you <a href="https://#login">log in</a>, you will have more privacy.]]></string>
    <string name="preference_title_language">Wikipedia languages</string>
    <string name="langlinks_filter_hint">Search</string>
    <string name="langlinks_empty">This page is not available in other languages.</string>
    <string name="langlinks_no_match">No languages found</string>
    <string name="langlinks_activity_title">Other languages</string>
    <string name="langlinks_your_wikipedia_languages">Your Wikipedia languages</string>
    <string name="menu_save_changes">Publish changes</string>
    <string name="edit_saved_successfully">Edit published!</string>
    <string name="dialog_message_edit_failed">Edit failed!</string>
    <string name="dialog_message_edit_failed_retry">Retry</string>
    <string name="dialog_message_edit_failed_cancel">Cancel</string>
    <string name="dialog_message_leaving_edit">Your changes have not been published yet. Are you sure you want to leave this page?</string>
    <string name="dialog_message_leaving_edit_leave">Leave</string>
    <string name="dialog_message_leaving_edit_stay">Stay</string>
    <string name="menu_show_toc">Table of Contents</string>
    <string name="search_no_results_found">No results found</string>
    <string name="search_reading_list_no_results">No results found in \"%s\"</string>
    <string name="search_reading_lists_no_results">No results found in reading lists</string>
    <string name="search_history_no_results">No results found in history</string>
    <string name="edit_section_captcha_message">To help protect against automated spam, please enter the words that appear below</string>
    <string name="edit_section_captcha_request_an_account_message"><![CDATA[Can\'t see the image? <a href="https://en.wikipedia.org/wiki/Wikipedia:Request_an_account">Request an account</a>]]></string>
    <string name="edit_section_captcha_hint">Repeat words from above</string>
    <string name="title_captcha">Enter CAPTCHA</string>
    <string name="edit_section_captcha_reload">Tap CAPTCHA to reload</string>
    <string name="nav_item_login">Log in to Wikipedia</string>
    <string name="login_username_hint">Username</string>
    <string name="login_password_hint">Password</string>
    <string name="account_creation_password_hint">Password</string>
    <string name="login_2fa_hint">Two-Factor Authentication Code</string>
    <string name="login_2fa_other_workflow_error_msg">Two-factor authentication required!  Please return to the main activity and log in with your 2FA token, then retry.</string>
    <string name="onboarding_card_login">Log in</string>
    <string name="page_editing_login">Log in</string>
    <string name="reading_lists_sync_login">Log in</string>
    <string name="create_account_login">Log in</string>
    <string name="menu_login">Log in</string>
    <string name="login_activity_title">Log in</string>
    <string name="login_in_progress_dialog_message">Logging you in…</string>
    <string name="login_success_toast">Logged in!</string>
    <string name="reset_password_title">Set your password</string>
    <string name="reset_password_description">You logged in with a temporary password. To finish logging in, please set your new password here.</string>
    <string name="reset_password_hint">New password</string>
    <string name="reset_password_button">Save and log in</string>
    <string name="preference_title_logout">Log out</string>
    <string name="toast_logout_complete">Logged out</string>
    <string name="logout_prompt">This will log you out on all devices where you are currently logged in. Do you want to continue?</string>
    <string name="logout_dialog_cancel_button_text">Cancel</string>
    <string name="logged_out_in_background_title">Logged out</string>
    <string name="logged_out_in_background_dialog">You have been logged out of Wikipedia. Would you like to log in again?</string>
    <string name="logged_out_in_background_login">Log in</string>
    <string name="logged_out_in_background_cancel">Cancel</string>
    <string name="history_empty_title">No recently viewed articles</string>
    <string name="history_empty_message">Track what you\'ve been reading here.</string>
    <string name="history_offline_articles_toast">Some articles in history may not be viewable while offline.</string>
    <string name="search_empty_message">Search and read the free encyclopedia in your language</string>
    <string name="search_empty_message_multilingual_upgrade">Search Wikipedia in more languages</string>
    <string name="delete_selected_items">Delete selected items</string>
    <string name="wp_stylized"><![CDATA[<big>W</big>IKIPEDI<big>A</big>]]></string>
    <string name="create_account_username_hint">Username</string>
    <string name="login_dont_have_account">Don\'t have an account?</string>
    <string name="login_join_wikipedia">Join Wikipedia</string>
    <string name="login_forgot_password">Forgot your password?</string>
    <string name="create_account_already_have">Already have an account?</string>
    <string name="create_account_activity_title">Create an account</string>
    <string name="dialog_create_account_checking_progress">Verifying</string>
    <string name="create_account_email_hint">Email (Optional)</string>
    <string name="create_account_password_repeat_hint">Repeat password</string>
    <string name="create_account_passwords_mismatch_error">Passwords don\'t match</string>
    <string name="create_account_email_error">Invalid email address</string>
    <string name="create_account_username_error">Invalid characters in username</string>
    <string name="create_account_password_error">The password is invalid</string>
    <string name="create_account_generic_error">Could not create account</string>
    <string name="create_account_next">Next</string>
    <string name="email_recommendation_dialog_title">Create account with no email address?</string>
    <string name="email_recommendation_dialog_message"><![CDATA[Although the email address is optional, it is <b>highly recommended</b>, since an email is needed for account recovery if you ever lose your password.]]></string>
    <string name="email_recommendation_message">Recommended since email is needed for account recovery.</string>
    <string name="email_recommendation_dialog_create_without_email_action">Continue without email</string>
    <string name="email_recommendation_dialog_create_with_email_action">Add an email address</string>
    <string name="create_account_button">Create account</string>
    <string name="create_account_name_unavailable">The user name \"%s\" is not available. Please choose a different name.</string>
    <string name="create_account_ip_block_message">Sorry, your IP address is currently blocked from creating new accounts.</string>
    <string name="create_account_ip_block_help_url">https://en.wikipedia.org/wiki/Help:I_have_been_blocked</string>
    <string name="create_account_ip_block_details">Details</string>
    <string name="preferences_general_heading">General</string>
    <string name="wikipedia_app_faq">Wikipedia App FAQ</string>
    <string name="send_feedback">Send app feedback</string>
    <string name="create_account_account_created_toast">Account created!</string>
    <string name="preferences_heading_syncing">Syncing</string>
    <string name="preferences_heading_data_usage">Data usage</string>
    <string name="preferences_heading_experimental">Experimental</string>
    <string name="preference_title_sync_reading_lists_from_account">Reading list syncing</string>
    <string name="preference_title_download_reading_list_articles">Download reading list articles</string>
    <string name="preference_summary_sync_reading_lists">Sync reading lists across different devices by saving them to your Wikipedia account</string>
    <string name="preference_summary_sync_reading_lists_from_account">Sync reading lists across different devices by saving them to your Wikipedia account \"%s\"</string>
    <string name="preference_dialog_of_turning_off_reading_list_sync_title">Remove synced reading lists from \"%s\"?</string>
    <string name="preference_dialog_of_turning_off_reading_list_sync_text">This will completely delete all previously synced reading lists from remote storage. Remove all synced lists from your account \"%s\"?</string>
    <string name="preferences_privacy_settings_heading">Privacy</string>
    <string name="preference_title_eventlogging_opt_in">Send usage reports</string>
    <string name="preference_summary_eventlogging_opt_in">Allow Wikimedia to collect information about how you use the app to make the app better</string>
    <string name="preference_title_auto_upload_crash_reports">Send crash reports</string>
    <string name="preference_summary_auto_upload_crash_reports">Allow the app to send crash reports to a third-party service provider automatically so that we can review your crash and fix the bug faster and more easily.</string>
    <string name="editing_error_spamblacklist">Links to blocked domains (%s) detected. Please remove them and try again.</string>
    <string name="history_filter_list_hint">Filter history</string>
    <string name="error_can_not_process_link">Could not display this link</string>
    <string name="page_protected_autoconfirmed">This page has been semi-protected.</string>
    <string name="page_protected_sysop">This page has been fully protected.</string>
    <string name="page_protected_other">This page has been protected to the following levels: %s</string>
    <string name="page_protected_can_not_edit">Sorry, your account does not have sufficient privileges to edit this page at this time.</string>
    <string name="page_protected_can_not_edit_anon">Sorry, this page cannot be edited anonymously at this time.</string>
    <string name="page_protected_can_not_edit_title">This page is protected</string>
    <string name="settings_item_preferences">Settings</string>
    <string name="settings_activity_title">Settings</string>
    <string name="about_description">About the Wikipedia app</string>
    <string name="privacy_policy_description">Privacy policy</string>
    <string name="terms_of_use_description">Terms of use</string>
    <string name="about_wikipedia_url">https://en.wikipedia.org/wiki/Wikipedia:About</string>
    <string name="privacy_policy_url">https://foundation.wikimedia.org/wiki/Privacy_policy</string>
    <string name="offline_reading_and_data_url">https://www.mediawiki.org/wiki/Wikimedia_Apps/Android_FAQ#Offline_reading_and_data</string>
    <string name="android_app_faq_url">https://www.mediawiki.org/wiki/Wikimedia_Apps/Android_FAQ</string>
    <string name="terms_of_use_url">https://foundation.wikimedia.org/wiki/Terms_of_Use</string>
    <string name="android_app_request_an_account_url">https://en.wikipedia.org/wiki/Wikipedia:Request_an_account</string>
    <string name="cc_by_sa_3_url">https://creativecommons.org/licenses/by-sa/3.0/</string>
    <string name="cc_0_url">https://creativecommons.org/publicdomain/zero/1.0/</string>
    <string name="android_app_edit_help_url">https://m.mediawiki.org/wiki/Wikimedia_Apps/Suggested_edits</string>
    <string name="suggested_edits_image_tags_help_url">https://www.mediawiki.org/wiki/Wikimedia_Apps/Suggested_edits#Image_tags</string>
    <string name="about_libraries_heading">Libraries used</string>
    <string name="about_contributors_heading">Contributors</string>
    <string name="about_contributors"><![CDATA[<a href="https://www.mediawiki.org/wiki/Wikimedia_Apps/Team/Android">Team page</a>]]></string>
    <string name="about_translators_heading">Translators</string>
    <string name="about_translators_translatewiki"><![CDATA[This app was translated by the volunteer translators at <a href="https://translatewiki.net">translatewiki.net</a>.]]></string>
    <string name="about_app_license_heading">License</string>
    <string name="about_app_license"><![CDATA[Source code available on <a href=\"https://gerrit.wikimedia.org/r/#/admin/projects/apps/android/wikipedia\">Gerrit</a> and <a href=\"https://github.com/wikimedia/apps-android-wikipedia\">GitHub</a> under the <a href=\"https://phabricator.wikimedia.org/diffusion/APAW/browse/master/COPYING?view=raw\">Apache 2.0 License</a>. Unless otherwise specified, content is available under a <a href=\"https://en.wikipedia.org/wiki/Wikipedia:Text_of_Creative_Commons_Attribution-ShareAlike_3.0_Unported_License\">Creative Commons Attribution-ShareAlike License</a>.]]></string>
    <string name="about_wmf"><![CDATA[A product of the <a href="https://wikimediafoundation.org/">Wikimedia Foundation</a>]]></string>
    <string name="about_activity_title">About</string>
    <string name="edit_abandon_confirm">The page has been modified. Are you sure you want to exit without saving your changes?</string>
    <string name="edit_abandon_confirm_yes">Yes</string>
    <string name="edit_abandon_confirm_no">No</string>
    <string name="user_blocked_from_editing_title">Blocked</string>
    <string name="user_logged_in_blocked_from_editing" type="id">Your user account has been blocked from editing on this wiki.</string>
    <string name="user_anon_blocked_from_editing" type="id">Your IP address has been blocked from editing.</string>
    <string name="edit_how_page_improved">How did you improve the page?</string>
    <string name="edit_next">Next</string>
    <string name="edit_done">Publish</string>
    <string name="edit_preview">Preview</string>
    <string name="edit_undo">Undo</string>
    <string name="edit_redo">Redo</string>
    <string name="edit_zoom_in">Zoom in</string>
    <string name="edit_zoom_out">Zoom out</string>
    <string name="edit_summary_tag_typo">Fixed typo</string>
    <string name="edit_summary_tag_grammar">Fixed grammar</string>
    <string name="edit_summary_tag_links">Added links</string>
    <string name="edit_summary_tag_other">Other</string>
    <string name="edit_summary_tag_other_hint">Other ways you improved the page</string>
    <string name="edit_conflict_title">Edit conflict</string>
    <string name="edit_conflict_message">The page has already been modified by a different user, and is conflicting with your edit. Please copy your edits, go back and refresh the page, then try editing again.</string>
    <string name="find_next">Find next</string>
    <string name="find_previous">Find previous</string>
    <string name="find_first_occurence">This is the first occurrence</string>
    <string name="find_last_occurence">This is the last occurrence</string>
    <!-- need this and next? -->
    <string name="abusefilter_title_warn">This may be an unconstructive edit. Are you sure you want to publish it?</string>
    <string name="abusefilter_title_disallow">You cannot publish this edit. Please go back and change it.</string>
    <string name="abusefilter_text_warn"><![CDATA[An automated filter has identified this edit as potentially unconstructive. It may contain one or more of the following:<br /><br />· Typing in all caps<br />· Blanking articles or spamming<br />· Irrelevant external links or images<br />· Repeating characters]]></string>
    <string name="abusefilter_text_disallow"><![CDATA[An automated filter has identified this edit as potentially unconstructive, or potential vandalism.<br /><br />Wikipedia is an encyclopedia and only neutral, notable content belongs here.]]></string>
    <string name="page_similar_titles">Similar pages</string>
    <string name="search_did_you_mean">Did you mean \"%s\"?</string>
    <string name="search_recent_header">Recent searches:</string>
    <string name="search_results_count_zero">No results</string>
    <plurals name="search_results_count">
        <item quantity="one">1 result</item>
        <item quantity="other">%d results</item>
    </plurals>
    <string name="button_clear_all_recent_searches">Clear recent searches</string>
    <string name="clear_recent_searches_confirm">Are you sure you want to clear your search history?</string>
    <string name="clear_recent_searches_confirm_yes">Yes</string>
    <string name="clear_recent_searches_confirm_no">No</string>
    <string name="error_browser_not_found">Could not open web page (no browser app found).</string>
    <string name="table_infobox">Quick facts</string>
    <string name="table_other">More information</string>
    <string name="table_close">Close</string>
    <string name="widget_name_featured_page">Wikipedia featured page</string>
    <string name="widget_title_featured_page">Today\'s featured page:</string>
    <string name="widget_name_search">Wikipedia search</string>
    <string name="wiktionary_no_definitions_found">No definitions found.</string>
    <string name="alpha_update_notification_title">New alpha update available</string>
    <string name="alpha_update_notification_text">Tap to download</string>
    <string name="dialog_close_description">Close</string>
    <string name="preference_title_show_images">Show images</string>
    <string name="preference_summary_show_images">Enable or disable loading of images in pages. Uncheck this setting if your Internet connection is slow, or if your data plan is limited.</string>
    <string name="preference_title_download_only_over_wifi">Download only over Wi-Fi</string>
    <string name="dialog_title_download_only_over_wifi">Confirm download using mobile data?</string>
    <string name="dialog_text_download_only_over_wifi">You have "Download only over Wi-Fi" turned on in settings. Do you want to allow using your mobile data plan for this download only?</string>
    <string name="dialog_title_download_only_over_wifi_allow">Allow</string>
    <string name="read_more_section">Read more</string>
    <string name="about_article_section">About this article</string>
    <string name="menu_gallery_visit_image_page">Go to image page</string>
    <string name="gallery_error_draw_failed">Could not draw the image.</string>
    <string name="license_title">License for %s</string>
    <string name="gallery_menu_share">Share</string>
    <string name="gallery_share_error">Could not share image: %s</string>
    <string name="gallery_save_progress">Downloading file…</string>
    <string name="gallery_save_success">File saved.</string>
    <string name="gallery_error_video_failed">Could not play the video.</string>
    <string name="gallery_save_image_write_permission_rationale">Permission to write to storage on your device is required for saving images.</string>
    <string name="gallery_add_image_caption_button">Add image caption</string>
    <string name="gallery_add_image_caption_in_language_button">Add image caption (%s)</string>
    <string name="err_cannot_save_file">Cannot save file</string>
    <string name="expand_refs">Tap to expand</string>
    <string name="cc_logo">Creative Commons license</string>
    <string name="captcha_image">Captcha image</string>
    <string name="gallery_fair_use_license">Fair use</string>
    <string name="gallery_uploader_unknown">Uploader unknown</string>
    <string name="gallery_not_available_offline_snackbar">Gallery view not available offline.</string>
    <string name="gallery_not_available_offline_snackbar_dismiss">Dismiss</string>
    <string name="menu_new_tab">New tab</string>
    <string name="menu_close_all_tabs">Close all tabs</string>
    <string name="close_all_tabs_confirm">Are you sure you want to close all tabs?</string>
    <string name="close_all_tabs_confirm_yes">Yes</string>
    <string name="close_all_tabs_confirm_no">No</string>
    <string name="button_close_tab">Close tab</string>
    <string name="unnamed_tab_closed">Tab closed.</string>
    <string name="tab_item_closed">%s closed.</string>
    <string name="all_tab_items_closed">All tabs closed.</string>
    <string name="tool_tip_bookmark_icon_title">Add to reading list</string>
    <string name="tool_tip_bookmark_icon_text">Tap on the bookmark icon to save the article to a reading list.</string>
    <string name="page_view_in_browser">View page in browser</string>
    <string name="tool_tip_toc_title">Table of contents quick access</string>
    <string name="tool_tip_toc_text">You can now swipe left to open the table of contents, and also tap and drag on this scroller button to quickly jump to different sections of an article.</string>
    <string name="tool_tip_lang_button">You can now search and read in multiple Wikipedia languages in the app.\n\n\nTap on the icon to add more languages.</string>
    <string name="error_response_malformed">Response from the server was not formatted correctly.</string>
    <string name="error_unknown">An unknown error occurred.</string>
    <string name="format_error_server_message">Message: \"%s\"</string>
    <string name="address_copied">Address copied to clipboard.</string>
    <string name="text_copied">Text copied to clipboard.</string>
    <string name="button_continue_to_article">Read article</string>
    <string name="button_continue_to_talk_page">Open talk page</string>
    <string name="button_continue_to_disambiguation">View similar pages</string>
    <string name="link_preview_disambiguation_description">This title relates to more than one page:</string>
    <string name="button_add_to_reading_list">Add to reading list</string>
    <string name="page_offline_notice_cannot_load_while_offline">Article cannot be loaded while offline.</string>
    <string name="page_offline_notice_add_to_reading_list">Hint: Add the article to a reading list and it will be downloaded once you\'re back online.</string>
    <string name="page_offline_notice_last_date">You are reading an offline version of this article saved on %s.</string>
    <string name="button_get_directions">Get directions</string>
    <string name="error_no_maps_app">Could not find any apps that provide directions.</string>
    <string name="preference_title_customize_explore_feed">Explore Feed</string>
    <string name="preference_title_show_link_previews">Show link previews</string>
    <string name="preference_summary_customize_explore_feed">Customize the Explore feed</string>
    <string name="preference_summary_show_link_previews">Show a quick preview of articles when tapping on links.</string>
    <string name="preference_title_collapse_tables">Collapse tables</string>
    <string name="preference_summary_collapse_tables">Automatically collapse tables in articles, such as infoboxes, references, and notes.</string>
    <string name="nav_item_donate">Donate</string>
    <string name="error_voice_search_not_available">Sorry, voice recognition is not available.</string>
    <string name="location_service_disabled">Location services are disabled.</string>
    <string name="enable_location_service">Enable</string>
    <string name="location_permissions_enable_prompt">Enable location permissions to see places near you.</string>
    <string name="location_permissions_enable_action">Turn on</string>
    <string name="error_webview_updating">The Android System WebView is currently being updated. Please try again in a moment.</string>
    <plurals name="multi_items_selected">
        <item quantity="one">%d selected</item>
        <item quantity="other">%d selected</item>
    </plurals>
    <string name="multi_select_items_selected">%d selected</string>
    <string name="error_message_generic">An error occurred</string>
    <string name="view_link_preview_error_button_dismiss">Dismiss</string>
    <string name="error_page_does_not_exist">This page does not exist</string>
    <string name="view_wiki_error_message_offline">Cannot connect to internet</string>
    <string name="view_wiki_error_message_timeout">Cannot connect to Wikipedia. Check your network connection, or try again later</string>
    <string name="reference_title">Reference %s</string>
    <string name="reference_list_title">References</string>
    <string name="theme_chooser_dialog_image_dimming_switch_label">Image dimming (in Dark theme)</string>
    <string name="preference_title_prefer_offline_content">Prefer offline content</string>
    <string name="preference_summary_prefer_offline_content">Save data usage by loading articles that are available offline rather than always loading the latest version of an article</string>
    <string name="theme_chooser_dialog_match_system_theme_switch_label">Match system theme</string>
    <string name="page_footer_license_text">Content is available under $1 unless otherwise noted</string>
    <string name="empty_tab_title">New tab</string>
    <string name="menu_save_all_tabs">Save all tabs</string>

    <!-- Crash reporter -->
    <string name="crash_report_activity_title">Application error</string>
    <string name="crash_report_relaunch_or_quit">We\'re sorry, the Wikipedia app has experienced an error and was terminated.\n\nWould you like to start over or quit?</string>
    <string name="crash_report_relaunch">Start over</string>
    <string name="crash_report_quit">Quit</string>
    <!-- /Crash reporter -->

    <!-- Article menu bar -->
    <string name="article_menu_bar_save_button">Save</string>
    <string name="article_menu_bar_language_button">Language</string>
    <string name="article_menu_bar_search_button">Search</string>
    <string name="article_menu_bar_theme_button">Theme</string>
    <string name="article_menu_bar_contents_button">Contents</string>
    <string name="article_header_edit_hint">Edit…</string>
    <string name="article_header_edit_description">Edit article description</string>
    <string name="article_header_edit_lead_section">Edit introduction</string>
    <!-- /Article menu bar -->

    <!-- Theme -->
    <string name="color_theme_select">Theme</string>
    <string name="color_theme_light">Light</string>
    <string name="color_theme_dark">Dark</string>
    <string name="color_theme_black">Black</string>
    <string name="color_theme_sepia">Sepia</string>
    <string name="color_theme_test_title">Sample text</string>
    <string name="color_theme_test_text">Drag the slider to change the size of the text that is used when reading articles. To set the text size throughout the rest of the app, change your system text size.</string>
    <string name="preference_title_app_theme">App theme</string>
    <string name="preference_summary_color_theme">Switch to using the app\'s dark color theme</string>
    <string name="text_size_increase">Increase text size</string>
    <string name="text_size_decrease">Decrease text size</string>
    <string name="text_size_percent_default">%s (Default)</string>
    <string name="text_style_title">Font</string>
    <!-- /Theme -->

    <!-- Reading lists -->
    <string name="nav_item_reading_lists">My lists</string>
    <string name="reading_list_save_to">Save to reading list</string>
    <string name="reading_list_move_to">Move to reading list</string>
    <string name="reading_list_create_new">Create new</string>
    <string name="reading_list_title_exists">Reading list \"%s\" already exists.</string>
    <string name="reading_list_article_added_to_named">Added %1$s to %2$s.</string>
    <string name="reading_list_article_added_to_default_list">Saved %s. Do you want to add it to a list?</string>
    <string name="reading_list_article_moved_to_named">Moved %1$s to %2$s.</string>
    <string name="reading_list_article_already_exists_message">All good! %1$s already contains %2$s.</string>
    <string name="reading_list_articles_already_exist_message">All good! %s already contains all articles.</string>
    <string name="reading_list_added_view_button">View list</string>
    <string name="reading_list_add_to_list_button">Add to list</string>
    <plurals name="format_reading_list_statistical_summary">
        <item quantity="one">1 article, %2$.2f MB</item>
        <item quantity="other">%1$d articles, %2$.2f MB</item>
    </plurals>
    <plurals name="format_reading_list_statistical_detail">
        <item quantity="one">%1$d of 1 article available offline, %3$.2f MB</item>
        <item quantity="other">%1$d of %2$d articles available offline, %3$.2f MB</item>
    </plurals>
    <string name="format_reading_list_statistical_summary_singular">1 article, %1$.2f MB</string>
    <string name="format_reading_list_statistical_summary_plural">%1$d articles, %2$.2f MB</string>
    <string name="format_reading_list_statistical_detail_singular">%1$d of 1 articles available offline, %2$.2f MB</string>
    <string name="format_reading_list_statistical_detail_plural">%1$d of %2$d articles available offline, %3$.2f MB</string>
    <string name="reading_list_sort">Sort</string>
    <string name="reading_list_sort_ellipsis">Sort by…</string>
    <string name="reading_list_sort_by_name">Sort by name</string>
    <string name="reading_list_sort_by_name_desc">Sort by name (reverse)</string>
    <string name="reading_list_sort_by_recent">Sort by date added (newest)</string>
    <string name="reading_list_sort_by_recent_desc">Sort by date added (oldest)</string>
    <string name="reading_list_sort_by_created">Sort by date created (newest)</string>
    <string name="reading_list_sort_by_created_desc">Sort by date created (oldest)</string>
    <string name="reading_list_menu_delete">Delete list</string>
    <string name="reading_list_menu_rename">Edit name/description</string>
    <string name="reading_list_action_menu_remove_from_offline">Remove from offline</string>
    <string name="reading_list_action_menu_save_for_offline">Save for offline</string>
    <string name="reading_list_action_menu_remove_all_from_offline">Remove all from offline</string>
    <string name="reading_list_action_menu_save_all_for_offline">Save all for offline</string>
    <string name="reading_list_action_menu_add_to_another_list">Add to another list</string>
    <string name="reading_list_action_menu_move_to_another_list">Move to another list</string>
    <string name="reading_list_name_sample">My reading list</string>
    <string name="reading_list_name_hint">Name of this list</string>
    <string name="reading_list_description_hint">Description (optional)</string>
    <string name="reading_list_item_deleted">%s removed from list</string>
    <plurals name="reading_list_articles_deleted">
        <item quantity="one">%d article removed from list</item>
        <item quantity="other">%d articles removed from list</item>
    </plurals>
    <string name="reading_list_items_deleted">%d articles removed from list</string>
    <string name="reading_lists_item_deleted">%s removed from lists</string>
    <string name="reading_list_item_delete_undo">Undo</string>
    <string name="reading_list_deleted">%s deleted</string>
    <string name="saved_list_empty_title">No saved pages yet</string>
    <string name="reading_lists_empty_message">Add articles to a list for reading later, even when you\'re offline.</string>
    <string name="reading_lists_onboarding_intro">Add articles to a list for reading later, even when you\'re offline!</string>
    <string name="reading_lists_onboarding_for_example">For example</string>
    <string name="reading_lists_onboarding_example1">Places to visit</string>
    <string name="reading_lists_onboarding_example2">Favorite animals</string>
    <string name="reading_lists_onboarding_example3">Space exploration</string>
    <string name="reading_lists_onboarding_got_it">Got it</string>
    <string name="reading_list_empty">You have no articles added to this list.</string>
    <string name="reading_list_article_offline">Available offline</string>
    <string name="reading_list_article_make_offline">Make this article available offline</string>
    <string name="reading_list_add_to_other_list">Add to another reading list</string>
    <string name="reading_list_move_to_other_list">Move to another reading list</string>
    <string name="reading_list_move_from_to_other_list">Move from %s to another reading list</string>
    <string name="reading_list_remove_from_list">Remove from %s</string>
    <string name="reading_list_remove_from_lists">Remove from reading lists</string>
    <string name="reading_list_select_item">Select</string>
    <string name="reading_list_confirm_remove_article_from_offline">Remove from offline</string>
    <string name="reading_list_confirm_remove_article_from_offline_title">Article appears in multiple lists</string>
    <string name="reading_list_confirm_remove_article_from_offline_message">%s will no longer be available offline for all reading lists:</string>
    <string name="reading_lists_sync_reminder_title">Turn on reading list syncing?</string>
    <string name="reading_lists_sync_reminder_text"><![CDATA[Articles saved to reading lists can now be synced to your Wikipedia account. <a href="https://www.mediawiki.org/wiki/Wikimedia_Apps/Android_FAQ#Synced_reading_lists">Learn more</a>]]></string>
    <string name="reading_lists_login_reminder_text_with_link"><![CDATA[Reading lists can now be synced across devices. Log in to your Wikipedia account and allow your lists to be saved. <a href="https://www.mediawiki.org/wiki/Wikimedia_Apps/Android_FAQ#Synced_reading_lists">Learn more</a>]]></string>
    <string name="reading_lists_sync_reminder_action">Enable syncing</string>
    <string name="reading_list_login_reminder_title">Sync reading lists</string>
    <string name="reading_lists_login_reminder_text">Reading lists can now be synced across devices. Log in to your Wikipedia account and allow your lists to be saved.</string>
    <string name="reading_lists_login_button">Log in / join Wikipedia</string>
    <string name="reading_lists_ignore_button">Not now</string>
    <string name="reading_lists_confirm_remote_delete_yes">Yes</string>
    <string name="reading_lists_confirm_remote_delete_no">No</string>
    <string name="reading_list_article_save_in_progress">The article is being downloaded, and it will be available offline when complete.</string>
    <string name="reading_list_articles_added_to_named">Added %1$d articles to %2$s</string>
    <string name="reading_list_articles_moved_to_named">Moved %1$d articles to %2$s</string>
    <string name="reading_list_delete_confirm">Are you sure you want to delete %s?</string>
    <string name="reading_list_preference_login_to_enable_sync_dialog_title">Log in to enable sync</string>
    <string name="reading_list_preference_login_to_enable_sync_dialog_text">Log in to allow your reading lists to be saved to your account.</string>
    <string name="reading_list_preference_login_to_enable_sync_dialog_cancel">Cancel</string>
    <string name="reading_list_preference_login_to_enable_sync_dialog_login">Log in</string>
    <string name="reading_list_turned_sync_off_dialog_title">Reading list sync turned off</string>
    <string name="reading_list_turned_sync_off_dialog_text">Reading list sync is off for your account, and saved articles on your logged-in devices are no longer being backed up. Turn on reading list sync in Settings.</string>
    <string name="reading_list_turned_sync_off_dialog_ok">OK</string>
    <string name="reading_list_turned_sync_off_dialog_settings">Settings</string>
    <string name="reading_list_prompt_turned_sync_on_dialog_title">Turn on reading list sync?</string>
    <string name="reading_list_prompt_turned_sync_on_dialog_text"><![CDATA[Articles saved to reading lists can now be synced to your Wikipedia account. <a href="#faq">Learn more</a>]]></string>
    <string name="reading_list_prompt_turned_sync_on_dialog_do_not_show">Don’t show me this again</string>
    <string name="reading_list_prompt_turned_sync_on_dialog_enable_syncing">Enable syncing</string>
    <string name="reading_list_prompt_turned_sync_on_dialog_no_thanks">No thanks</string>
    <string name="default_reading_list_name">Saved</string>
    <string name="default_reading_list_description">Default list for your saved articles</string>
    <string name="no_user_lists_title">Organize articles into lists</string>
    <string name="no_user_lists_msg">Create lists for places to travel to, favorite topics, and much more</string>
    <string name="reading_list_saved_list_rename">%1$s (user created)</string>
    <string name="split_reading_list_message">There is a limit of %d articles per reading list. Existing lists with more than this limit have been split into multiple lists.</string>
    <string name="reading_list_move_article_limit_message">Can\'t move to this list. You\'ve reached the limit of %2$d articles per list for \"%1$s\".</string>
    <string name="reading_list_article_limit_message">Can\'t add to this list. You\'ve reached the limit of %2$d articles per list for \"%1$s\".</string>
    <string name="reading_lists_limit_message">Can\'t create another list. You\'ve reached the limit of 100 reading lists per account.</string>
    <string name="reading_lists_menu_create_list">Create new list</string>
    <string name="reading_lists_menu_sort_by">Sort by</string>
    <string name="reading_lists_refresh_sync_option">Refresh sync</string>
    <string name="reading_list_preference_login_or_signup_to_enable_sync_dialog_login">Log in / sign up</string>
    <plurals name="reading_list_article_offline_message">
        <item quantity="one">This article will now be available offline.</item>
        <item quantity="other">These articles will now be available offline.</item>
    </plurals>
    <plurals name="reading_list_article_not_offline_message">
        <item quantity="one">This article will no longer be available offline.</item>
        <item quantity="other">These articles will no longer be available offline.</item>
    </plurals>
    <string name="reading_list_toast_last_sync">Reading lists synced</string>
    <string name="reading_list_menu_last_sync">Last sync: %s</string>
    <string name="reading_list_remove_list_dialog_ok_button_text">OK</string>
    <string name="reading_list_delete_dialog_ok_button_text">OK</string>
    <string name="reading_list_remove_from_list_dialog_cancel_button_text">Cancel</string>
    <string name="reading_list_delete_dialog_cancel_button_text">Cancel</string>
    <string name="reading_list_remove_from_offline_cancel_button_text">Cancel</string>
    <string name="reading_list_download_using_mobile_data_cancel_button_text">Cancel</string>
    <string name="reading_list_split_dialog_ok_button_text">OK</string>
    <!-- /Reading lists -->

    <!-- User options -->
    <string name="user_option_sync_label">Preferences</string>
    <!-- /User options -->

    <!-- Notifications -->
    <string name="notification_reverted_title">Reverted edit</string>
    <string name="notification_channel_description">Download progress</string>
    <string name="notification_syncing_pause_button">Pause</string>
    <string name="notification_syncing_resume_button">Resume</string>
    <string name="notification_syncing_cancel_button">Cancel</string>
    <string name="notification_syncing_reading_list_channel_description">Syncing Reading Lists progress</string>
    <string name="notification_many_unread">You have %d unread notifications</string>
    <plurals name="notification_channel_name">
        <item quantity="one">Downloading article</item>
        <item quantity="other">Downloading articles</item>
    </plurals>
    <plurals name="notification_syncing_title">
        <item quantity="one">Downloading %1$d article&#8230;</item>
        <item quantity="other">Downloading %1$d articles&#8230;</item>
    </plurals>
    <plurals name="notification_syncing_description">
        <item quantity="one">%1$d article left</item>
        <item quantity="other">%1$d articles left</item>
    </plurals>
    <plurals name="notification_syncing_reading_list_channel_name">
        <item quantity="one">Syncing Reading List</item>
        <item quantity="other">Syncing Reading Lists</item>
    </plurals>
    <plurals name="notification_syncing_reading_list_title">
        <item quantity="one">Syncing %1$d list&#8230;</item>
        <item quantity="other">Syncing %1$d lists&#8230;</item>
    </plurals>
    <plurals name="notification_syncing_reading_list_description">
        <item quantity="one">%1$d list left</item>
        <item quantity="other">%1$d lists left</item>
    </plurals>
    <string name="notification_echo_channel_description">Wikipedia notifications</string>
    <string name="notifications_activity_title">Notifications</string>
    <string name="notifications_activity_title_archived">Notifications (archived)</string>
    <string name="notifications_search">Search notifications</string>
    <string name="notifications_view_unread">View unread</string>
    <string name="notifications_view_archived">View archived</string>
    <string name="notifications_prefs">Notification preferences</string>
    <string name="notifications_archive">Mark read and archive</string>
    <plurals name="notification_archive_message">
        <item quantity="one">Notification archived</item>
        <item quantity="other">%d notifications archived</item>
    </plurals>
    <string name="notifications_poll_enable_title">Enable notifications</string>
    <string name="notifications_poll_enable_positive">Enable</string>
    <string name="notifications_poll_enable_negative">Not now</string>
    <string name="notifications_empty_message">You\'re all caught up on notifications!</string>
    <string name="notifications_view_archived_button_text">View archived notifications</string>
    <string name="notification_preferences_title">Notification preferences</string>
    <string name="notifications_mark_unread">Mark as unread</string>
    <string name="watchlist_title">Watchlist</string>
    <string name="preference_title_notification_poll">Poll notifications</string>
    <string name="preference_summary_notification_poll">Allow the app to use data to check for new notifications in the background.</string>
    <string name="preference_category_notification_types">In-app notification types</string>
    <string name="preference_title_notification_system">System</string>
    <string name="preference_summary_notification_system">Messages from system</string>
    <string name="preference_title_notification_milestone">Milestone</string>
    <string name="preference_summary_notification_milestone">Certain edit counts are reached</string>
    <string name="preference_title_notification_thanks">Thanks</string>
    <string name="preference_summary_notification_thanks">Someone thanks you for an edit</string>
    <string name="preference_title_notification_revert">Revert</string>
    <string name="preference_summary_notification_revert">One of your contributions was reverted</string>
    <string name="preference_title_notification_login_fail">Login</string>
    <string name="preference_summary_notification_login_fail">Your log in activities</string>
    <string name="preference_title_notification_mention">Mention</string>
    <string name="preference_summary_notification_mention">Someone mentions you in a page</string>
    <string name="preference_title_notification_user_talk">Talk page</string>
    <string name="preference_summary_notification_user_talk">Messages from talk pages</string>
    <!-- /Notifications -->

    <!-- The Feed -->
    <string name="view_because_you_read_card_title">Because you read</string>
    <string name="view_random_card_title">Randomizer</string>
    <string name="view_random_article_card_title">Random article</string>
    <string name="view_random_article_card_action">More random articles</string>
    <string name="view_top_read_card_title">Top read</string>
    <string name="view_top_read_card_action">More top read</string>
    <string name="view_top_read_card_pageviews_k_suffix">%d k</string>
    <string name="view_top_read_card_pageviews_m_suffix">%d M</string>
    <string name="view_next_random_article">Load another random article</string>
    <string name="view_main_page_card_title">Today on Wikipedia</string>
    <string name="view_main_page_card_action">View main page</string>
    <string name="view_featured_image_card_title">Picture of the day</string>
    <string name="view_featured_image_card_download">Download</string>
    <string name="view_featured_image_card_share">Share</string>
    <string name="menu_feed_card_dismiss">Hide this card</string>
    <string name="menu_feed_card_dismissed">Card hidden.</string>
    <string name="menu_feed_card_edit_card_languages">Edit card languages</string>
    <string name="menu_feed_overflow_label">More options</string>

    <string name="feed_featured_image_share_subject">Featured image from Wikimedia Commons</string>
    <string name="feed">Explore</string>
    <string name="home">Home</string>
    <string name="view_static_card_icon_content_description">Card icon</string>
    <string name="view_card_news_title">In the news</string>
    <plurals name="view_continue_reading_card_subtitle">
        <item quantity="one">yesterday</item>
        <item quantity="other">%d days ago</item>
    </plurals>
    <string name="view_continue_reading_card_subtitle_today">today</string>
    <string name="view_continue_reading_card_subtitle_read_date">Read %s</string>
    <string name="view_announcement_card_negative_action">No thanks</string>
    <string name="view_offline_card_text">Content cannot be loaded when offline.</string>
    <string name="view_featured_article_card_title">Featured article</string>
    <string name="view_featured_article_footer_save_button_label">Save</string>
    <string name="view_static_card_save_button_label">Save</string>
    <string name="view_featured_article_footer_saved_button_label">Saved</string>
    <string name="feed_configure_activity_title">Customize the feed</string>
    <string name="feed_configure_menu_reset">Restore default view</string>
    <string name="feed_configure_menu_select_all">Show all</string>
    <string name="feed_configure_menu_deselect_all">Hide all</string>
    <string name="feed_configure_language_warning">Note that not all card types are available in all Wikipedia languages. Edit your selected languages in Settings.</string>
    <string name="feed_item_type_news">Articles about current events</string>
    <string name="feed_item_type_on_this_day">Events in history on this day</string>
    <string name="feed_item_type_because_you_read">Suggestions based on a recently read article from your history</string>
    <string name="feed_item_type_featured_article">Daily featured article on Wikipedia</string>
    <string name="feed_item_type_trending">Daily most-viewed articles</string>
    <string name="feed_item_type_featured_image">Daily featured image from Wikimedia Commons</string>
    <string name="feed_item_type_main_page">Main page of Wikipedia with daily featured content</string>
    <string name="feed_item_type_randomizer">Generate random articles to read</string>
    <string name="feed_item_type_suggested_edits">Suggestions to add content to Wikipedia</string>
    <string name="feed_empty_message">There\'s nothing on your Explore feed</string>
    <string name="feed_configure_onboarding_action">Customize</string>
    <string name="customize_lang_selection_dialog_ok_button_text">OK</string>
    <string name="customize_lang_selection_dialog_cancel_button_text">Cancel</string>
    <string name="feed_configure_onboarding_text"><![CDATA[<strong>Customize your Explore feed</strong><br /><br />You can now choose what to show on your feed, and also prioritize your favorite types of content.]]></string>
    <string name="feed_lang_selection_dialog_ok_button_text">OK</string>
    <string name="feed_lang_selection_dialog_cancel_button_text">Cancel</string>
    <string name="feed_accessibility_card_text">You have reached the bottom of the feed.</string>
    <string name="feed_accessibility_card_load_more_button">Load more</string>
    <!-- /The Feed -->

    <string name="top_read_activity_title">Top read on %s</string>

    <!-- Description editing -->
    <string name="description_edit_text_hint">Article description</string>
    <string name="description_edit_article_description_label">Article</string>
    <string name="description_edit_translate_article_description_label_per_language">Article description (%s)</string>
    <string name="description_edit_translate_article_description_hint_per_language">Article description (%s)</string>
    <string name="description_edit_add_caption_label">Image description</string>
    <string name="description_edit_add_caption_hint">Image caption</string>
    <string name="description_edit_translate_caption_label_per_language">Image caption (%s)</string>
    <string name="description_edit_translate_caption_hint_per_language">Image caption (%s)</string>
    <string name="description_edit_save">Publish</string>
    <string name="description_edit_read">Read</string>
    <string name="description_edit_add_description">Add article description</string>
    <string name="description_edit_translate_description">Translate article description</string>
    <string name="description_edit_edit_description">Edit article description</string>
    <string name="description_edit_add_image_caption">Add image caption</string>
    <string name="description_edit_edit_image_caption">Edit image caption</string>
    <string name="description_edit_translate_image_caption">Translate image caption</string>
    <string name="description_edit_cancel_hint">Cancel</string>
    <string name="description_edit_help_title">Info: Article descriptions</string>
    <string name="description_edit_help_about_wikidata">About Wikidata</string>
    <string name="description_edit_help_wikidata_guide">Wikidata guide for writing descriptions</string>
    <string name="wikidata_description_guide_url">https://www.wikidata.org/wiki/Help:Description#Guidelines_for_descriptions_in_English</string>
    <string name="description_edit_anon_limit">Thanks for your continued interest in editing article descriptions! To make additional edits, please log in to your Wikipedia account.</string>
    <string name="description_edit_license_notice"><![CDATA[By changing the article description, I agree to the <a href="%1$s">Terms of Use</a> and to irrevocably release my contributions under the <a href="%2$s">Creative Commons CC0</a> license.]]></string>
    <string name="description_edit_helper_text_lowercase_warning">usually begin with a lowercase letter</string>
    <string name="description_edit_voice_input_description">Voice input</string>

    <string name="description_too_short">The text is too short.</string>
    <string name="description_ends_with_punctuation">The text must not end with punctuation.</string>
    <string name="description_starts_with_article">Avoid starting with articles like “a” or “the”.</string>
    <string name="description_starts_with_uppercase">Start with a lowercase letter unless the first word is a proper noun.</string>
    <string name="description_is_in_different_language">The text appears to be in an unexpected language. The language should be %s.</string>
    <!-- /Description editing -->

    <!-- Description editing success -->
    <string name="description_edit_success_saved">Article description published!</string>
    <string name="description_edit_success_saved_snackbar">Article description published!</string>
    <string name="description_edit_success_saved_in_lang_snackbar">Article description published! (%s)</string>
    <string name="description_edit_success_saved_image_caption_snackbar">Image caption published!</string>
    <string name="description_edit_success_saved_image_caption_in_lang_snackbar">Image caption published! (%s)</string>
    <string name="description_edit_success_saved_image_tags_snackbar">Image tag(s) published!</string>
    <string name="description_edit_success_se_general_feed_link_snackbar">Enjoyed that? Help us add more.</string>
    <string name="description_edit_success_encouragement">You just made Wikipedia better for everyone</string>
    <string name="description_edit_success_done">Done</string>
    <string name="description_edit_success_did_you_know">Did you know?</string>
    <string name="description_edit_success_article_edit_hint">You can also edit articles within this app. Try fixing typos and small sentences by clicking on the ^1 icon next time</string>
    <!-- /Description editing success -->

    <!-- Description editing tutorial -->
    <string name="description_edit_tutorial_title_descriptions">Article descriptions</string>
    <string name="description_edit_tutorial_title_descriptions_summary">Summarizes an article to help readers understand the subject at a glance</string>
    <string name="description_edit_tutorial_keep_it_short">Keep it short</string>
    <string name="description_edit_tutorial_keep_it_short_instructions">Ideally one line, between two to twelve words</string>
    <string name="description_edit_tutorial_button_label_start_editing">Start editing</string>
    <string name="description_edit_tutorial_promise">By starting, I promise not to misuse this feature.</string>
    <!-- /Description editing tutorial -->

    <!-- Suggested edits -->
    <string name="suggested_edits_describe_articles">Describe articles</string>
    <string name="suggested_edits_caption_images">Caption images</string>
    <string name="suggested_edits_tag_images">Tag images</string>
    <string name="suggested_edits_review_description">Review article description</string>
    <string name="suggested_edits_add_description_button">Add description</string>
    <string name="suggested_edits_edit_description_button">Edit description</string>
    <string name="suggested_edits_add_translation_button">Add translation</string>
    <string name="suggested_edits_edit_translation_button">Edit translation</string>
    <string name="suggested_edits_add_caption_button">Add caption</string>
    <string name="suggested_edits_edit_caption_button">Edit caption</string>
    <string name="suggested_edits_review_image_caption">Review image caption</string>
    <string name="suggested_edits_my_contributions">My contributions</string>
    <string name="suggested_edits_no_description">This file does not have a description</string>
    <string name="suggested_edits_license_notice"><![CDATA[By adding the description, I agree to the <a href="%1$s">Terms of Use</a> and to irrevocably release my contributions under the <a href="%2$s">Creative Commons CC0</a> license.]]></string>
    <string name="suggested_edits_image_caption_license_notice"><![CDATA[By adding the image caption, I agree to the <a href="%1$s">Terms of Use</a> and to irrevocably release my contributions under the <a href="%2$s">Creative Commons CC0</a> license.]]></string>
    <string name="suggested_edits_menu_info">Info</string>
    <string name="suggested_edits_task_add_description_title">Add article descriptions</string>
    <string name="suggested_edits_task_add_description_description">Contribute to articles without descriptions</string>
    <string name="suggested_edits_task_image_caption_title">Add image captions</string>
    <string name="suggested_edits_task_image_caption_description">Add missing short captions to images</string>
    <string name="suggested_edits_task_translate_caption_title">Translate image captions</string>
    <string name="suggested_edits_task_translate_caption_description">Translate captions into other languages</string>
    <string name="suggested_edits_task_multilingual_title">More tasks for multilingual editors</string>
    <string name="suggested_edits_task_multilingual_description">Translation tasks are available if you read and write in more than one Wikipedia language.</string>
    <string name="suggested_edits_task_image_caption_edit_disable_text">Locked until you’ve edited %d image captions</string>
    <string name="suggested_edits_task_translate_description_edit_disable_text">Locked until you’ve edited %d article descriptions (verified)</string>
    <string name="suggested_edits_task_multilingual_negative">Not for me</string>
    <string name="suggested_edits_task_multilingual_positive">Add languages</string>
    <string name="suggested_edits_image_caption_summary_title_image">Image</string>
    <string name="suggested_edits_image_caption_summary_title_artist">Artist</string>
    <string name="suggested_edits_image_caption_summary_title_author">Author</string>
    <string name="suggested_edits_image_caption_summary_title_source">Source</string>
    <string name="suggested_edits_image_caption_summary_title_license">License</string>
    <string name="suggested_edits_image_caption_summary_title_date">Date</string>
    <plurals name="suggested_edits_contribution_count">
        <item quantity="one">1 contribution</item>
        <item quantity="other">%d contributions</item>
    </plurals>
    <string name="suggested_edits_feed_card_title">Suggested edits</string>
    <string name="suggested_edits_feed_card_add_description_button">Add article description</string>
    <string name="suggested_edits_feed_card_add_translation_in_language_button">Add article description (%s)</string>
    <string name="suggested_edits_tasks_onboarding_get_started">Get started</string>
    <string name="suggested_edits_image_preview_dialog_caption_in_language_title">Image caption (%s)</string>
    <string name="suggested_edits_image_preview_dialog_description_in_language_title">Image description (%s)</string>
    <string name="suggested_edits_image_preview_dialog_image">Image</string>
    <string name="suggested_edits_image_preview_dialog_artist">Artist</string>
    <string name="suggested_edits_image_preview_dialog_tags">Tags</string>
    <string name="suggested_edits_image_preview_dialog_date">Date</string>
    <string name="suggested_edits_image_preview_dialog_source">Source/Photographer</string>
    <string name="suggested_edits_image_preview_dialog_licensing">Licensing</string>
    <string name="suggested_edits_image_preview_dialog_more_info">More Info</string>
    <string name="suggested_edits_image_preview_dialog_file_page_link_text">File page on Wikimedia Commons</string>
    <string name="suggested_edits_image_preview_dialog_file_page_wikipedia_link_text">File page on Wikipedia</string>
    <string name="suggested_edits_article_cta_image_tags">Add image tags</string>
    <string name="suggested_edits_article_cta_image_caption">Add image caption</string>
    <string name="suggested_edits_article_cta_image_caption_in_language">Add image caption (%s)</string>
    <string name="suggested_edits_article_cta_snackbar_action">View</string>
    <string name="suggested_edits_feed_card_add_image_caption">Add image caption</string>
    <string name="suggested_edits_feed_card_translate_image_caption">Add image caption (%s)</string>
    <string name="suggested_edits_feed_card_add_image_tags">Add image tags</string>
    <string name="suggested_edits_snackbar_survey_text">How was your editing experience? Please take a moment to fill out the survey about in-app editing.</string>
    <string name="suggested_edits_snackbar_survey_action_text">Take Survey</string>
    <string name="suggested_edits_task_action_text_add">Add</string>
    <string name="suggested_edits_task_action_text_translate">Translate</string>
    <string name="suggested_edits_image_captions">Image captions</string>
    <string name="suggested_edits_image_tags">Image tags</string>
    <string name="suggested_edits_image_tags_publishing">Publishing</string>
    <string name="suggested_edits_image_tags_published">Published</string>
    <string name="suggested_edits_image_tags_onboarding_title">Tagging images makes them easier to find.</string>
    <string name="suggested_edits_image_tags_onboarding_text">By adding image tags, you will help make images easier to search for on Commons, the free license image repository that Wikipedia uses for images in its articles.</string>
    <string name="suggested_edits_image_tags_onboarding_note">Only tags that you choose will be added to images.</string>
    <string name="suggested_edits_image_tags_task_detail">Add custom tags to an image to make it easier to find.</string>
    <string name="suggested_edits_image_tags_choose">Add or choose matching tags</string>
    <string name="suggested_edits_image_tags_published_list">Published tags</string>
    <string name="suggested_edits_image_tags_search">Search tags</string>
    <string name="suggested_edits_image_tags_select_title">You haven\'t selected any tags for this image</string>
    <string name="suggested_edits_image_tags_select_text">Only tags that you choose will be added to images. Tags that are not selected will be marked as rejected. Are you sure you want to mark all tags as rejected?</string>
    <string name="suggested_edits_image_tags_add_tag">Add tag</string>
    <string name="suggested_edits_image_zoom_tooltip">Pinch to zoom this image.</string>
    <string name="suggested_edits_encouragement_message">%s\, thanks for your edits. Below you can find more ways to contribute to Wikipedia.</string>
    <string name="suggested_edits_onboarding_message"><![CDATA[<b>Hi %s\</b>, below you can find some quick and easy ways to help improve Wikipedia. You\'ll see the difference you\'re making as soon as you get started. Happy editing!]]></string>
    <string name="suggested_edits_image_captions_task_detail">Describe an image to help readers understand its meaning and context.</string>
    <string name="suggested_edits_add_descriptions_task_detail">Summarize an article to help readers understand the subject at a glance.</string>
    <string name="suggested_edits_contributions_stat_tooltip">Your total number of contributions so far.</string>
    <string name="suggested_edits_edit_streak_stat_tooltip">How many days in a row that you have made contributions. If you haven\'t contributed in a while, it shows your last contribution date.</string>
    <string name="suggested_edits_page_views_stat_tooltip">Total pageviews of items to which you have contributed in the last 30 days.</string>
    <string name="suggested_edits_edit_quality_stat_tooltip">Based on how many times one of your contributions was reverted (undone by another editor). Reverted edits: %d.</string>
    <string name="suggested_edits_paused_message">Suggested edits is paused until %1$s. Sorry %2$s, some of your recent contributions have been reverted.</string>
    <string name="suggested_edits_disabled_message">Suggested edits is disabled. Sorry %s, too many of your recent contributions have been reverted.</string>
    <string name="suggested_edits_ip_blocked_message">It looks like your IP address (or range of IP addresses) is currently blocked from editing Wikipedia.</string>
    <string name="suggested_edits_editing_tips_link_text">Editing tips and tricks</string>
    <string name="suggested_edits_help_page_link_text">Suggested edits help page</string>
    <string name="suggested_edits_edit_streak_label_text">Edit streak</string>
    <string name="suggested_edits_views_label_text">Views</string>
    <string name="suggested_edits_quality_label_text">Edit quality</string>
    <string name="suggested_edits_quality_perfect_text">Perfect</string>
    <string name="suggested_edits_quality_excellent_text">Excellent</string>
    <string name="suggested_edits_quality_very_good_text">Very good</string>
    <string name="suggested_edits_quality_good_text">Good</string>
    <string name="suggested_edits_quality_okay_text">Okay</string>
    <string name="suggested_edits_quality_sufficient_text">Sufficient</string>
    <string name="suggested_edits_quality_poor_text">Poor</string>
    <string name="suggested_edits_quality_bad_text">Bad</string>
    <string name="suggested_edits_label">Suggested edits</string>
    <plurals name="suggested_edits_contribution">
        <item quantity="one">Contribution</item>
        <item quantity="other">Contributions</item>
    </plurals>
    <plurals name="suggested_edits_edit_streak_detail_text">
        <item quantity="one">%d day</item>
        <item quantity="other">%d days</item>
    </plurals>
    <string name="suggested_edits_what_is_title">What is Suggested edits?</string>
    <string name="suggested_edits_what_is_text">Suggested edits presents opportunities for small but vital contributions to Wikipedia.</string>
    <string name="suggested_edits_learn_more">Learn more</string>
    <string name="suggested_edits_paused_title">Paused</string>
    <string name="suggested_edits_disabled_title">Disabled</string>
    <string name="suggested_edits_ip_blocked_title">IP blocked</string>
    <string name="suggested_edits_last_edited">Last edited</string>
    <string name="suggested_edits_last_edited_never">Never</string>
    <string name="suggested_edits_task_new">new</string>
    <string name="suggested_edits_cc0_notice"><![CDATA[By publishing, you agree to the <a href="%1$s">terms of use</a> and to irrevocably release this contribution under the <a href="%2$s">CC0 license</a>.]]></string>
    <string name="suggested_edits_reactivation_notification_title">Suggested edits</string>
    <string name="suggested_edits_reactivation_notification_stage_one">Thanks for editing Wikipedia! Why not continue where you left off?</string>
    <string name="suggested_edits_reactivation_notification_stage_two">Have a minute to continue improving Wikipedia? Check out these editing suggestions.</string>
    <string name="suggested_edits_contributions_screen_title">%s\'s contributions</string>
    <string name="suggested_edits_contribution_language_label">Language</string>
    <string name="suggested_edits_contribution_date_time_label">Date / Time</string>
    <string name="suggested_edits_contribution_type_label">Contribution type</string>
    <string name="suggested_edits_contribution_image_label">Image</string>
    <string name="suggested_edits_contribution_article_label">Article</string>
    <string name="suggested_edits_contribution_views">%s views</string>
    <plurals name="suggested_edits_contribution_seen_times">
        <item quantity="one">Seen once in the past 30 days.</item>
        <item quantity="other">Seen %s times in the past 30 days.</item>
    </plurals>
    <string name="suggested_edits_contribution_seen_text">Seen %s times in the past 30 days.</string>
    <plurals name="suggested_edits_image_tag_contribution_label">
        <item quantity="one">You added %d tag</item>
        <item quantity="other">You added %d tags</item>
    </plurals>
    <string name="suggested_edits_contribution_type_title">%1$d %2$s</string>
    <string name="suggested_edits_contribution_date_yesterday_text">Yesterday</string>
    <plurals name="suggested_edits_rewards_contributions">
        <item quantity="one">You\'ve made one contribution to Wikipedia using Suggested Edits. Thank you!</item>
        <item quantity="other">You\'ve made %d contributions to Wikipedia using Suggested Edits. Thank you!</item>
    </plurals>
    <plurals name="suggested_edits_rewards_edit_streaks">
        <item quantity="one">You\'ve been editing for one whole day. Keep the streak going, %2$s!</item>
        <item quantity="other">You\'ve edited every day for %1$d days so far. Keep the streak going, %2$s!</item>
    </plurals>
    <plurals name="suggested_edits_rewards_page_views">
        <item quantity="one">Your edits have been seen by one person in the last 30 days. Thanks, and keep going!</item>
        <item quantity="other">Your edits have been seen by %d people in the last 30 days. Thanks, and keep going!</item>
    </plurals>
    <string name="suggested_edits_rewards_contribution">You\'ve made %d contributions to Wikipedia using Suggested edits. Thank you!</string>
    <string name="suggested_edits_rewards_edit_streak">You\'ve edited every day for %1$d days so far. Keep the streak going, %2$s!</string>
    <string name="suggested_edits_rewards_pageviews">Your edits have been seen by %d people in the last 30 days. Thanks, and keep going!</string>
    <string name="suggested_edits_rewards_edit_quality">Your edits so far are %s. Keep going! We look forward to your contributions.</string>
    <string name="suggested_edits_rewards_continue_button">Continue</string>
    <string name="suggested_edits_encourage_account_creation_title">Did you know that everyone can edit Wikipedia?</string>
    <string name="suggested_edits_encourage_account_creation_message">Suggested edits is a new way to edit Wikipedia on Android. It helps you make small but vital contributions to Wikipedia.\nOur goal is to make editing easier and more accessible for everyone! Log in or join Wikipedia to get started.</string>
    <string name="suggested_edits_encourage_account_creation_login_button">Log in / join Wikipedia</string>
    <string name="suggested_edits_contribution_type_image_tag">Image tag</string>
    <string name="suggested_edits_contribution_current_revision_text">Your edit is currently live on Wikipedia</string>
    <string name="suggested_card_more_edits">More suggested edits</string>
    <plurals name="suggested_edits_tags_diff_count_text">
        <item quantity="one">%1$s tag</item>
        <item quantity="other">%1$s tags</item>
    </plurals>
    <plurals name="suggested_edits_contribution_diff_count_text">
        <item quantity="one">%1$s character</item>
        <item quantity="other">%1$s characters</item>
    </plurals>
    <plurals name="suggested_edits_removed_contribution_label">
        <item quantity="one">You removed %d character</item>
        <item quantity="other">You removed %d characters</item>
    </plurals>
    <plurals name="suggested_edits_added_contribution_label">
        <item quantity="one">You added %d character</item>
        <item quantity="other">You added %d characters</item>
    </plurals>
    <!-- /Suggested edits -->

    <!-- File page -->
    <string name="file_page_activity_title">File page</string>
    <string name="file_page_add_image_caption_button">Add image caption</string>
    <string name="file_page_add_image_tags_button">Add image tags</string>
    <!-- /File page -->

    <!-- Description editing revert help -->
    <string name="description_edit_revert_subtitle">Thanks for editing Wikipedia!</string>
    <string name="description_edit_revert_intro">We know you tried your best, but one of the reviewers had a concern. Possible reasons your edit was reverted include:</string>
    <string name="description_edit_revert_reason1"><![CDATA[your contribution didn\'t follow one of the <a href="%1$s">guidelines</a>.]]></string>
    <string name="description_edit_revert_reason2">your contribution looked like an experiment or vandalism.</string>
    <string name="description_edit_revert_history"><![CDATA[If you are interested, see the <a href="%1$s">edit history</a>.]]></string>
    <string name="description_edit_login_cancel_button_text">Cancel</string>
    <!-- /Description editing revert help -->

    <!-- Offline -->
    <string name="offline_read_permission_rationale">Permission to access storage on your device is required for offline browsing.</string>
    <string name="offline_read_final_rationale">Permission to access storage on your device is required to use the Offline Library.</string>
    <string name="size_gb">%.2f GB</string>
    <string name="size_mb">%.2f MB</string>
    <!-- /Offline -->

    <!-- Onboarding -->
    <string name="onboarding_skip">Skip</string>
    <string name="onboarding_continue">Continue</string>
    <string name="onboarding_get_started">Get started</string>
    <string name="onboarding_maybe_later">Maybe later</string>
    <string name="onboarding_explore_title">New ways to explore</string>
    <string name="onboarding_explore_text"><![CDATA[Dive down the Wikipedia rabbit hole with a constantly updating Explore feed. <br/> <b>Customize</b> the feed to your interests – whether it’s learning about historical events <b>On this day</b>, or rolling the dice with <b>Random</b>.]]></string>
    <string name="onboarding_reading_list_sync_title">Reading lists with sync</string>
    <string name="onboarding_reading_list_sync_text_v2"><![CDATA[You can make reading lists from articles you want to read later, even when you’re offline. <br/>Login to your Wikipedia account to sync your reading lists. <a href="#login">Join Wikipedia</a> ]]></string>
    <string name="onboarding_analytics_title">Send anonymous data</string>
    <string name="onboarding_analytics_offline_text"><![CDATA[Help make the app better by letting us know how you use it. Data collected is anonymous. <a href="#privacy">Learn more</a>]]></string>
    <string name="onboarding_analytics_switch_title">Send usage data</string>
    <string name="onboarding_got_it">Got it</string>
    <string name="onboarding_multilingual_secondary_text">We’ve found the following on your device:</string>
    <string name="onboarding_multilingual_add_language_text">Add or edit languages</string>
    <string name="onboarding_welcome_title_v2">The Free Encyclopedia\n&#8230;in over 300 languages</string>
    <!-- /Onboarding -->

    <!-- App Shortcuts -->
    <string name="app_shortcuts_random">Random</string>
    <string name="app_shortcuts_continue_reading">Continue reading</string>
    <string name="app_shortcuts_search">Search</string>
    <!-- /App Shortcuts -->

    <!-- On This Day -->
    <string name="on_this_day_card_title">On this day</string>
    <string name="more_events_text">More on this day</string>
    <string name="events_count_text">%1$s events from %2$s–%3$d</string>
    <string name="this_year">This year</string>
    <string name="on_this_day_dialog_next_month">Next month</string>
    <string name="on_this_day_dialog_previous_month">Previous month</string>
    <string name="on_this_day_open_date_picker">Open date picker</string>
    <plurals name="diff_years">
        <item quantity="one">Last year</item>
        <item quantity="other">%d years ago</item>
    </plurals>
    <string name="on_this_day_end_of_scroll_message">You travelled through time 🚀 </string>
    <string name="on_this_day_back_to_future">Back to the future</string>
    <!-- /On This Day -->

    <!-- MultiLingual -->
    <string name="languages_list_activity_title">Add a language</string>
    <string name="languages_list_suggested_text">Suggested</string>
    <string name="languages_list_all_text">All languages</string>
    <string name="wikipedia_languages_title">Wikipedia languages</string>
    <string name="wikipedia_languages_your_languages_text">Your languages</string>
    <string name="wikipedia_languages_add_language_text">Add language</string>
    <string name="wikipedia_languages_remove_text">Remove language</string>
    <string name="wikipedia_languages_remove_action_mode_title">Remove language</string>
    <plurals name="wikipedia_languages_remove_dialog_title">
        <item quantity="one">Remove selected language?</item>
        <item quantity="other">Remove selected languages?</item>
    </plurals>
    <string name="wikipedia_languages_remove_dialog_content">You will only see content on the Explore feed and quick search filters for remaining Wikipedia languages.</string>
    <string name="wikipedia_languages_remove_warning_dialog_title">Can\'t remove all languages</string>
    <string name="wikipedia_languages_remove_warning_dialog_content">Keep at least one Wikipedia language from which to search and read content.</string>
    <string name="more_language_options">more</string>
    <string name="add_wikipedia_languages_text">Add Wikipedia languages</string>
    <string name="dialog_of_remove_chinese_variants_from_app_lang_title">Remove a Chinese variant from your app languages?</string>
    <string name="dialog_of_remove_chinese_variants_from_app_lang_text">You currently have both Traditional and Simplified Chinese variants set in your app languages. Update your app languages settings?</string>
    <string name="dialog_of_remove_chinese_variants_from_app_lang_edit">Edit languages</string>
    <string name="dialog_of_remove_chinese_variants_from_app_lang_no">No thanks</string>
    <string name="remove_language_dialog_cancel_button_text">Cancel</string>
    <string name="remove_language_dialog_ok_button_text">OK</string>
    <string name="remove_all_language_warning_dialog_ok_button_text">OK</string>
    <!-- /MultiLingual -->

    <!-- Editing -->
    <string name="protected_page_warning_dialog_ok_button_text">OK</string>
    <string name="account_editing_blocked_dialog_ok_button_text">OK</string>
    <string name="edit_conflict_dialog_ok_button_text">OK</string>
    <string name="reverted_edit_dialog_ok_button_text">OK</string>
    <string name="account_editing_blocked_dialog_cancel_button_text">Cancel</string>
    <string name="edit_type_all">All contributions</string>
    <!-- /Editing -->

    <!-- Content description -->
    <string name="content_description_for_page_indicator">Page %1$d of %2$d</string>
    <!-- /Content description -->

    <string name="wikitext_bold">Bold</string>
    <string name="wikitext_italic">Italic</string>
    <string name="wikitext_link">Link</string>
    <string name="wikitext_bulleted_list">Bulleted list</string>
    <string name="wikitext_numbered_list">Numbered list</string>
    <string name="wikitext_template">Template</string>
    <string name="wikitext_reference">Reference</string>
    <string name="wikitext_preview_link">Preview link</string>

    <string name="main_drawer_help">Help</string>
    <string name="main_drawer_login">Log in / join Wikipedia</string>
    <string name="main_tooltip_text">Hi %s, did you know that everyone can edit Wikipedia?</string>
    <string name="main_tooltip_text_v2">Did you know that everyone can edit Wikipedia?</string>
    <string name="main_tooltip_action_button">Get started</string>
    <string name="custom_date_picker_dialog_ok_button_text">OK</string>
    <string name="text_input_dialog_ok_button_text">OK</string>
    <string name="text_input_dialog_cancel_button_text">Cancel</string>
    <string name="custom_date_picker_dialog_cancel_button_text">Cancel</string>

    <string name="talk_title">Talk</string>
    <string name="talk_user_title">Talk: %s</string>
    <string name="talk_new_topic">New topic</string>
    <string name="talk_page_empty">This talk page is empty.</string>
    <string name="talk_add_reply">Reply</string>
    <string name="talk_no_subject">(No subject)</string>
    <string name="talk_reply_subject">Subject</string>
    <string name="talk_reply_hint">Compose response</string>
    <string name="talk_message_hint">Compose message</string>
    <string name="talk_message_empty">The message cannot be empty.</string>
    <string name="talk_subject_empty">The subject cannot be empty.</string>

<<<<<<< HEAD
    <!-- Watchlist -->
    <string name="watchlist_details_watching_label">Watching</string>
    <!-- /Watchlist -->
=======
    <string name="watchlist_empty">You do not have any articles in your watchlist.</string>
    <string name="watchlist_filter_all">All</string>
    <string name="watchlist_filter_talk">Talk</string>
    <string name="watchlist_filter_pages">Pages</string>
    <string name="watchlist_filter_other">Other</string>
>>>>>>> 71794fae
</resources><|MERGE_RESOLUTION|>--- conflicted
+++ resolved
@@ -1034,15 +1034,12 @@
     <string name="talk_message_empty">The message cannot be empty.</string>
     <string name="talk_subject_empty">The subject cannot be empty.</string>
 
-<<<<<<< HEAD
     <!-- Watchlist -->
     <string name="watchlist_details_watching_label">Watching</string>
-    <!-- /Watchlist -->
-=======
     <string name="watchlist_empty">You do not have any articles in your watchlist.</string>
     <string name="watchlist_filter_all">All</string>
     <string name="watchlist_filter_talk">Talk</string>
     <string name="watchlist_filter_pages">Pages</string>
     <string name="watchlist_filter_other">Other</string>
->>>>>>> 71794fae
+     <!-- /Watchlist -->
 </resources>