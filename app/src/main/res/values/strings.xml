<?xml version="1.0" encoding="utf-8"?>
<resources xmlns:tools="http://schemas.android.com/tools">
    <string name="app_name_prod">Wikipedia</string>
    <string name="app_name_beta" tools:ignore="UnusedResources">Wikipedia Beta</string>
    <string name="app_name_alpha" tools:ignore="UnusedResources">Wikipedia Alpha</string>

    <string name="wikimedia">Wikimedia</string>

    <string name="nav_item_back">Back</string>
    <string name="page_tabs_back">Back</string>
    <string name="nav_item_forward">Forward</string>
    <string name="search_hint">Search Wikipedia</string>
    <string name="search_hint_voice_search">Voice input search</string>
    <string name="search_hint_search_history">Search history</string>
    <string name="search_hint_search_languages">Search for a language</string>
    <string name="search_hint_search_my_lists_and_articles">Search my lists and articles</string>
    <string name="nav_item_history">History</string>
    <string name="nav_item_suggested_edits">Suggested edits</string>
    <string name="error_network_error">Cannot connect to the Internet.</string>
    <string name="page_error_retry">Retry</string>
    <string name="card_offline_error_retry">Retry</string>
    <string name="storage_access_error_retry">Retry</string>
    <string name="article_load_error_retry">Retry</string>
    <string name="offline_load_error_retry">Retry</string>
    <string name="page_error_back_to_main">Go back</string>
    <string name="error_back">Go back</string>
    <string name="menu_clear_all_history">Clear history</string>
    <string name="history_item_deleted">%s removed from history</string>
    <string name="history_items_deleted">%d articles removed from history</string>
    <string name="history_item_delete_undo">Undo</string>
    <string name="notification_archive_undo">Undo</string>
    <string name="app_settings">App settings</string>

    <!-- Saved pages -->
    <string name="dialog_title_clear_history">Clear browsing history</string>
    <string name="dialog_message_clear_history">This will delete all of your browsing history, and close any currently open tabs. Are you sure?</string>
    <string name="dialog_message_clear_history_yes">Yes</string>
    <string name="dialog_message_clear_history_no">No</string>
    <string name="share_via">Share via</string>
    <string name="image_share_via">Share via</string>
    <string name="search_redirect_from">Redirected from %s</string>

    <!-- Page toolbar menu -->
    <string name="menu_page_show_tabs">Show tabs</string>
    <string name="menu_page_other_languages">Change language</string>
    <string name="menu_page_find_in_page">Find in page</string>
    <string name="edit_section_find_in_page">Find in page</string>
    <string name="menu_page_font_and_theme">Font and theme</string>
    <string name="menu_page_add_to_list">Add to reading list</string>
    <string name="feed_card_add_to_list">Add to reading list</string>
    <string name="menu_page_share">Share link</string>
    <string name="menu_page_open_a_new_tab">Open a new tab</string>
    <string name="menu_page_reading_lists">Reading lists</string>
    <string name="menu_page_recently_viewed">Recently viewed</string>

    <!-- Long press menu -->
    <string name="menu_long_press_open_page">Open</string>
    <string name="menu_long_press_open_in_new_tab">Open in new tab</string>
    <string name="menu_long_press_copy_page">Copy link address</string>

    <!-- Toolbar menu items -->
    <string name="menu_text_select_define">Define</string>
    <string name="on_this_day_page_share">Share</string>
    <string name="reading_list_page_share">Share</string>
    <string name="menu_text_select_edit_here">Edit here</string>

    <string name="last_updated_text">Last updated %s</string>
    <string name="talk_page_link_text">View talk page</string>
    <string name="edit_history_link_text">View edit history</string>
    <string name="map_view_link_text">View on a map</string>
    <string name="other_languages_indication_text">Read in another language</string>
    <string name="language_count_link_text">Available in %d other languages</string>
    <string name="content_license_cc_by_sa">CC BY-SA 3.0</string>
    <string name="edit_save_action_license_logged_in"><![CDATA[By publishing, you agree to the <a href="%1$s">Terms of Use</a>, and to irrevocably release your contributions under the <a href="%2$s">CC BY-SA 3.0</a> license.]]></string>
    <string name="edit_save_action_license_anon"><![CDATA[By publishing, you agree to the <a href="%1$s">Terms of Use</a>, and to irrevocably release your contributions under the <a href="%2$s/">CC BY-SA 3.0</a> license. Edits will be attributed to the IP address of your device. If you <a href="https://#login">log in</a>, you will have more privacy.]]></string>
    <string name="preference_title_language">Wikipedia languages</string>
    <string name="langlinks_filter_hint">Search</string>
    <string name="langlinks_empty">This page is not available in other languages.</string>
    <string name="langlinks_no_match">No languages found</string>
    <string name="langlinks_activity_title">Other languages</string>
    <string name="langlinks_your_wikipedia_languages">Your Wikipedia languages</string>
    <string name="menu_save_changes">Publish changes</string>
    <string name="edit_saved_successfully">Edit published!</string>
    <string name="dialog_message_edit_failed">Edit failed!</string>
    <string name="dialog_message_edit_failed_retry">Retry</string>
    <string name="dialog_message_edit_failed_cancel">Cancel</string>
    <string name="dialog_message_leaving_edit">Your changes have not been published yet. Are you sure you want to leave this page?</string>
    <string name="dialog_message_leaving_edit_leave">Leave</string>
    <string name="dialog_message_leaving_edit_stay">Stay</string>
    <string name="menu_show_toc">Table of Contents</string>
    <string name="search_no_results_found">No results found</string>
    <string name="search_reading_list_no_results">No results found in \"%s\"</string>
    <string name="search_reading_lists_no_results">No results found in reading lists</string>
    <string name="search_history_no_results">No results found in history</string>
    <string name="edit_section_captcha_message">To help protect against automated spam, please enter the words that appear below</string>
    <string name="edit_section_captcha_request_an_account_message"><![CDATA[Can\'t see the image? <a href="https://en.wikipedia.org/wiki/Wikipedia:Request_an_account">Request an account</a>]]></string>
    <string name="edit_section_captcha_hint">Repeat words from above</string>
    <string name="title_captcha">Enter CAPTCHA</string>
    <string name="edit_section_captcha_reload">Tap CAPTCHA to reload</string>
    <string name="nav_item_login">Log in to Wikipedia</string>
    <string name="login_username_hint">Username</string>
    <string name="login_password_hint">Password</string>
    <string name="account_creation_password_hint">Password</string>
    <string name="login_2fa_hint">Two-Factor Authentication Code</string>
    <string name="login_2fa_other_workflow_error_msg">Two-factor authentication required!  Please return to the main activity and log in with your 2FA token, then retry.</string>
    <string name="onboarding_card_login">Log in</string>
    <string name="page_editing_login">Log in</string>
    <string name="reading_lists_sync_login">Log in</string>
    <string name="create_account_login">Log in</string>
    <string name="menu_login">Log in</string>
    <string name="login_activity_title">Log in to Wikipedia</string>
    <string name="login_in_progress_dialog_message">Logging you in…</string>
    <string name="login_success_toast">Logged in!</string>
    <string name="reset_password_title">Set your password</string>
    <string name="reset_password_description">You logged in with a temporary password. To finish logging in, please set your new password here.</string>
    <string name="reset_password_hint">New password</string>
    <string name="reset_password_button">Save and log in</string>
    <string name="preference_title_logout">Log out</string>
    <string name="toast_logout_complete">Logged out</string>
    <string name="logout_prompt">This will log you out on all devices where you are currently logged in. Do you want to continue?</string>
    <string name="logout_dialog_cancel_button_text">Cancel</string>
    <string name="logged_out_in_background_title">Logged out</string>
    <string name="logged_out_in_background_dialog">You have been logged out of Wikipedia. Would you like to log in again?</string>
    <string name="logged_out_in_background_login">Log in</string>
    <string name="logged_out_in_background_cancel">Cancel</string>
    <string name="history_empty_title">No recently viewed articles</string>
    <string name="history_empty_message">Track what you\'ve been reading here.</string>
    <string name="history_offline_articles_toast">Some articles in history may not be viewable while offline.</string>
    <string name="search_empty_message">Search and read the free encyclopedia in your language</string>
    <string name="search_empty_message_multilingual_upgrade">Search Wikipedia in more languages</string>
    <string name="delete_selected_items">Delete selected items</string>
    <string name="wp_stylized"><![CDATA[<big>W</big>IKIPEDI<big>A</big>]]></string>
    <string name="create_account_username_hint">Username</string>
    <string name="login_dont_have_account">Don\'t have an account?</string>
    <string name="login_join_wikipedia">Join Wikipedia</string>
    <string name="login_forgot_password">Forgot your password?</string>
    <string name="create_account_already_have">Already have an account?</string>
    <string name="create_account_activity_title">Create an account</string>
    <string name="dialog_create_account_checking_progress">Verifying</string>
    <string name="create_account_email_hint">Email (Optional)</string>
    <string name="create_account_password_repeat_hint">Repeat password</string>
    <string name="create_account_passwords_mismatch_error">Passwords don\'t match</string>
    <string name="create_account_email_error">Invalid email address</string>
    <string name="create_account_username_error">Invalid characters in username</string>
    <string name="create_account_password_error">The password is invalid</string>
    <string name="create_account_generic_error">Could not create account</string>
    <string name="create_account_next">Next</string>
    <string name="email_recommendation_dialog_title">Create account with no email address?</string>
    <string name="email_recommendation_dialog_message"><![CDATA[Although the email address is optional, it is <b>highly recommended</b>, since an email is needed for account recovery if you ever lose your password.]]></string>
    <string name="email_recommendation_message">Recommended since email is needed for account recovery.</string>
    <string name="email_recommendation_dialog_create_without_email_action">Continue without email</string>
    <string name="email_recommendation_dialog_create_with_email_action">Add an email address</string>
    <string name="create_account_button">Create account</string>
    <string name="create_account_name_unavailable">The user name \"%s\" is not available. Please choose a different name.</string>
    <string name="create_account_ip_block_message">Sorry, your IP address is currently blocked from creating new accounts.</string>
    <string name="create_account_ip_block_help_url">https://en.wikipedia.org/wiki/Help:I_have_been_blocked</string>
    <string name="create_account_ip_block_details">Details</string>
    <string name="preferences_general_heading">General</string>
    <string name="wikipedia_app_faq">Wikipedia App FAQ</string>
    <string name="send_feedback">Send app feedback</string>
    <string name="create_account_account_created_toast">Account created!</string>
    <string name="preferences_heading_syncing">Syncing</string>
    <string name="preferences_heading_data_usage">Data usage</string>
    <string name="preferences_heading_experimental">Experimental</string>
    <string name="preference_title_sync_reading_lists_from_account">Reading list syncing</string>
    <string name="preference_title_download_reading_list_articles">Download reading list articles</string>
    <string name="preference_summary_sync_reading_lists">Sync reading lists across different devices by saving them to your Wikipedia account</string>
    <string name="preference_summary_sync_reading_lists_from_account">Sync reading lists across different devices by saving them to your Wikipedia account \"%s\"</string>
    <string name="preference_dialog_of_turning_off_reading_list_sync_title">Remove synced reading lists from \"%s\"?</string>
    <string name="preference_dialog_of_turning_off_reading_list_sync_text">This will completely delete all previously synced reading lists from remote storage. Remove all synced lists from your account \"%s\"?</string>
    <string name="preferences_privacy_settings_heading">Privacy</string>
    <string name="preference_title_eventlogging_opt_in">Send usage reports</string>
    <string name="preference_summary_eventlogging_opt_in">Allow Wikimedia to collect information about how you use the app to make the app better</string>
    <string name="preference_title_auto_upload_crash_reports">Send crash reports</string>
    <string name="preference_summary_auto_upload_crash_reports">Allow the app to send crash reports to a third-party service provider automatically so that we can review your crash and fix the bug faster and more easily.</string>
    <string name="editing_error_spamblacklist">Links to blocked domains (%s) detected. Please remove them and try again.</string>
    <string name="history_search_list_hint">Search history</string>
    <string name="error_can_not_process_link">Could not display this link</string>
    <string name="page_protected_autoconfirmed">This page has been semi-protected.</string>
    <string name="page_protected_sysop">This page has been fully protected.</string>
    <string name="page_protected_other">This page has been protected to the following levels: %s</string>
    <string name="page_protected_can_not_edit">Sorry, your account does not have sufficient privileges to edit this page at this time.</string>
    <string name="page_protected_can_not_edit_anon">Sorry, this page cannot be edited anonymously at this time.</string>
    <string name="page_protected_can_not_edit_title">This page is protected</string>
    <string name="settings_item_preferences">Settings</string>
    <string name="settings_activity_title">Settings</string>
    <string name="about_description">About the Wikipedia app</string>
    <string name="privacy_policy_description">Privacy policy</string>
    <string name="terms_of_use_description">Terms of use</string>
    <string name="about_wikipedia_url">https://en.wikipedia.org/wiki/Wikipedia:About</string>
    <string name="privacy_policy_url">https://foundation.wikimedia.org/wiki/Privacy_policy</string>
    <string name="offline_reading_and_data_url">https://www.mediawiki.org/wiki/Wikimedia_Apps/Android_FAQ#Offline_reading_and_data</string>
    <string name="android_app_faq_url">https://www.mediawiki.org/wiki/Wikimedia_Apps/Android_FAQ</string>
    <string name="terms_of_use_url">https://foundation.wikimedia.org/wiki/Terms_of_Use</string>
    <string name="android_app_request_an_account_url">https://en.wikipedia.org/wiki/Wikipedia:Request_an_account</string>
    <string name="cc_by_sa_3_url">https://creativecommons.org/licenses/by-sa/3.0/</string>
    <string name="cc_0_url">https://creativecommons.org/publicdomain/zero/1.0/</string>
    <string name="android_app_edit_help_url">https://m.mediawiki.org/wiki/Wikimedia_Apps/Suggested_edits</string>
    <string name="suggested_edits_image_tags_help_url">https://www.mediawiki.org/wiki/Wikimedia_Apps/Suggested_edits#Image_tags</string>
    <string name="about_libraries_heading">Libraries used</string>
    <string name="about_contributors_heading">Contributors</string>
    <string name="about_contributors"><![CDATA[<a href="https://www.mediawiki.org/wiki/Wikimedia_Apps/Team/Android">Team page</a>]]></string>
    <string name="about_translators_heading">Translators</string>
    <string name="about_translators_translatewiki"><![CDATA[This app was translated by the volunteer translators at <a href="https://translatewiki.net">translatewiki.net</a>.]]></string>
    <string name="about_app_license_heading">License</string>
    <string name="about_app_license"><![CDATA[Source code available on <a href=\"https://gerrit.wikimedia.org/r/#/admin/projects/apps/android/wikipedia\">Gerrit</a> and <a href=\"https://github.com/wikimedia/apps-android-wikipedia\">GitHub</a> under the <a href=\"https://phabricator.wikimedia.org/diffusion/APAW/browse/master/COPYING?view=raw\">Apache 2.0 License</a>. Unless otherwise specified, content is available under a <a href=\"https://en.wikipedia.org/wiki/Wikipedia:Text_of_Creative_Commons_Attribution-ShareAlike_3.0_Unported_License\">Creative Commons Attribution-ShareAlike License</a>.]]></string>
    <string name="about_wmf"><![CDATA[A product of the <a href="https://wikimediafoundation.org/">Wikimedia Foundation</a>]]></string>
    <string name="about_activity_title">About</string>
    <string name="edit_abandon_confirm">The page has been modified. Are you sure you want to exit without saving your changes?</string>
    <string name="edit_abandon_confirm_yes">Yes</string>
    <string name="edit_abandon_confirm_no">No</string>
    <string name="user_blocked_from_editing_title">Blocked</string>
    <string name="user_logged_in_blocked_from_editing" type="id">Your user account has been blocked from editing on this wiki.</string>
    <string name="user_anon_blocked_from_editing" type="id">Your IP address has been blocked from editing.</string>
    <string name="edit_how_page_improved">How did you improve the page?</string>
    <string name="edit_next">Next</string>
    <string name="edit_done">Publish</string>
    <string name="edit_preview">Preview</string>
    <string name="edit_undo">Undo</string>
    <string name="edit_redo">Redo</string>
    <string name="edit_zoom_in">Zoom in</string>
    <string name="edit_zoom_out">Zoom out</string>
    <string name="edit_summary_tag_typo">Fixed typo</string>
    <string name="edit_summary_tag_grammar">Fixed grammar</string>
    <string name="edit_summary_tag_links">Added links</string>
    <string name="edit_summary_tag_other">Other</string>
    <string name="edit_summary_tag_other_hint">Other ways you improved the page</string>
    <string name="edit_conflict_title">Edit conflict</string>
    <string name="edit_conflict_message">The page has already been modified by a different user, and is conflicting with your edit. Please copy your edits, go back and refresh the page, then try editing again.</string>
    <string name="find_next">Find next</string>
    <string name="find_previous">Find previous</string>
    <string name="find_first_occurence">This is the first occurrence</string>
    <string name="find_last_occurence">This is the last occurrence</string>
    <!-- need this and next? -->
    <string name="abusefilter_title_warn">This may be an unconstructive edit. Are you sure you want to publish it?</string>
    <string name="abusefilter_title_disallow">You cannot publish this edit. Please go back and change it.</string>
    <string name="abusefilter_text_warn"><![CDATA[An automated filter has identified this edit as potentially unconstructive. It may contain one or more of the following:<br /><br />· Typing in all caps<br />· Blanking articles or spamming<br />· Irrelevant external links or images<br />· Repeating characters]]></string>
    <string name="abusefilter_text_disallow"><![CDATA[An automated filter has identified this edit as potentially unconstructive, or potential vandalism.<br /><br />Wikipedia is an encyclopedia and only neutral, notable content belongs here.]]></string>
    <string name="text_size_select">Font size</string>
    <string name="page_similar_titles">Similar pages</string>
    <string name="search_did_you_mean">Did you mean \"%s\"?</string>
    <string name="search_recent_header">Recent searches:</string>
    <string name="button_clear_all_recent_searches">Clear recent searches</string>
    <string name="clear_recent_searches_confirm">Are you sure you want to clear your search history?</string>
    <string name="clear_recent_searches_confirm_yes">Yes</string>
    <string name="clear_recent_searches_confirm_no">No</string>
    <string name="error_browser_not_found">Could not open web page (no browser app found).</string>
    <string name="table_infobox">Quick facts</string>
    <string name="table_other">More information</string>
    <string name="table_close">Close</string>
    <string name="widget_name_featured_page">Wikipedia featured page</string>
    <string name="widget_title_featured_page">Today\'s featured page:</string>
    <string name="widget_name_search">Wikipedia search</string>
    <string name="wiktionary_no_definitions_found">No definitions found.</string>
    <string name="alpha_update_notification_title">New alpha update available</string>
    <string name="alpha_update_notification_text">Tap to download</string>
    <string name="dialog_close_description">Close</string>
    <string name="preference_title_show_images">Show images</string>
    <string name="preference_summary_show_images">Enable or disable loading of images in pages. Uncheck this setting if your Internet connection is slow, or if your data plan is limited.</string>
    <string name="preference_title_download_only_over_wifi">Download only over Wi-Fi</string>
    <string name="dialog_title_download_only_over_wifi">Confirm download using mobile data?</string>
    <string name="dialog_text_download_only_over_wifi">You have "Download only over Wi-Fi" turned on in settings. Do you want to allow using your mobile data plan for this download only?</string>
    <string name="dialog_title_download_only_over_wifi_allow">Allow</string>
    <string name="read_more_section">Read more</string>
    <string name="about_article_section">About this article</string>
    <string name="menu_gallery_visit_page">Go to file page</string>
    <string name="gallery_error_draw_failed">Could not draw the image.</string>
    <string name="license_title">License for %s</string>
    <string name="gallery_menu_share">Share</string>
    <string name="gallery_share_error">Could not share image: %s</string>
    <string name="gallery_save_progress">Downloading file…</string>
    <string name="gallery_save_success">File saved.</string>
    <string name="gallery_error_video_failed">Could not play the video.</string>
    <string name="gallery_save_image_write_permission_rationale">Permission to write to storage on your device is required for saving images.</string>
    <string name="gallery_add_image_caption_button">Add image caption</string>
    <string name="gallery_add_image_caption_in_language_button">Add image caption (%s)</string>
    <string name="err_cannot_save_file">Cannot save file</string>
    <string name="expand_refs">Tap to expand</string>
    <string name="cc_logo">Creative Commons license</string>
    <string name="captcha_image">Captcha image</string>
    <string name="gallery_fair_use_license">Fair use</string>
    <string name="gallery_uploader_unknown">Uploader unknown</string>
    <string name="gallery_not_available_offline_snackbar">Gallery view not available offline.</string>
    <string name="gallery_not_available_offline_snackbar_dismiss">Dismiss</string>
    <string name="menu_new_tab">New tab</string>
    <string name="menu_close_all_tabs">Close all tabs</string>
    <string name="close_all_tabs_confirm">Are you sure you want to close all tabs?</string>
    <string name="close_all_tabs_confirm_yes">Yes</string>
    <string name="close_all_tabs_confirm_no">No</string>
    <string name="button_close_tab">Close tab</string>
    <string name="unnamed_tab_closed">Tab closed.</string>
    <string name="tab_item_closed">%s closed.</string>
    <string name="all_tab_items_closed">All tabs closed.</string>
    <string name="tool_tip_bookmark_icon_title">Add to reading list</string>
    <string name="tool_tip_bookmark_icon_text">Tap on the bookmark icon to save the article to a reading list.</string>
    <string name="page_view_in_browser">View page in browser</string>
    <string name="tool_tip_toc_title">Table of contents quick access</string>
    <string name="tool_tip_toc_text">You can now swipe left to open the table of contents, and also tap and drag on this scroller button to quickly jump to different sections of an article.</string>
    <string name="tool_tip_lang_button">You can now search and read in multiple Wikipedia languages in the app.\n\n\nTap on the icon to add more languages.</string>
    <string name="error_response_malformed">Response from the server was not formatted correctly.</string>
    <string name="error_unknown">An unknown error occurred.</string>
    <string name="format_error_server_message">Message: \"%s\"</string>
    <string name="address_copied">Address copied to clipboard.</string>
    <string name="text_copied">Text copied to clipboard.</string>
    <string name="button_continue_to_article">Read article</string>
    <string name="button_continue_to_disambiguation">View similar pages</string>
    <string name="link_preview_disambiguation_description">This title relates to more than one page:</string>
    <string name="button_add_to_reading_list">Add to reading list</string>
    <string name="page_offline_notice_cannot_load_while_offline">Article cannot be loaded while offline.</string>
    <string name="page_offline_notice_add_to_reading_list">Hint: Add the article to a reading list and it will be downloaded once you\'re back online.</string>
    <string name="page_offline_notice_last_date">You are reading an offline version of this article saved on %s.</string>
    <string name="button_get_directions">Get directions</string>
    <string name="error_no_maps_app">Could not find any apps that provide directions.</string>
    <string name="preference_title_show_link_previews">Show link previews</string>
    <string name="preference_summary_show_link_previews">Show a quick preview of articles when tapping on links.</string>
    <string name="preference_title_collapse_tables">Collapse tables</string>
    <string name="preference_summary_collapse_tables">Automatically collapse tables in articles, such as infoboxes, references, and notes.</string>
    <string name="nav_item_donate">Support Wikipedia</string>
    <string name="error_voice_search_not_available">Sorry, voice recognition is not available.</string>
    <string name="location_service_disabled">Location services are disabled.</string>
    <string name="enable_location_service">Enable</string>
    <string name="location_permissions_enable_prompt">Enable location permissions to see places near you.</string>
    <string name="location_permissions_enable_action">Turn on</string>
    <string name="error_webview_updating">The Android System WebView is currently being updated. Please try again in a moment.</string>
    <string name="multi_select_items_selected">%d selected</string>
    <string name="error_message_generic">An error occurred</string>
    <string name="view_link_preview_error_button_dismiss">Dismiss</string>
    <string name="error_page_does_not_exist">This page does not exist</string>
    <string name="view_wiki_error_message_offline">Cannot connect to internet</string>
    <string name="view_wiki_error_message_timeout">Cannot connect to Wikipedia. Check your network connection, or try again later</string>
    <string name="reference_title">Reference %s</string>
    <string name="reference_list_title">References</string>
    <string name="theme_chooser_dialog_image_dimming_switch_label">Image dimming (in Dark theme)</string>
    <string name="preference_title_prefer_offline_content">Prefer offline content</string>
    <string name="preference_summary_prefer_offline_content">Save data usage by loading articles that are available offline rather than always loading the latest version of an article</string>
    <string name="theme_chooser_dialog_match_system_theme_switch_label">Match system theme</string>
    <string name="page_footer_license_text">Content is available under $1 unless otherwise noted</string>
    <string name="empty_tab_title">New tab</string>
    <string name="menu_save_all_tabs">Save all tabs</string>

    <!-- Crash reporter -->
    <string name="crash_report_activity_title">Application error</string>
    <string name="crash_report_relaunch_or_quit">We\'re sorry, the Wikipedia app has experienced an error and was terminated.\n\nWould you like to start over or quit?</string>
    <string name="crash_report_relaunch">Start over</string>
    <string name="crash_report_quit">Quit</string>
    <!-- /Crash reporter -->

    <!-- Article menu bar -->
    <string name="article_menu_bar_bookmark">Add this article to a reading list</string>
    <string name="article_menu_bar_share">Share the article link</string>
    <string name="article_header_edit_hint">Edit…</string>
    <string name="article_header_edit_description">Edit article description</string>
    <string name="article_header_edit_lead_section">Edit introduction</string>
    <!-- /Article menu bar -->

    <!-- Theme -->
    <string name="color_theme_select">Theme</string>
    <string name="color_theme_light">Light</string>
    <string name="color_theme_dark">Dark</string>
    <string name="color_theme_black">Black</string>
    <string name="color_theme_sepia">Sepia</string>
    <string name="color_theme_test_title">Sample text</string>
    <string name="color_theme_test_text">Drag the slider to change the size of the text that is used when reading articles. To set the text size throughout the rest of the app, change your system text size.</string>
    <string name="preference_title_app_theme">App theme</string>
    <string name="preference_summary_color_theme">Switch to using the app\'s dark color theme</string>
    <string name="text_size_increase">Increase text size</string>
    <string name="text_size_decrease">Decrease text size</string>
    <string name="text_size_percent_default">%s (Default)</string>
    <!-- /Theme -->

    <!-- Reading lists -->
    <string name="nav_item_reading_lists">My lists</string>
    <string name="reading_list_save_to">Save to reading list</string>
    <string name="reading_list_create_new">Create new</string>
    <string name="reading_list_title_exists">Reading list \"%s\" already exists.</string>
    <string name="reading_list_article_added_to_named">Added %1$s to %2$s.</string>
    <string name="reading_list_article_already_exists_message">All good! %1$s already contains %2$s.</string>
    <string name="reading_list_articles_already_exist_message">All good! %s already contains all articles.</string>
    <string name="reading_list_added_view_button">View list</string>
    <string name="format_reading_list_statistical_summary_singular">1 article, %1$.2f MB</string>
    <string name="format_reading_list_statistical_summary_plural">%1$d articles, %2$.2f MB</string>
    <string name="format_reading_list_statistical_detail_singular">%1$d of 1 articles available offline, %2$.2f MB</string>
    <string name="format_reading_list_statistical_detail_plural">%1$d of %2$d articles available offline, %3$.2f MB</string>
    <string name="reading_list_sort">Sort</string>
    <string name="reading_list_sort_ellipsis">Sort by…</string>
    <string name="reading_list_sort_by_name">Sort by name</string>
    <string name="reading_list_sort_by_name_desc">Sort by name (reverse)</string>
    <string name="reading_list_sort_by_recent">Sort by date added (newest)</string>
    <string name="reading_list_sort_by_recent_desc">Sort by date added (oldest)</string>
    <string name="reading_list_sort_by_created">Sort by date created (newest)</string>
    <string name="reading_list_sort_by_created_desc">Sort by date created (oldest)</string>
    <string name="reading_list_menu_delete">Delete list</string>
    <string name="reading_list_menu_rename">Edit name/description</string>
    <string name="reading_list_action_menu_remove_from_offline">Remove from offline</string>
    <string name="reading_list_action_menu_save_for_offline">Save for offline</string>
    <string name="reading_list_action_menu_remove_all_from_offline">Remove all from offline</string>
    <string name="reading_list_action_menu_save_all_for_offline">Save all for offline</string>
    <string name="reading_list_action_menu_add_to_another_list">Add to another list</string>
    <string name="reading_list_name_sample">My reading list</string>
    <string name="reading_list_name_hint">Name of this list</string>
    <string name="reading_list_description_hint">Description (optional)</string>
    <string name="reading_list_item_deleted">%s removed from list</string>
    <string name="reading_list_items_deleted">%d articles removed from list</string>
    <string name="reading_lists_item_deleted">%s removed from lists</string>
    <string name="reading_list_item_delete_undo">Undo</string>
    <string name="reading_list_deleted">%s deleted</string>
    <string name="saved_list_empty_title">No saved pages yet</string>
    <string name="reading_lists_empty_message">Add articles to a list for reading later, even when you\'re offline.</string>
    <string name="reading_lists_onboarding_intro">Add articles to a list for reading later, even when you\'re offline!</string>
    <string name="reading_lists_onboarding_for_example">For example</string>
    <string name="reading_lists_onboarding_example1">Places to visit</string>
    <string name="reading_lists_onboarding_example2">Favorite animals</string>
    <string name="reading_lists_onboarding_example3">Space exploration</string>
    <string name="reading_lists_onboarding_got_it">Got it</string>
    <string name="reading_list_empty">You have no articles added to this list.</string>
    <string name="reading_list_article_offline">Available offline</string>
    <string name="reading_list_article_make_offline">Make this article available offline</string>
    <string name="reading_list_add_to_other_list">Add to another reading list</string>
    <string name="reading_list_remove_from_list">Remove from %s</string>
    <string name="reading_list_remove_from_lists">Remove from reading lists</string>
    <string name="reading_list_select_item">Select</string>
    <string name="reading_list_confirm_remove_article_from_offline">Remove from offline</string>
    <string name="reading_list_confirm_remove_article_from_offline_title">Article appears in multiple lists</string>
    <string name="reading_list_confirm_remove_article_from_offline_message">%s will no longer be available offline for all reading lists:</string>
    <string name="reading_lists_sync_reminder_title">Turn on reading list syncing?</string>
    <string name="reading_lists_sync_reminder_text"><![CDATA[Articles saved to reading lists can now be synced to your Wikipedia account. <a href="https://www.mediawiki.org/wiki/Wikimedia_Apps/Android_FAQ#Synced_reading_lists">Learn more</a>]]></string>
    <string name="reading_lists_login_reminder_text_with_link"><![CDATA[Reading lists can now be synced across devices. Log in to your Wikipedia account and allow your lists to be saved. <a href="https://www.mediawiki.org/wiki/Wikimedia_Apps/Android_FAQ#Synced_reading_lists">Learn more</a>]]></string>
    <string name="reading_lists_sync_reminder_action">Enable syncing</string>
    <string name="reading_list_login_reminder_title">Sync reading lists</string>
    <string name="reading_lists_login_reminder_text">Reading lists can now be synced across devices. Log in to your Wikipedia account and allow your lists to be saved.</string>
    <string name="reading_lists_confirm_remote_delete_yes">Yes</string>
    <string name="reading_lists_confirm_remote_delete_no">No</string>
    <string name="reading_list_article_save_in_progress">The article is being downloaded, and it will be available offline when complete.</string>
    <string name="reading_list_articles_added_to_named">Added %1$d articles to %2$s</string>
    <string name="reading_list_delete_confirm">Are you sure you want to delete %s?</string>
    <string name="reading_list_preference_login_to_enable_sync_dialog_title">Log in to enable sync</string>
    <string name="reading_list_preference_login_to_enable_sync_dialog_text">Log in to allow your reading lists to be saved to your account.</string>
    <string name="reading_list_preference_login_to_enable_sync_dialog_cancel">Cancel</string>
    <string name="reading_list_preference_login_to_enable_sync_dialog_login">Log in</string>
    <string name="reading_list_turned_sync_off_dialog_title">Reading list sync turned off</string>
    <string name="reading_list_turned_sync_off_dialog_text">Reading list sync is off for your account, and saved articles on your logged-in devices are no longer being backed up. Turn on reading list sync in Settings.</string>
    <string name="reading_list_turned_sync_off_dialog_ok">OK</string>
    <string name="reading_list_turned_sync_off_dialog_settings">Settings</string>
    <string name="reading_list_prompt_turned_sync_on_dialog_title">Turn on reading list sync?</string>
    <string name="reading_list_prompt_turned_sync_on_dialog_text"><![CDATA[Articles saved to reading lists can now be synced to your Wikipedia account. <a href="#faq">Learn more</a>]]></string>
    <string name="reading_list_prompt_turned_sync_on_dialog_do_not_show">Don’t show me this again</string>
    <string name="reading_list_prompt_turned_sync_on_dialog_enable_syncing">Enable syncing</string>
    <string name="reading_list_prompt_turned_sync_on_dialog_no_thanks">No thanks</string>
    <string name="default_reading_list_name">Saved</string>
    <string name="default_reading_list_description">Default list for your saved articles</string>
    <string name="no_user_lists_title">Organize articles into lists</string>
    <string name="no_user_lists_msg">Create lists for places to travel to, favorite topics, and much more</string>
    <string name="reading_list_saved_list_rename">%1$s (user created)</string>
    <string name="split_reading_list_message">There is a limit of %d articles per reading list. Existing lists with more than this limit have been split into multiple lists.</string>
    <string name="reading_list_article_limit_message">Can\'t add to this list. You\'ve reached the limit of %2$d articles per list for \"%1$s\".</string>
    <string name="reading_lists_limit_message">Can\'t create another list. You\'ve reached the limit of 100 reading lists per account.</string>
    <string name="feed_reading_lists_sync_onboarding_text"><![CDATA[<strong>Sync reading lists</strong><br /><br />Reading lists can now be synced across devices. Log in to your Wikipedia account and allow your lists to be saved.]]></string>
    <string name="reading_lists_menu_create_list">Create new list</string>
    <string name="reading_lists_menu_sort_by">Sort by</string>
    <string name="reading_lists_refresh_sync_option">Refresh sync</string>
    <string name="reading_list_preference_login_or_signup_to_enable_sync_dialog_login">Log in / sign up</string>
    <plurals name="reading_list_article_offline_message">
        <item quantity="one">This article will now be available offline.</item>
        <item quantity="other">These articles will now be available offline.</item>
    </plurals>
    <plurals name="reading_list_article_not_offline_message">
        <item quantity="one">This article will no longer be available offline.</item>
        <item quantity="other">These articles will no longer be available offline.</item>
    </plurals>
    <string name="reading_list_toast_last_sync">Reading lists synced</string>
    <string name="reading_list_menu_last_sync">Last sync: %s</string>
    <string name="reading_list_remove_list_dialog_ok_button_text">OK</string>
    <string name="reading_list_delete_dialog_ok_button_text">OK</string>
    <string name="reading_list_remove_from_list_dialog_cancel_button_text">Cancel</string>
    <string name="reading_list_delete_dialog_cancel_button_text">Cancel</string>
    <string name="reading_list_remove_from_offline_cancel_button_text">Cancel</string>
    <string name="reading_list_download_using_mobile_data_cancel_button_text">Cancel</string>
    <string name="reading_list_split_dialog_ok_button_text">OK</string>
    <!-- /Reading lists -->

    <!-- User options -->
    <string name="user_option_sync_label">Preferences</string>
    <!-- /User options -->

    <!-- Notifications -->
    <string name="notification_reverted_title">Reverted edit</string>
    <string name="notification_channel_description">Download progress</string>
    <string name="notification_syncing_pause_button">Pause</string>
    <string name="notification_syncing_resume_button">Resume</string>
    <string name="notification_syncing_cancel_button">Cancel</string>
    <string name="notification_syncing_reading_list_channel_description">Syncing Reading Lists progress</string>
    <string name="notification_many_unread">You have %d unread notifications</string>
    <plurals name="notification_channel_name">
        <item quantity="one">Downloading article</item>
        <item quantity="other">Downloading articles</item>
    </plurals>
    <plurals name="notification_syncing_title">
        <item quantity="one">Downloading %1$d article&#8230;</item>
        <item quantity="other">Downloading %1$d articles&#8230;</item>
    </plurals>
    <plurals name="notification_syncing_description">
        <item quantity="one">%1$d article left</item>
        <item quantity="other">%1$d articles left</item>
    </plurals>
    <plurals name="notification_syncing_reading_list_channel_name">
        <item quantity="one">Syncing Reading List</item>
        <item quantity="other">Syncing Reading Lists</item>
    </plurals>
    <plurals name="notification_syncing_reading_list_title">
        <item quantity="one">Syncing %1$d list&#8230;</item>
        <item quantity="other">Syncing %1$d lists&#8230;</item>
    </plurals>
    <plurals name="notification_syncing_reading_list_description">
        <item quantity="one">%1$d list left</item>
        <item quantity="other">%1$d lists left</item>
    </plurals>
    <string name="notification_echo_channel_description">Wikipedia notifications</string>
    <string name="notifications_activity_title">Notifications</string>
    <string name="notifications_activity_title_archived">Notifications (archived)</string>
    <string name="notifications_search">Search notifications</string>
    <string name="notifications_view_unread">View unread</string>
    <string name="notifications_view_archived">View archived</string>
    <string name="notifications_prefs">Notification preferences</string>
    <string name="notifications_archive">Mark read and archive</string>
    <plurals name="notification_archive_message">
        <item quantity="one">Notification archived</item>
        <item quantity="other">%d notifications archived</item>
    </plurals>
    <string name="notifications_poll_enable_title">Enable notifications</string>
    <string name="notifications_poll_enable_positive">Enable</string>
    <string name="notifications_poll_enable_negative">Not now</string>
    <string name="notifications_empty_message">You\'re all caught up on notifications!</string>
    <string name="notifications_view_archived_button_text">View archived notifications</string>
    <string name="notification_preferences_title">Notification preferences</string>
    <string name="notifications_mark_unread">Mark as unread</string>
    <string name="preference_title_notification_poll">Poll notifications</string>
    <string name="preference_summary_notification_poll">Allow the app to use data to check for new notifications in the background.</string>
    <string name="preference_category_notification_types">In-app notification types</string>
    <string name="preference_title_notification_system">System</string>
    <string name="preference_summary_notification_system">Messages from system</string>
    <string name="preference_title_notification_milestone">Milestone</string>
    <string name="preference_summary_notification_milestone">Certain edit counts are reached</string>
    <string name="preference_title_notification_thanks">Thanks</string>
    <string name="preference_summary_notification_thanks">Someone thanks you for an edit</string>
    <string name="preference_title_notification_revert">Revert</string>
    <string name="preference_summary_notification_revert">One of your contributions was reverted</string>
    <string name="preference_title_notification_login_fail">Login</string>
    <string name="preference_summary_notification_login_fail">Your log in activities</string>
    <string name="preference_title_notification_mention">Mention</string>
    <string name="preference_summary_notification_mention">Someone mentions you in a page</string>
    <string name="preference_title_notification_user_talk">Talk page</string>
    <string name="preference_summary_notification_user_talk">Messages from talk pages</string>
    <!-- /Notifications -->

    <!-- The Feed -->
    <string name="view_because_you_read_card_title">Because you read</string>
    <string name="view_random_card_title">Randomizer</string>
    <string name="view_random_card_subtitle">Flip through random articles to read from Wikipedia.</string>
    <string name="view_random_card_action">Roll the dice</string>
    <string name="view_next_random_article">Load another random article</string>
    <string name="view_main_page_card_title">Today on Wikipedia</string>
    <string name="view_main_page_card_subtitle">Main page on %s</string>
    <string name="view_main_page_card_action">View main page</string>
    <string name="view_featured_image_card_title">Picture of the day</string>
    <string name="view_featured_image_card_download">Download</string>
    <string name="menu_feed_card_dismiss">Hide this card</string>
    <string name="menu_feed_card_dismissed">Card hidden.</string>
    <string name="menu_feed_card_edit_card_languages">Edit card languages</string>
    <string name="menu_feed_overflow_label">More options</string>

    <string name="feed_featured_image_share_subject">Featured image from Wikimedia Commons</string>
    <string name="feed">Explore</string>
    <string name="most_read_list_card_title">Trending</string>
    <string name="view_static_card_icon_content_description">Card icon</string>
    <string name="view_card_news_title">In the news</string>
    <plurals name="view_continue_reading_card_subtitle">
        <item quantity="one">yesterday</item>
        <item quantity="other">%d days ago</item>
    </plurals>
    <string name="view_continue_reading_card_subtitle_today">today</string>
    <string name="view_continue_reading_card_subtitle_read_date">Read %s</string>
    <string name="view_announcement_card_negative_action">No thanks</string>
    <string name="onboarding_negative_action">No thanks</string>
    <string name="view_offline_card_text">Content cannot be loaded when offline.</string>
    <string name="view_featured_article_card_title">Featured article</string>
    <string name="view_featured_article_footer_save_button_label">Save</string>
    <string name="view_static_card_save_button_label">Save</string>
    <string name="view_featured_article_footer_saved_button_label">Saved</string>
    <string name="feed_configure_activity_title">Customize the feed</string>
    <string name="feed_configure_menu_reset">Restore default view</string>
    <string name="feed_configure_menu_select_all">Show all</string>
    <string name="feed_configure_menu_deselect_all">Hide all</string>
    <string name="feed_configure_language_warning">Note that not all card types are available in all Wikipedia languages. Edit your selected languages in Settings.</string>
    <string name="feed_item_type_news">Articles about current events</string>
    <string name="feed_item_type_on_this_day">Events in history on this day</string>
    <string name="feed_item_type_because_you_read">Suggestions based on a recently read article from your history</string>
    <string name="feed_item_type_featured_article">Daily featured article on Wikipedia</string>
    <string name="feed_item_type_trending">Daily most-viewed articles</string>
    <string name="feed_item_type_featured_image">Daily featured image from Wikimedia Commons</string>
    <string name="feed_item_type_main_page">Main page of Wikipedia with daily featured content</string>
    <string name="feed_item_type_randomizer">Generate random articles to read</string>
    <string name="feed_item_type_suggested_edits">Suggestions to add content to Wikipedia</string>
    <string name="feed_empty_message">There\'s nothing on your Explore feed</string>
    <string name="feed_configure_onboarding_action">Customize</string>
    <string name="customize_lang_selection_dialog_ok_button_text">OK</string>
    <string name="customize_lang_selection_dialog_cancel_button_text">Cancel</string>
    <string name="feed_configure_onboarding_text"><![CDATA[<strong>Customize your Explore feed</strong><br /><br />You can now choose what to show on your feed, and also prioritize your favorite types of content.]]></string>
    <string name="feed_lang_selection_dialog_ok_button_text">OK</string>
    <string name="feed_lang_selection_dialog_cancel_button_text">Cancel</string>
    <string name="feed_accessibility_card_text">You have reached the bottom of the feed.</string>
    <string name="feed_accessibility_card_load_more_button">Load more</string>
    <!-- /The Feed -->

    <!-- Description editing -->
    <string name="description_edit_text_hint">Article description</string>
    <string name="description_edit_article_description_label">Article</string>
    <string name="description_edit_translate_article_description_label_per_language">Article description (%s)</string>
    <string name="description_edit_translate_article_description_hint_per_language">Article description (%s)</string>
    <string name="description_edit_add_caption_label">Image description</string>
    <string name="description_edit_add_caption_hint">Image caption</string>
    <string name="description_edit_translate_caption_label_per_language">Image caption (%s)</string>
    <string name="description_edit_translate_caption_hint_per_language">Image caption (%s)</string>
    <string name="description_edit_save">Publish</string>
    <string name="description_edit_read">Read</string>
    <string name="description_edit_add_description">Add article description</string>
    <string name="description_edit_translate_description">Translate article description</string>
    <string name="description_edit_edit_description">Edit article description</string>
    <string name="description_edit_add_image_caption">Add image caption</string>
    <string name="description_edit_edit_image_caption">Edit image caption</string>
    <string name="description_edit_translate_image_caption">Translate image caption</string>
    <string name="description_edit_cancel_hint">Cancel</string>
    <string name="description_edit_help_title">Info: Article descriptions</string>
    <string name="description_edit_help_about_wikidata">About Wikidata</string>
    <string name="description_edit_help_wikidata_guide">Wikidata guide for writing descriptions</string>
    <string name="wikidata_description_guide_url">https://www.wikidata.org/wiki/Help:Description#Guidelines_for_descriptions_in_English</string>
    <string name="description_edit_anon_limit">Thanks for your continued interest in editing article descriptions! To make additional edits, please log in to your Wikipedia account.</string>
    <string name="description_edit_license_notice"><![CDATA[By changing the article description, I agree to the <a href="%1$s">Terms of Use</a> and to irrevocably release my contributions under the <a href="%2$s">Creative Commons CC0</a> license.]]></string>
    <string name="description_edit_helper_text_lowercase_warning">usually begin with a lowercase letter</string>

    <!-- /Description editing -->

    <!-- Description editing success -->
    <string name="description_edit_success_saved">Article description published!</string>
    <string name="description_edit_success_saved_snackbar">Article description published!</string>
    <string name="description_edit_success_saved_in_lang_snackbar">Article description published! (%s)</string>
    <string name="description_edit_success_saved_image_caption_snackbar">Image caption published!</string>
    <string name="description_edit_success_saved_image_caption_in_lang_snackbar">Image caption published! (%s)</string>
    <string name="description_edit_success_saved_image_tags_snackbar">Image tag(s) published!</string>
    <string name="description_edit_success_encouragement">You just made Wikipedia better for everyone</string>
    <string name="description_edit_success_done">Done</string>
    <string name="description_edit_success_did_you_know">Did you know?</string>
    <string name="description_edit_success_article_edit_hint">You can also edit articles within this app. Try fixing typos and small sentences by clicking on the ^1 icon next time</string>
    <!-- /Description editing success -->

    <!-- Description editing tutorial -->
    <string name="description_edit_tutorial_title_descriptions">Article descriptions</string>
    <string name="description_edit_tutorial_title_descriptions_summary">Summarizes an article to help readers understand the subject at a glance</string>
    <string name="description_edit_tutorial_keep_it_short">Keep it short</string>
    <string name="description_edit_tutorial_keep_it_short_instructions">Ideally one line, between two to twelve words</string>
    <string name="description_edit_tutorial_button_label_start_editing">Start editing</string>
    <string name="description_edit_tutorial_promise">By starting, I promise not to misuse this feature.</string>
    <!-- /Description editing tutorial -->

    <!-- Suggested edits -->
    <string name="suggested_edits_add_descriptions">Add article descriptions</string>
    <string name="suggested_edits_translate_descriptions">Translate article descriptions</string>
    <string name="suggested_edits_add_image_captions">Add image captions</string>
    <string name="suggested_edits_translate_image_captions">Translate image captions</string>
    <string name="suggested_edits_tag_images">Tag images</string>
    <string name="suggested_edits_review_description">Review article description</string>
    <string name="suggested_edits_add_description_button">Add description</string>
    <string name="suggested_edits_edit_description_button">Edit description</string>
    <string name="suggested_edits_add_translation_button">Add translation</string>
    <string name="suggested_edits_edit_translation_button">Edit translation</string>
    <string name="suggested_edits_add_caption_button">Add caption</string>
    <string name="suggested_edits_edit_caption_button">Edit caption</string>
    <string name="suggested_edits_review_image_caption">Review image caption</string>
    <string name="suggested_edits_my_contributions">My contributions</string>
    <string name="suggested_edits_no_description">This file does not have a description</string>
    <string name="suggested_edits_license_notice"><![CDATA[By adding the description, I agree to the <a href="%1$s">Terms of Use</a> and to irrevocably release my contributions under the <a href="%2$s">Creative Commons CC0</a> license.]]></string>
    <string name="suggested_edits_image_caption_license_notice"><![CDATA[By adding the image caption, I agree to the <a href="%1$s">Terms of Use</a> and to irrevocably release my contributions under the <a href="%2$s">Creative Commons CC0</a> license.]]></string>
    <string name="suggested_edits_menu_info">Info</string>
    <string name="suggested_edits_tasks_activity_title">Suggested edits</string>
    <string name="suggested_edits_task_add_description_title">Add article descriptions</string>
    <string name="suggested_edits_task_add_description_description">Contribute to articles without descriptions</string>
    <string name="suggested_edits_task_image_caption_title">Add image captions</string>
    <string name="suggested_edits_task_image_caption_description">Add missing short captions to images</string>
    <string name="suggested_edits_task_translate_caption_title">Translate image captions</string>
    <string name="suggested_edits_task_translate_caption_description">Translate captions into other languages</string>
    <string name="suggested_edits_task_multilingual_title">More tasks for multilingual editors</string>
    <string name="suggested_edits_task_multilingual_description">Translation tasks are available if you read and write in more than one Wikipedia language.</string>
    <string name="suggested_edits_task_image_caption_edit_disable_text">Locked until you’ve edited %d image captions</string>
    <string name="suggested_edits_task_translate_description_edit_disable_text">Locked until you’ve edited %d article descriptions (verified)</string>
    <string name="suggested_edits_task_multilingual_negative">Not for me</string>
    <string name="suggested_edits_task_multilingual_positive">Add languages</string>
    <string name="suggested_edits_image_caption_summary_title_file">File</string>
    <string name="suggested_edits_image_caption_summary_title_artist">Artist</string>
    <string name="suggested_edits_image_caption_summary_title_author">Author</string>
    <string name="suggested_edits_image_caption_summary_title_source">Source</string>
    <string name="suggested_edits_image_caption_summary_title_license">License</string>
    <string name="suggested_edits_image_caption_summary_title_date">Date</string>
    <plurals name="suggested_edits_contribution_count">
        <item quantity="one">1 contribution</item>
        <item quantity="other">%d contributions</item>
    </plurals>
    <string name="suggested_edits_feed_card_title">Suggested edits</string>
    <string name="suggested_edits_feed_card_add_description_button">Add article description</string>
    <string name="suggested_edits_feed_card_add_translation_in_language_button">Add article description (%s)</string>
    <string name="suggested_edits_tasks_onboarding_get_started">Get started</string>
    <string name="suggested_edits_image_preview_dialog_caption_in_language_title">Image caption (%s)</string>
    <string name="suggested_edits_image_preview_dialog_description_in_language_title">Image description (%s)</string>
    <string name="suggested_edits_image_preview_dialog_artist">Artist</string>
    <string name="suggested_edits_image_preview_dialog_date">Date</string>
    <string name="suggested_edits_image_preview_dialog_source">Source/Photographer</string>
    <string name="suggested_edits_image_preview_dialog_licensing">Licensing</string>
    <string name="suggested_edits_image_preview_dialog_more_info">More Info</string>
    <string name="suggested_edits_image_preview_dialog_file_page_link_text">File page on Wikimedia Commons</string>
    <string name="suggested_edits_article_cta_image_caption">Add image caption</string>
    <string name="suggested_edits_article_cta_image_caption_in_language">Add image caption (%s)</string>
    <string name="suggested_edits_article_cta_snackbar_action">View</string>
    <string name="suggested_edits_feed_card_add_image_caption">Add image caption</string>
    <string name="suggested_edits_feed_card_translate_image_caption">Add image caption (%s)</string>
    <string name="suggested_edits_feed_card_add_image_tags">Add image tags</string>
    <string name="suggested_edits_snackbar_survey_text">How was your editing experience? Please take a moment to fill out the survey about in-app editing.</string>
    <string name="suggested_edits_snackbar_survey_action_text">Take Survey</string>
    <string name="suggested_edits_task_action_text_add">Add</string>
    <string name="suggested_edits_task_action_text_translate">Translate</string>
    <string name="suggested_edits_image_captions">Image captions</string>
    <string name="suggested_edits_image_tags">Image tags</string>
    <string name="suggested_edits_image_tags_publishing">Publishing</string>
    <string name="suggested_edits_image_tags_published">Published</string>
    <string name="suggested_edits_image_tags_onboarding_title">Tagging images makes them easier to find.</string>
    <string name="suggested_edits_image_tags_onboarding_text">By adding image tags, you will help make images easier to search for on Commons, the free license image repository that Wikipedia uses for images in its articles.</string>
    <string name="suggested_edits_image_tags_onboarding_note">Only tags that you choose will be added to images.</string>
    <string name="suggested_edits_image_tags_snackbar">Add image tags to make them easier for others to find.</string>
    <string name="suggested_edits_image_tags_task_detail">Tag images to make them easier to find.</string>
    <string name="suggested_edits_image_tags_choose">Add or choose matching tags</string>
    <string name="suggested_edits_image_tags_published_list">Published tags</string>
    <string name="suggested_edits_image_tags_search">Search tags</string>
    <string name="suggested_edits_image_tags_select_title">You haven\'t selected any tags for this image</string>
    <string name="suggested_edits_image_tags_select_text">Only tags that you choose will be added to images. Tags that are not selected will be marked as rejected. Are you sure you want to mark all tags as rejected?</string>
    <string name="suggested_edits_image_tags_add_tag">Add tag</string>
    <string name="suggested_edits_image_zoom_tooltip">Pinch to zoom this image.</string>
    <string name="suggested_edits_encouragement_message">%s\, thanks for your edits. Below you can find more ways to contribute to Wikipedia.</string>
    <string name="suggested_edits_onboarding_message"><![CDATA[<b>Hi %s\</b>, did you know that everyone can edit Wikipedia? Below you can find fun ways to help improve Wikipedia. Happy editing!]]></string>
    <string name="suggested_edits_image_captions_task_detail">Image captions describe an image to help readers understand its meaning and context.</string>
    <string name="suggested_edits_add_descriptions_task_detail">Article descriptions summarize an article to help readers understand the subject at a glance.</string>
    <string name="suggested_edits_contributions_stat_tooltip">Your total number of contributions with Suggested edits.</string>
    <string name="suggested_edits_edit_streak_stat_tooltip">How many days without break you\'ve contributed via Suggested edits. If you haven\'t contributed in a while, it shows your last contribution date.</string>
    <string name="suggested_edits_page_views_stat_tooltip">Total pageviews of items you contributed to in the last 30 days with Suggested edits.</string>
    <string name="suggested_edits_edit_quality_stat_tooltip">Based on how many times one of your contributions was reverted (undone by another editor). Reverted edits: %d.</string>
    <string name="suggested_edits_paused_message"><![CDATA[<b>Suggested edits is paused until %1$s.</b> Sorry %2$s, some of your recent contributions have been reverted.\n\nLearn how to improve your editing skills on Wikipedia with the link below.]]></string>
    <string name="suggested_edits_disabled_message"><![CDATA[<b>Suggested edits is disabled.</b> Sorry %s, too many of your recent contributions have been reverted.\n\nLearn what this means with the link below.]]></string>
    <string name="suggested_edits_ip_blocked_message">It looks like your IP address (or range of IP addresses) is currently blocked from editing Wikipedia. Learn more about what this means by visiting the link below.</string>
    <string name="suggested_edits_editing_tips_link_text">Editing tips and tricks</string>
    <string name="suggested_edits_help_page_link_text">Suggested edits help page</string>
    <string name="suggested_edits_edit_streak_label_text">Edit streak</string>
    <string name="suggested_edits_pageviews_label_text">Pageviews</string>
    <string name="suggested_edits_quality_label_text">Edit quality</string>
    <string name="suggested_edits_quality_perfect_text">Perfect</string>
    <string name="suggested_edits_quality_excellent_text">Excellent</string>
    <string name="suggested_edits_quality_very_good_text">Very good</string>
    <string name="suggested_edits_quality_good_text">Good</string>
    <string name="suggested_edits_quality_okay_text">Okay</string>
    <string name="suggested_edits_quality_sufficient_text">Sufficient</string>
    <string name="suggested_edits_quality_poor_text">Poor</string>
    <string name="suggested_edits_quality_bad_text">Bad</string>
    <string name="suggested_edits_contribute">Contribute</string>
    <plurals name="suggested_edits_contribution">
        <item quantity="one">Contribution</item>
        <item quantity="other">Contributions</item>
    </plurals>
    <plurals name="suggested_edits_edit_streak_detail_text">
        <item quantity="one">%d day</item>
        <item quantity="other">%d days</item>
    </plurals>
    <string name="suggested_edits_last_edited">Last edited</string>
    <string name="suggested_edits_last_edited_never">Never</string>
    <string name="suggested_edits_task_new">new</string>
    <string name="suggested_edits_contributions_type">%1$s (%2$s)</string>
    <string name="suggested_edits_cc0_notice"><![CDATA[By publishing, you agree to the <a href="%1$s">terms of use</a> and to irrevocably release this contribution under the <a href="%2$s">CC0 license</a>.]]></string>
    <string name="suggested_edits_reactivation_notification_title">Suggested edits</string>
    <string name="suggested_edits_reactivation_notification_stage_one">Thanks for editing Wikipedia! Why not continue where you left off?</string>
    <string name="suggested_edits_reactivation_notification_stage_two">Have a minute to continue improving Wikipedia? Check out these editing suggestions.</string>
    <string name="suggested_edits_type_image_tag">Image tag</string>
    <string name="suggested_edits_contributions_screen_title">%s\'s contributions</string>
    <string name="suggested_edits_spinner_item_text">%1$d %2$s</string>
<<<<<<< HEAD
    <string name="suggested_edits_language_label">Language</string>
    <string name="suggested_edits_date_time_label">Date / Time</string>
    <string name="suggested_edits_type_label">Contribution type</string>
    <string name="suggested_edits_image_label">File</string>
    <string name="suggested_edits_article_label">Article</string>
    <string name="suggested_edits_contribution_views">%s views</string>
    <string name="suggested_edits_contribution_label">You added %d characters</string>
=======
    <string name="suggested_edits_contribution_seen_text">Seen %s times in the past 30 days.</string>
    <string name="suggested_edits_date_string_yesterday">Yesterday</string>
>>>>>>> ea28161b
    <!-- /Suggested edits -->

    <!-- Description editing revert help -->
    <string name="description_edit_revert_subtitle">Thanks for editing Wikipedia!</string>
    <string name="description_edit_revert_intro">We know you tried your best, but one of the reviewers had a concern. Possible reasons your edit was reverted include:</string>
    <string name="description_edit_revert_reason1"><![CDATA[your contribution didn\'t follow one of the <a href="%1$s">guidelines</a>.]]></string>
    <string name="description_edit_revert_reason2">your contribution looked like an experiment or vandalism.</string>
    <string name="description_edit_revert_history"><![CDATA[If you are interested, see the <a href="%1$s">edit history</a>.]]></string>
    <string name="description_edit_login_cancel_button_text">Cancel</string>
    <!-- /Description editing revert help -->

    <!-- Offline -->
    <string name="offline_read_permission_rationale">Permission to access storage on your device is required for offline browsing.</string>
    <string name="offline_read_final_rationale">Permission to access storage on your device is required to use the Offline Library.</string>
    <string name="size_gb">%.2f GB</string>
    <string name="size_mb">%.2f MB</string>
    <!-- /Offline -->

    <!-- Onboarding -->
    <string name="onboarding_skip">Skip</string>
    <string name="onboarding_continue">Continue</string>
    <string name="onboarding_get_started">Get started</string>
    <string name="onboarding_maybe_later">Maybe later</string>
    <string name="onboarding_explore_title">New ways to explore</string>
    <string name="onboarding_explore_text"><![CDATA[Dive down the Wikipedia rabbit hole with a constantly updating Explore feed. <br/> <b>Customize</b> the feed to your interests – whether it’s learning about historical events <b>On this day</b>, or rolling the dice with <b>Random</b>.]]></string>
    <string name="onboarding_reading_list_sync_title">Reading lists with sync</string>
    <string name="onboarding_reading_list_sync_text_v2"><![CDATA[You can make reading lists from articles you want to read later, even when you’re offline. <br/>Login to your Wikipedia account to sync your reading lists. <a href="#login">Join Wikipedia</a> ]]></string>
    <string name="onboarding_analytics_title">Send anonymous data</string>
    <string name="onboarding_analytics_offline_text"><![CDATA[Help make the app better by letting us know how you use it. Data collected is anonymous. <a href="#privacy">Learn more</a>]]></string>
    <string name="onboarding_analytics_switch_title">Send usage data</string>
    <string name="onboarding_create_account_sync">Sync your reading lists</string>
    <string name="onboarding_create_account_contributions">Keep track of your contributions</string>
    <string name="onboarding_create_account_preferences">Save your preferences</string>
    <string name="onboarding_got_it">Got it</string>
    <string name="onboarding_multilingual_secondary_text">We’ve found the following on your device:</string>
    <string name="onboarding_multilingual_add_language_text">Add or edit languages</string>
    <string name="onboarding_welcome_title_v2">The Free Encyclopedia\n&#8230;in over 300 languages</string>
    <!-- /Onboarding -->

    <!-- App Shortcuts -->
    <string name="app_shortcuts_random">Random</string>
    <string name="app_shortcuts_continue_reading">Continue reading</string>
    <string name="app_shortcuts_search">Search</string>
    <string name="more_trending_text">More like this</string>
    <string name="top_on_this_day">Trending on %1$s</string>
    <!-- /App Shortcuts -->

    <!-- On This Day -->
    <string name="on_this_day_card_title">On this day</string>
    <string name="more_events_text">More on this day</string>
    <string name="events_count_text">%1$s events from %2$s–%3$d</string>
    <string name="this_year">This year</string>
    <string name="back_to_top">Back to top</string>
    <string name="on_this_day_dialog_next_month">Next month</string>
    <string name="on_this_day_dialog_previous_month">Previous month</string>
    <string name="on_this_day_open_date_picker">Open date picker</string>
    <plurals name="diff_years">
        <item quantity="one">Last year</item>
        <item quantity="other">%d years ago</item>
    </plurals>
    <!-- /On This Day -->

    <!-- MultiLingual -->
    <string name="languages_list_activity_title">Add a language</string>
    <string name="languages_list_suggested_text">Suggested</string>
    <string name="languages_list_all_text">All languages</string>
    <string name="wikipedia_languages_title">Wikipedia languages</string>
    <string name="wikipedia_languages_your_languages_text">Your languages</string>
    <string name="wikipedia_languages_add_language_text">Add language</string>
    <string name="wikipedia_languages_remove_text">Remove language</string>
    <string name="wikipedia_languages_remove_action_mode_title">Remove language</string>
    <plurals name="wikipedia_languages_remove_dialog_title">
        <item quantity="one">Remove selected language?</item>
        <item quantity="other">Remove selected languages?</item>
    </plurals>
    <string name="wikipedia_languages_remove_dialog_content">You will only see content on the Explore feed and quick search filters for remaining Wikipedia languages.</string>
    <string name="wikipedia_languages_remove_warning_dialog_title">Can\'t remove all languages</string>
    <string name="wikipedia_languages_remove_warning_dialog_content">Keep at least one Wikipedia language from which to search and read content.</string>
    <string name="more_language_options">more</string>
    <string name="add_wikipedia_languages_text">Add Wikipedia languages</string>
    <string name="dialog_of_remove_chinese_variants_from_app_lang_title">Remove a Chinese variant from your app languages?</string>
    <string name="dialog_of_remove_chinese_variants_from_app_lang_text">You currently have both Traditional and Simplified Chinese variants set in your app languages. Update your app languages settings?</string>
    <string name="dialog_of_remove_chinese_variants_from_app_lang_edit">Edit languages</string>
    <string name="dialog_of_remove_chinese_variants_from_app_lang_no">No thanks</string>
    <string name="remove_language_dialog_cancel_button_text">Cancel</string>
    <string name="remove_language_dialog_ok_button_text">OK</string>
    <string name="remove_all_language_warning_dialog_ok_button_text">OK</string>
    <!-- /MultiLingual -->

    <!-- Editing -->
    <string name="protected_page_warning_dialog_ok_button_text">OK</string>
    <string name="account_editing_blocked_dialog_ok_button_text">OK</string>
    <string name="edit_conflict_dialog_ok_button_text">OK</string>
    <string name="reverted_edit_dialog_ok_button_text">OK</string>
    <string name="account_editing_blocked_dialog_cancel_button_text">Cancel</string>
    <!-- /Editing -->

    <!-- Content description -->
    <string name="content_description_for_page_indicator">Page %1$d of %2$d</string>
    <!-- /Content description -->

    <string name="wikitext_bold">Bold</string>
    <string name="wikitext_italic">Italic</string>
    <string name="wikitext_link">Link</string>
    <string name="wikitext_bulleted_list">Bulleted list</string>
    <string name="wikitext_numbered_list">Numbered list</string>
    <string name="wikitext_template">Template</string>
    <string name="wikitext_reference">Reference</string>
    <string name="wikitext_preview_link">Preview link</string>

    <string name="main_drawer_open">Open</string>
    <string name="main_drawer_close">Close</string>
    <string name="main_drawer_content_description">Open main navigation drawer</string>
    <string name="main_drawer_help">Help</string>
    <string name="main_drawer_login">Log in / join Wikipedia</string>
    <string name="main_tooltip_text">%s, did you know that everyone can edit Wikipedia?</string>
    <string name="main_tooltip_action_button">Get started</string>
    <string name="custom_date_picker_dialog_ok_button_text">OK</string>
    <string name="text_input_dialog_ok_button_text">OK</string>
    <string name="text_input_dialog_cancel_button_text">Cancel</string>
    <string name="custom_date_picker_dialog_cancel_button_text">Cancel</string>
</resources><|MERGE_RESOLUTION|>--- conflicted
+++ resolved
@@ -785,7 +785,6 @@
     <string name="suggested_edits_type_image_tag">Image tag</string>
     <string name="suggested_edits_contributions_screen_title">%s\'s contributions</string>
     <string name="suggested_edits_spinner_item_text">%1$d %2$s</string>
-<<<<<<< HEAD
     <string name="suggested_edits_language_label">Language</string>
     <string name="suggested_edits_date_time_label">Date / Time</string>
     <string name="suggested_edits_type_label">Contribution type</string>
@@ -793,10 +792,8 @@
     <string name="suggested_edits_article_label">Article</string>
     <string name="suggested_edits_contribution_views">%s views</string>
     <string name="suggested_edits_contribution_label">You added %d characters</string>
-=======
     <string name="suggested_edits_contribution_seen_text">Seen %s times in the past 30 days.</string>
     <string name="suggested_edits_date_string_yesterday">Yesterday</string>
->>>>>>> ea28161b
     <!-- /Suggested edits -->
 
     <!-- Description editing revert help -->
