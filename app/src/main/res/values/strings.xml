--- conflicted
+++ resolved
@@ -344,11 +344,6 @@
     <string name="page_footer_license_text">Content is available under $1 unless otherwise noted</string>
     <string name="empty_tab_title">New tab</string>
     <string name="menu_save_all_tabs">Save all tabs</string>
-<<<<<<< HEAD
-=======
-    <string name="save_all_tabs_success_message">Added all articles in open tabs to %s.</string>
-    <string name="save_all_tabs_articles_already_exist_message">All good! %s already contains all articles in open tabs.</string>
->>>>>>> b747dd5a
 
     <!-- Crash reporter -->
     <string name="crash_report_activity_title">Application error</string>
