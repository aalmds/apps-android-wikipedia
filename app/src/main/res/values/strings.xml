<?xml version="1.0" encoding="utf-8"?>
<resources xmlns:tools="http://schemas.android.com/tools">
    <string name="app_name_prod">Wikipedia</string>
    <string name="app_name_beta" tools:ignore="UnusedResources">Wikipedia Beta</string>
    <string name="app_name_alpha" tools:ignore="UnusedResources">Wikipedia Alpha</string>

    <string name="wikimedia">Wikimedia</string>

    <string name="nav_item_back">Back</string>
    <string name="page_tabs_back">Back</string>
    <string name="nav_item_forward">Forward</string>
    <string name="search_hint">Search Wikipedia</string>
    <string name="search_hint_voice_search">Voice input search</string>
    <string name="search_hint_search_languages">Search for a language</string>
    <string name="filter_hint_filter_my_lists_and_articles">Filter my lists</string>
    <string name="nav_item_suggested_edits">Edits</string>
    <string name="nav_item_more">More</string>
    <string name="nav_item_search">Search</string>
    <string name="error_network_error">Cannot connect to the Internet.</string>
    <string name="page_error_retry">Retry</string>
    <string name="card_offline_error_retry">Retry</string>
    <string name="storage_access_error_retry">Retry</string>
    <string name="article_load_error_retry">Retry</string>
    <string name="offline_load_error_retry">Retry</string>
    <string name="page_error_back_to_main">Go back</string>
    <string name="error_back">Go back</string>
    <string name="menu_clear_all_history">Clear history</string>
    <string name="history_item_deleted">%s removed from history</string>
    <string name="history_items_deleted">%d articles removed from history</string>
    <string name="history_item_delete_undo">Undo</string>
    <string name="notification_archive_undo">Undo</string>
    <string name="app_settings">App settings</string>
    <string name="search_tab_tooltip">Tap the icon again to directly start typing a search term.</string>
    <string name="history_list_title">History</string>

    <!-- Saved pages -->
    <string name="dialog_title_clear_history">Clear browsing history</string>
    <string name="dialog_message_clear_history">This will delete all of your browsing history, and close any currently open tabs. Are you sure?</string>
    <string name="dialog_message_clear_history_yes">Yes</string>
    <string name="dialog_message_clear_history_no">No</string>
    <string name="share_via">Share via</string>
    <string name="image_share_via">Share via</string>
    <string name="search_redirect_from">Redirected from %s</string>

    <!-- Page toolbar menu -->
    <string name="menu_page_show_tabs">Show tabs</string>
    <string name="menu_page_other_languages">Change language</string>
    <string name="menu_page_find_in_page">Find in article</string>
    <string name="menu_page_add_to_watchlist">Add to Watchlist</string>
    <string name="menu_page_remove_from_watchlist">Remove from Watchlist</string>
    <string name="edit_section_find_in_page">Find in page</string>
    <string name="menu_page_font_and_theme">Font and theme</string>
    <string name="menu_page_add_to_list">Add to reading list</string>
    <string name="menu_page_add_to_default_list">Save</string>
    <string name="feed_card_add_to_list">Add to reading list</string>
    <string name="feed_card_add_to_default_list">Save</string>
    <string name="menu_page_share">Share link</string>
    <string name="menu_page_open_a_new_tab">Open a new tab</string>
    <string name="menu_page_new_tab">New tab</string>
    <string name="menu_page_reading_lists">Reading lists</string>
    <string name="menu_page_recently_viewed">Recently viewed</string>

    <!-- Long press menu -->
    <string name="menu_long_press_open_page">Open</string>
    <string name="menu_long_press_open_in_new_tab">Open in new tab</string>
    <string name="menu_long_press_copy_page">Copy link address</string>

    <!-- Toolbar menu items -->
    <string name="menu_text_select_define">Define</string>
    <string name="on_this_day_page_share">Share</string>
    <string name="reading_list_page_share">Share</string>
    <string name="menu_text_select_edit_here">Edit here</string>

    <string name="last_updated_text">Last updated %s</string>
    <string name="talk_page_link_text">View talk page</string>
    <string name="edit_history_link_text">View edit history</string>
    <string name="map_view_link_text">View on a map</string>
    <string name="other_languages_indication_text">Read in another language</string>
    <string name="language_count_link_text">Available in %d other languages</string>
    <string name="content_license_cc_by_sa">CC BY-SA 3.0</string>
    <string name="edit_save_action_license_logged_in"><![CDATA[By publishing, you agree to the <a href="%1$s">Terms of Use</a>, and to irrevocably release your contributions under the <a href="%2$s">CC BY-SA 3.0</a> license.]]></string>
    <string name="edit_save_action_license_anon"><![CDATA[By publishing, you agree to the <a href="%1$s">Terms of Use</a>, and to irrevocably release your contributions under the <a href="%2$s/">CC BY-SA 3.0</a> license. Edits will be attributed to the IP address of your device. If you <a href="https://#login">log in</a>, you will have more privacy.]]></string>
    <string name="preference_title_language">Wikipedia languages</string>
    <string name="langlinks_filter_hint">Search</string>
    <string name="langlinks_empty">This page is not available in other languages.</string>
    <string name="langlinks_no_match">No languages found</string>
    <string name="langlinks_activity_title">Other languages</string>
    <string name="langlinks_your_wikipedia_languages">Your Wikipedia languages</string>
    <string name="menu_save_changes">Publish changes</string>
    <string name="edit_saved_successfully">Edit published!</string>
    <string name="dialog_message_edit_failed">Edit failed!</string>
    <string name="dialog_message_edit_failed_retry">Retry</string>
    <string name="dialog_message_edit_failed_cancel">Cancel</string>
    <string name="dialog_message_leaving_edit">Your changes have not been published yet. Are you sure you want to leave this page?</string>
    <string name="dialog_message_leaving_edit_leave">Leave</string>
    <string name="dialog_message_leaving_edit_stay">Stay</string>
    <string name="menu_show_toc">Table of Contents</string>
    <string name="search_no_results_found">No results found</string>
    <string name="search_reading_list_no_results">No results found in \"%s\"</string>
    <string name="search_reading_lists_no_results">No results found in reading lists</string>
    <string name="search_history_no_results">No results found in history</string>
    <string name="edit_section_captcha_message">To help protect against automated spam, please enter the words that appear below</string>
    <string name="edit_section_captcha_request_an_account_message"><![CDATA[Can\'t see the image? <a href="https://en.wikipedia.org/wiki/Wikipedia:Request_an_account">Request an account</a>]]></string>
    <string name="edit_section_captcha_hint">Repeat words from above</string>
    <string name="title_captcha">Enter CAPTCHA</string>
    <string name="edit_section_captcha_reload">Tap CAPTCHA to reload</string>
    <string name="nav_item_login">Log in to Wikipedia</string>
    <string name="login_username_hint">Username</string>
    <string name="login_password_hint">Password</string>
    <string name="account_creation_password_hint">Password</string>
    <string name="login_2fa_hint">Two-Factor Authentication Code</string>
    <string name="login_2fa_other_workflow_error_msg">Two-factor authentication required!  Please return to the main activity and log in with your 2FA token, then retry.</string>
    <string name="onboarding_card_login">Log in</string>
    <string name="page_editing_login">Log in</string>
    <string name="reading_lists_sync_login">Log in</string>
    <string name="create_account_login">Log in</string>
    <string name="menu_login">Log in</string>
    <string name="login_activity_title">Log in</string>
    <string name="login_in_progress_dialog_message">Logging you in…</string>
    <string name="login_success_toast">Logged in!</string>
    <string name="reset_password_title">Set your password</string>
    <string name="reset_password_description">You logged in with a temporary password. To finish logging in, please set your new password here.</string>
    <string name="reset_password_hint">New password</string>
    <string name="reset_password_button">Save and log in</string>
    <string name="preference_title_logout">Log out</string>
    <string name="toast_logout_complete">Logged out</string>
    <string name="logout_prompt">This will log you out on all devices where you are currently logged in. Do you want to continue?</string>
    <string name="logout_dialog_cancel_button_text">Cancel</string>
    <string name="logged_out_in_background_title">Logged out</string>
    <string name="logged_out_in_background_dialog">You have been logged out of Wikipedia. Would you like to log in again?</string>
    <string name="logged_out_in_background_login">Log in</string>
    <string name="logged_out_in_background_cancel">Cancel</string>
    <string name="history_empty_title">No recently viewed articles</string>
    <string name="history_empty_message">Track what you\'ve been reading here.</string>
    <string name="history_offline_articles_toast">Some articles in history may not be viewable while offline.</string>
    <string name="search_empty_message">Search and read the free encyclopedia in your language</string>
    <string name="search_empty_message_multilingual_upgrade">Search Wikipedia in more languages</string>
    <string name="delete_selected_items">Delete selected items</string>
    <string name="wp_stylized"><![CDATA[<big>W</big>IKIPEDI<big>A</big>]]></string>
    <string name="create_account_username_hint">Username</string>
    <string name="login_dont_have_account">Don\'t have an account?</string>
    <string name="login_join_wikipedia">Join Wikipedia</string>
    <string name="login_forgot_password">Forgot your password?</string>
    <string name="create_account_already_have">Already have an account?</string>
    <string name="create_account_activity_title">Create an account</string>
    <string name="dialog_create_account_checking_progress">Verifying</string>
    <string name="create_account_email_hint">Email (Optional)</string>
    <string name="create_account_password_repeat_hint">Repeat password</string>
    <string name="create_account_passwords_mismatch_error">Passwords don\'t match</string>
    <string name="create_account_email_error">Invalid email address</string>
    <string name="create_account_username_error">Invalid characters in username</string>
    <string name="create_account_password_error">The password is invalid</string>
    <string name="create_account_generic_error">Could not create account</string>
    <string name="create_account_next">Next</string>
    <string name="email_recommendation_dialog_title">Create account with no email address?</string>
    <string name="email_recommendation_dialog_message"><![CDATA[Although the email address is optional, it is <b>highly recommended</b>, since an email is needed for account recovery if you ever lose your password.]]></string>
    <string name="email_recommendation_message">Recommended since email is needed for account recovery.</string>
    <string name="email_recommendation_dialog_create_without_email_action">Continue without email</string>
    <string name="email_recommendation_dialog_create_with_email_action">Add an email address</string>
    <string name="create_account_button">Create account</string>
    <string name="create_account_name_unavailable">The user name \"%s\" is not available. Please choose a different name.</string>
    <string name="create_account_ip_block_message">Sorry, your IP address is currently blocked from creating new accounts.</string>
    <string name="create_account_ip_block_help_url">https://en.wikipedia.org/wiki/Help:I_have_been_blocked</string>
    <string name="create_account_ip_block_details">Details</string>
    <string name="preferences_general_heading">General</string>
    <string name="wikipedia_app_faq">Wikipedia App FAQ</string>
    <string name="send_feedback">Send app feedback</string>
    <string name="create_account_account_created_toast">Account created!</string>
    <string name="preferences_heading_syncing">Syncing</string>
    <string name="preferences_heading_data_usage">Data usage</string>
    <string name="preferences_heading_experimental">Experimental</string>
    <string name="preference_title_sync_reading_lists_from_account">Reading list syncing</string>
    <string name="preference_title_download_reading_list_articles">Download reading list articles</string>
    <string name="preference_summary_sync_reading_lists">Sync reading lists across different devices by saving them to your Wikipedia account</string>
    <string name="preference_summary_sync_reading_lists_from_account">Sync reading lists across different devices by saving them to your Wikipedia account \"%s\"</string>
    <string name="preference_dialog_of_turning_off_reading_list_sync_title">Remove synced reading lists from \"%s\"?</string>
    <string name="preference_dialog_of_turning_off_reading_list_sync_text">This will completely delete all previously synced reading lists from remote storage. Remove all synced lists from your account \"%s\"?</string>
    <string name="preferences_privacy_settings_heading">Privacy</string>
    <string name="preference_title_eventlogging_opt_in">Send usage reports</string>
    <string name="preference_summary_eventlogging_opt_in">Allow Wikimedia to collect information about how you use the app to make the app better</string>
    <string name="preference_title_auto_upload_crash_reports">Send crash reports</string>
    <string name="preference_summary_auto_upload_crash_reports">Allow the app to send crash reports to a third-party service provider automatically so that we can review your crash and fix the bug faster and more easily.</string>
    <string name="editing_error_spamblacklist">Links to blocked domains (%s) detected. Please remove them and try again.</string>
    <string name="history_filter_list_hint">Filter history</string>
    <string name="error_can_not_process_link">Could not display this link</string>
    <string name="page_protected_autoconfirmed">This page has been semi-protected.</string>
    <string name="page_protected_sysop">This page has been fully protected.</string>
    <string name="page_protected_other">This page has been protected to the following levels: %s</string>
    <string name="page_protected_can_not_edit">Sorry, your account does not have sufficient privileges to edit this page at this time.</string>
    <string name="page_protected_can_not_edit_anon">Sorry, this page cannot be edited anonymously at this time.</string>
    <string name="page_protected_can_not_edit_title">This page is protected</string>
    <string name="page_watchlist_overflow_menu_onboarding_tooltip_title">Add to Watchlist</string>
    <string name="page_watchlist_overflow_menu_onboarding_tooltip_text"><![CDATA[Keep track of what\'s happening to articles you are interested in. Tap the overflow menu and select <b>Add to Watchlist</b> to see changes to an article.]]></string>
    <string name="settings_item_preferences">Settings</string>
    <string name="settings_activity_title">Settings</string>
    <string name="about_description">About the Wikipedia app</string>
    <string name="privacy_policy_description">Privacy policy</string>
    <string name="terms_of_use_description">Terms of use</string>
    <string name="about_wikipedia_url">https://en.wikipedia.org/wiki/Wikipedia:About</string>
    <string name="privacy_policy_url">https://foundation.wikimedia.org/wiki/Privacy_policy</string>
    <string name="offline_reading_and_data_url">https://www.mediawiki.org/wiki/Wikimedia_Apps/Android_FAQ#Offline_reading_and_data</string>
    <string name="android_app_faq_url">https://www.mediawiki.org/wiki/Wikimedia_Apps/Android_FAQ</string>
    <string name="terms_of_use_url">https://foundation.wikimedia.org/wiki/Terms_of_Use</string>
    <string name="android_app_request_an_account_url">https://en.wikipedia.org/wiki/Wikipedia:Request_an_account</string>
    <string name="cc_by_sa_3_url">https://creativecommons.org/licenses/by-sa/3.0/</string>
    <string name="cc_0_url">https://creativecommons.org/publicdomain/zero/1.0/</string>
    <string name="android_app_edit_help_url">https://m.mediawiki.org/wiki/Wikimedia_Apps/Suggested_edits</string>
    <string name="suggested_edits_image_tags_help_url">https://www.mediawiki.org/wiki/Wikimedia_Apps/Suggested_edits#Image_tags</string>
    <string name="about_libraries_heading">Libraries used</string>
    <string name="about_contributors_heading">Contributors</string>
    <string name="about_contributors"><![CDATA[<a href="https://www.mediawiki.org/wiki/Wikimedia_Apps/Team/Android">Team page</a>]]></string>
    <string name="about_translators_heading">Translators</string>
    <string name="about_translators_translatewiki"><![CDATA[This app was translated by the volunteer translators at <a href="https://translatewiki.net">translatewiki.net</a>.]]></string>
    <string name="about_app_license_heading">License</string>
    <string name="about_app_license"><![CDATA[Source code available on <a href=\"https://gerrit.wikimedia.org/r/#/admin/projects/apps/android/wikipedia\">Gerrit</a> and <a href=\"https://github.com/wikimedia/apps-android-wikipedia\">GitHub</a> under the <a href=\"https://phabricator.wikimedia.org/diffusion/APAW/browse/master/COPYING?view=raw\">Apache 2.0 License</a>. Unless otherwise specified, content is available under a <a href=\"https://en.wikipedia.org/wiki/Wikipedia:Text_of_Creative_Commons_Attribution-ShareAlike_3.0_Unported_License\">Creative Commons Attribution-ShareAlike License</a>.]]></string>
    <string name="about_wmf"><![CDATA[A product of the <a href="https://wikimediafoundation.org/">Wikimedia Foundation</a>]]></string>
    <string name="about_activity_title">About</string>
    <string name="edit_abandon_confirm">The page has been modified. Are you sure you want to exit without saving your changes?</string>
    <string name="edit_abandon_confirm_yes">Yes</string>
    <string name="edit_abandon_confirm_no">No</string>
    <string name="user_blocked_from_editing_title">Blocked</string>
    <string name="user_logged_in_blocked_from_editing" type="id">Your user account has been blocked from editing on this wiki.</string>
    <string name="user_anon_blocked_from_editing" type="id">Your IP address has been blocked from editing.</string>
    <string name="edit_how_page_improved">How did you improve the page?</string>
    <string name="edit_next">Next</string>
    <string name="edit_done">Publish</string>
    <string name="edit_preview">Preview</string>
    <string name="edit_undo">Undo</string>
    <string name="edit_redo">Redo</string>
    <string name="edit_zoom_in">Zoom in</string>
    <string name="edit_zoom_out">Zoom out</string>
    <string name="edit_summary_tag_typo">Fixed typo</string>
    <string name="edit_summary_tag_grammar">Fixed grammar</string>
    <string name="edit_summary_tag_links">Added links</string>
    <string name="edit_summary_tag_other">Other</string>
    <string name="edit_summary_tag_other_hint">Other ways you improved the page</string>
    <string name="edit_conflict_title">Edit conflict</string>
    <string name="edit_conflict_message">The page has already been modified by a different user, and is conflicting with your edit. Please copy your edits, go back and refresh the page, then try editing again.</string>
    <string name="find_next">Find next</string>
    <string name="find_previous">Find previous</string>
    <string name="find_first_occurence">This is the first occurrence</string>
    <string name="find_last_occurence">This is the last occurrence</string>
    <!-- need this and next? -->
    <string name="abusefilter_title_warn">This may be an unconstructive edit. Are you sure you want to publish it?</string>
    <string name="abusefilter_title_disallow">You cannot publish this edit. Please go back and change it.</string>
    <string name="abusefilter_text_warn"><![CDATA[An automated filter has identified this edit as potentially unconstructive. It may contain one or more of the following:<br /><br />· Typing in all caps<br />· Blanking articles or spamming<br />· Irrelevant external links or images<br />· Repeating characters]]></string>
    <string name="abusefilter_text_disallow"><![CDATA[An automated filter has identified this edit as potentially unconstructive, or potential vandalism.<br /><br />Wikipedia is an encyclopedia and only neutral, notable content belongs here.]]></string>
    <string name="page_similar_titles">Similar pages</string>
    <string name="search_did_you_mean">Did you mean \"%s\"?</string>
    <string name="search_recent_header">Recent searches:</string>
    <string name="search_results_count_zero">No results</string>
    <plurals name="search_results_count">
        <item quantity="one">1 result</item>
        <item quantity="other">%d results</item>
    </plurals>
    <string name="button_clear_all_recent_searches">Clear recent searches</string>
    <string name="clear_recent_searches_confirm">Are you sure you want to clear your search history?</string>
    <string name="clear_recent_searches_confirm_yes">Yes</string>
    <string name="clear_recent_searches_confirm_no">No</string>
    <string name="error_browser_not_found">Could not open web page (no browser app found).</string>
    <string name="table_infobox">Quick facts</string>
    <string name="table_other">More information</string>
    <string name="table_close">Close</string>
    <string name="widget_name_featured_page">Wikipedia featured page</string>
    <string name="widget_title_featured_page">Today\'s featured page:</string>
    <string name="widget_name_search">Wikipedia search</string>
    <string name="wiktionary_no_definitions_found">No definitions found.</string>
    <string name="alpha_update_notification_title">New alpha update available</string>
    <string name="alpha_update_notification_text">Tap to download</string>
    <string name="dialog_close_description">Close</string>
    <string name="preference_title_show_images">Show images</string>
    <string name="preference_summary_show_images">Enable or disable loading of images in pages. Uncheck this setting if your Internet connection is slow, or if your data plan is limited.</string>
    <string name="preference_title_download_only_over_wifi">Download only over Wi-Fi</string>
    <string name="dialog_title_download_only_over_wifi">Confirm download using mobile data?</string>
    <string name="dialog_text_download_only_over_wifi">You have "Download only over Wi-Fi" turned on in settings. Do you want to allow using your mobile data plan for this download only?</string>
    <string name="dialog_title_download_only_over_wifi_allow">Allow</string>
    <string name="read_more_section">Read more</string>
    <string name="about_article_section">About this article</string>
    <string name="menu_gallery_visit_image_page">Go to image page</string>
    <string name="gallery_error_draw_failed">Could not draw the image.</string>
    <string name="license_title">License for %s</string>
    <string name="gallery_menu_share">Share</string>
    <string name="gallery_share_error">Could not share image: %s</string>
    <string name="gallery_save_progress">Downloading file…</string>
    <string name="gallery_save_success">File saved.</string>
    <string name="gallery_error_video_failed">Could not play the video.</string>
    <string name="gallery_save_image_write_permission_rationale">Permission to write to storage on your device is required for saving images.</string>
    <string name="gallery_add_image_caption_button">Add image caption</string>
    <string name="gallery_add_image_caption_in_language_button">Add image caption (%s)</string>
    <string name="err_cannot_save_file">Cannot save file</string>
    <string name="expand_refs">Tap to expand</string>
    <string name="cc_logo">Creative Commons license</string>
    <string name="captcha_image">Captcha image</string>
    <string name="gallery_fair_use_license">Fair use</string>
    <string name="gallery_uploader_unknown">Uploader unknown</string>
    <string name="gallery_not_available_offline_snackbar">Gallery view not available offline.</string>
    <string name="gallery_not_available_offline_snackbar_dismiss">Dismiss</string>
    <string name="menu_new_tab">New tab</string>
    <string name="menu_close_all_tabs">Close all tabs</string>
    <string name="close_all_tabs_confirm">Are you sure you want to close all tabs?</string>
    <string name="close_all_tabs_confirm_yes">Yes</string>
    <string name="close_all_tabs_confirm_no">No</string>
    <string name="button_close_tab">Close tab</string>
    <string name="unnamed_tab_closed">Tab closed.</string>
    <string name="tab_item_closed">%s closed.</string>
    <string name="all_tab_items_closed">All tabs closed.</string>
    <string name="tool_tip_bookmark_icon_title">Add to reading list</string>
    <string name="tool_tip_bookmark_icon_text">Tap on the bookmark icon to save the article to a reading list.</string>
    <string name="page_view_in_browser">View page in browser</string>
    <string name="tool_tip_toc_title">Table of contents quick access</string>
    <string name="tool_tip_toc_text">You can now swipe left to open the table of contents, and also tap and drag on this scroller button to quickly jump to different sections of an article.</string>
    <string name="tool_tip_lang_button">You can now search and read in multiple Wikipedia languages in the app.\n\n\nTap on the icon to add more languages.</string>
    <string name="error_response_malformed">Response from the server was not formatted correctly.</string>
    <string name="error_unknown">An unknown error occurred.</string>
    <string name="format_error_server_message">Message: \"%s\"</string>
    <string name="address_copied">Address copied to clipboard.</string>
    <string name="text_copied">Text copied to clipboard.</string>
    <string name="button_continue_to_article">Read article</string>
    <string name="button_continue_to_talk_page">Open talk page</string>
    <string name="button_continue_to_disambiguation">View similar pages</string>
    <string name="link_preview_disambiguation_description">This title relates to more than one page:</string>
    <string name="button_add_to_reading_list">Add to reading list</string>
    <string name="page_offline_notice_cannot_load_while_offline">Article cannot be loaded while offline.</string>
    <string name="page_offline_notice_add_to_reading_list">Hint: Add the article to a reading list and it will be downloaded once you\'re back online.</string>
    <string name="page_offline_notice_last_date">You are reading an offline version of this article saved on %s.</string>
    <string name="button_get_directions">Get directions</string>
    <string name="error_no_maps_app">Could not find any apps that provide directions.</string>
    <string name="preference_title_customize_explore_feed">Explore Feed</string>
    <string name="preference_title_show_link_previews">Show link previews</string>
    <string name="preference_summary_customize_explore_feed">Customize the Explore feed</string>
    <string name="preference_summary_show_link_previews">Show a quick preview of articles when tapping on links.</string>
    <string name="preference_title_collapse_tables">Collapse tables</string>
    <string name="preference_summary_collapse_tables">Automatically collapse tables in articles, such as infoboxes, references, and notes.</string>
    <string name="nav_item_donate">Donate</string>
    <string name="error_voice_search_not_available">Sorry, voice recognition is not available.</string>
    <string name="location_service_disabled">Location services are disabled.</string>
    <string name="enable_location_service">Enable</string>
    <string name="location_permissions_enable_prompt">Enable location permissions to see places near you.</string>
    <string name="location_permissions_enable_action">Turn on</string>
    <string name="error_webview_updating">The Android System WebView is currently being updated. Please try again in a moment.</string>
    <plurals name="multi_items_selected">
        <item quantity="one">%d selected</item>
        <item quantity="other">%d selected</item>
    </plurals>
    <string name="multi_select_items_selected">%d selected</string>
    <string name="error_message_generic">An error occurred</string>
    <string name="view_link_preview_error_button_dismiss">Dismiss</string>
    <string name="error_page_does_not_exist">This page does not exist</string>
    <string name="view_wiki_error_message_offline">Cannot connect to internet</string>
    <string name="view_wiki_error_message_timeout">Cannot connect to Wikipedia. Check your network connection, or try again later</string>
    <string name="reference_title">Reference %s</string>
    <string name="reference_list_title">References</string>
    <string name="theme_chooser_dialog_image_dimming_switch_label">Image dimming (in Dark theme)</string>
    <string name="preference_title_prefer_offline_content">Prefer offline content</string>
    <string name="preference_summary_prefer_offline_content">Save data usage by loading articles that are available offline rather than always loading the latest version of an article</string>
    <string name="theme_chooser_dialog_match_system_theme_switch_label">Match system theme</string>
    <string name="page_footer_license_text">Content is available under $1 unless otherwise noted</string>
    <string name="empty_tab_title">New tab</string>
    <string name="menu_save_all_tabs">Save all tabs</string>

    <!-- Crash reporter -->
    <string name="crash_report_activity_title">Application error</string>
    <string name="crash_report_relaunch_or_quit">We\'re sorry, the Wikipedia app has experienced an error and was terminated.\n\nWould you like to start over or quit?</string>
    <string name="crash_report_relaunch">Start over</string>
    <string name="crash_report_quit">Quit</string>
    <!-- /Crash reporter -->

    <!-- Article menu bar -->
    <string name="article_menu_bar_save_button">Save</string>
    <string name="article_menu_bar_language_button">Language</string>
    <string name="article_menu_bar_search_button">Search</string>
    <string name="article_menu_bar_theme_button">Theme</string>
    <string name="article_menu_bar_contents_button">Contents</string>
    <string name="article_header_edit_hint">Edit…</string>
    <string name="article_header_edit_description">Edit article description</string>
    <string name="article_header_edit_lead_section">Edit introduction</string>
    <!-- /Article menu bar -->

    <!-- Theme -->
    <string name="color_theme_select">Theme</string>
    <string name="color_theme_light">Light</string>
    <string name="color_theme_dark">Dark</string>
    <string name="color_theme_black">Black</string>
    <string name="color_theme_sepia">Sepia</string>
    <string name="color_theme_test_title">Sample text</string>
    <string name="color_theme_test_text">Drag the slider to change the size of the text that is used when reading articles. To set the text size throughout the rest of the app, change your system text size.</string>
    <string name="preference_title_app_theme">App theme</string>
    <string name="preference_summary_color_theme">Switch to using the app\'s dark color theme</string>
    <string name="text_size_increase">Increase text size</string>
    <string name="text_size_decrease">Decrease text size</string>
    <string name="text_size_percent_default">%s (Default)</string>
    <string name="text_style_title">Font</string>
    <!-- /Theme -->

    <!-- Reading lists -->
    <string name="nav_item_reading_lists">My lists</string>
    <string name="reading_list_save_to">Save to reading list</string>
    <string name="reading_list_move_to">Move to reading list</string>
    <string name="reading_list_create_new">Create new</string>
    <string name="reading_list_title_exists">Reading list \"%s\" already exists.</string>
    <string name="reading_list_article_added_to_named">Added %1$s to %2$s.</string>
    <string name="reading_list_article_added_to_default_list">Saved %s. Do you want to add it to a list?</string>
    <string name="reading_list_article_moved_to_named">Moved %1$s to %2$s.</string>
    <string name="reading_list_article_already_exists_message">All good! %1$s already contains %2$s.</string>
    <string name="reading_list_articles_already_exist_message">All good! %s already contains all articles.</string>
    <string name="reading_list_added_view_button">View list</string>
    <string name="reading_list_add_to_list_button">Add to list</string>
    <plurals name="format_reading_list_statistical_summary">
        <item quantity="one">1 article, %2$.2f MB</item>
        <item quantity="other">%1$d articles, %2$.2f MB</item>
    </plurals>
    <plurals name="format_reading_list_statistical_detail">
        <item quantity="one">%1$d of 1 article available offline, %3$.2f MB</item>
        <item quantity="other">%1$d of %2$d articles available offline, %3$.2f MB</item>
    </plurals>
    <string name="format_reading_list_statistical_summary_singular">1 article, %1$.2f MB</string>
    <string name="format_reading_list_statistical_summary_plural">%1$d articles, %2$.2f MB</string>
    <string name="format_reading_list_statistical_detail_singular">%1$d of 1 articles available offline, %2$.2f MB</string>
    <string name="format_reading_list_statistical_detail_plural">%1$d of %2$d articles available offline, %3$.2f MB</string>
    <string name="reading_list_sort">Sort</string>
    <string name="reading_list_sort_ellipsis">Sort by…</string>
    <string name="reading_list_sort_by_name">Sort by name</string>
    <string name="reading_list_sort_by_name_desc">Sort by name (reverse)</string>
    <string name="reading_list_sort_by_recent">Sort by date added (newest)</string>
    <string name="reading_list_sort_by_recent_desc">Sort by date added (oldest)</string>
    <string name="reading_list_sort_by_created">Sort by date created (newest)</string>
    <string name="reading_list_sort_by_created_desc">Sort by date created (oldest)</string>
    <string name="reading_list_menu_delete">Delete list</string>
    <string name="reading_list_menu_rename">Edit name/description</string>
    <string name="reading_list_action_menu_remove_from_offline">Remove from offline</string>
    <string name="reading_list_action_menu_save_for_offline">Save for offline</string>
    <string name="reading_list_action_menu_remove_all_from_offline">Remove all from offline</string>
    <string name="reading_list_action_menu_save_all_for_offline">Save all for offline</string>
    <string name="reading_list_action_menu_add_to_another_list">Add to another list</string>
    <string name="reading_list_action_menu_move_to_another_list">Move to another list</string>
    <string name="reading_list_name_sample">My reading list</string>
    <string name="reading_list_name_hint">Name of this list</string>
    <string name="reading_list_description_hint">Description (optional)</string>
    <string name="reading_list_item_deleted">%s removed from list</string>
    <plurals name="reading_list_articles_deleted">
        <item quantity="one">%d article removed from list</item>
        <item quantity="other">%d articles removed from list</item>
    </plurals>
    <string name="reading_list_items_deleted">%d articles removed from list</string>
    <string name="reading_lists_item_deleted">%s removed from lists</string>
    <string name="reading_list_item_delete_undo">Undo</string>
    <string name="reading_list_deleted">%s deleted</string>
    <string name="saved_list_empty_title">No saved pages yet</string>
    <string name="reading_lists_empty_message">Add articles to a list for reading later, even when you\'re offline.</string>
    <string name="reading_lists_onboarding_intro">Add articles to a list for reading later, even when you\'re offline!</string>
    <string name="reading_lists_onboarding_for_example">For example</string>
    <string name="reading_lists_onboarding_example1">Places to visit</string>
    <string name="reading_lists_onboarding_example2">Favorite animals</string>
    <string name="reading_lists_onboarding_example3">Space exploration</string>
    <string name="reading_lists_onboarding_got_it">Got it</string>
    <string name="reading_list_empty">You have no articles added to this list.</string>
    <string name="reading_list_article_offline">Available offline</string>
    <string name="reading_list_article_make_offline">Make this article available offline</string>
    <string name="reading_list_add_to_other_list">Add to another reading list</string>
    <string name="reading_list_move_to_other_list">Move to another reading list</string>
    <string name="reading_list_move_from_to_other_list">Move from %s to another reading list</string>
    <string name="reading_list_remove_from_list">Remove from %s</string>
    <string name="reading_list_remove_from_lists">Remove from reading lists</string>
    <string name="reading_list_select_item">Select</string>
    <string name="reading_list_confirm_remove_article_from_offline">Remove from offline</string>
    <string name="reading_list_confirm_remove_article_from_offline_title">Article appears in multiple lists</string>
    <string name="reading_list_confirm_remove_article_from_offline_message">%s will no longer be available offline for all reading lists:</string>
    <string name="reading_lists_sync_reminder_title">Turn on reading list syncing?</string>
    <string name="reading_lists_sync_reminder_text"><![CDATA[Articles saved to reading lists can now be synced to your Wikipedia account. <a href="https://www.mediawiki.org/wiki/Wikimedia_Apps/Android_FAQ#Synced_reading_lists">Learn more</a>]]></string>
    <string name="reading_lists_login_reminder_text_with_link"><![CDATA[Reading lists can now be synced across devices. Log in to your Wikipedia account and allow your lists to be saved. <a href="https://www.mediawiki.org/wiki/Wikimedia_Apps/Android_FAQ#Synced_reading_lists">Learn more</a>]]></string>
    <string name="reading_lists_sync_reminder_action">Enable syncing</string>
    <string name="reading_list_login_reminder_title">Sync reading lists</string>
    <string name="reading_lists_login_reminder_text">Reading lists can now be synced across devices. Log in to your Wikipedia account and allow your lists to be saved.</string>
    <string name="reading_lists_login_button">Log in / join Wikipedia</string>
    <string name="reading_lists_ignore_button">Not now</string>
    <string name="reading_lists_confirm_remote_delete_yes">Yes</string>
    <string name="reading_lists_confirm_remote_delete_no">No</string>
    <string name="reading_list_article_save_in_progress">The article is being downloaded, and it will be available offline when complete.</string>
    <string name="reading_list_articles_added_to_named">Added %1$d articles to %2$s</string>
    <string name="reading_list_articles_moved_to_named">Moved %1$d articles to %2$s</string>
    <string name="reading_list_delete_confirm">Are you sure you want to delete %s?</string>
    <string name="reading_list_preference_login_to_enable_sync_dialog_title">Log in to enable sync</string>
    <string name="reading_list_preference_login_to_enable_sync_dialog_text">Log in to allow your reading lists to be saved to your account.</string>
    <string name="reading_list_preference_login_to_enable_sync_dialog_cancel">Cancel</string>
    <string name="reading_list_preference_login_to_enable_sync_dialog_login">Log in</string>
    <string name="reading_list_turned_sync_off_dialog_title">Reading list sync turned off</string>
    <string name="reading_list_turned_sync_off_dialog_text">Reading list sync is off for your account, and saved articles on your logged-in devices are no longer being backed up. Turn on reading list sync in Settings.</string>
    <string name="reading_list_turned_sync_off_dialog_ok">OK</string>
    <string name="reading_list_turned_sync_off_dialog_settings">Settings</string>
    <string name="reading_list_prompt_turned_sync_on_dialog_title">Turn on reading list sync?</string>
    <string name="reading_list_prompt_turned_sync_on_dialog_text"><![CDATA[Articles saved to reading lists can now be synced to your Wikipedia account. <a href="#faq">Learn more</a>]]></string>
    <string name="reading_list_prompt_turned_sync_on_dialog_do_not_show">Don’t show me this again</string>
    <string name="reading_list_prompt_turned_sync_on_dialog_enable_syncing">Enable syncing</string>
    <string name="reading_list_prompt_turned_sync_on_dialog_no_thanks">No thanks</string>
    <string name="default_reading_list_name">Saved</string>
    <string name="default_reading_list_description">Default list for your saved articles</string>
    <string name="no_user_lists_title">Organize articles into lists</string>
    <string name="no_user_lists_msg">Create lists for places to travel to, favorite topics, and much more</string>
    <string name="reading_list_saved_list_rename">%1$s (user created)</string>
    <string name="split_reading_list_message">There is a limit of %d articles per reading list. Existing lists with more than this limit have been split into multiple lists.</string>
    <string name="reading_list_move_article_limit_message">Can\'t move to this list. You\'ve reached the limit of %2$d articles per list for \"%1$s\".</string>
    <string name="reading_list_article_limit_message">Can\'t add to this list. You\'ve reached the limit of %2$d articles per list for \"%1$s\".</string>
    <string name="reading_lists_limit_message">Can\'t create another list. You\'ve reached the limit of 100 reading lists per account.</string>
    <string name="reading_lists_menu_create_list">Create new list</string>
    <string name="reading_lists_menu_sort_by">Sort by</string>
    <string name="reading_lists_refresh_sync_option">Refresh sync</string>
    <string name="reading_list_preference_login_or_signup_to_enable_sync_dialog_login">Log in / sign up</string>
    <plurals name="reading_list_article_offline_message">
        <item quantity="one">This article will now be available offline.</item>
        <item quantity="other">These articles will now be available offline.</item>
    </plurals>
    <plurals name="reading_list_article_not_offline_message">
        <item quantity="one">This article will no longer be available offline.</item>
        <item quantity="other">These articles will no longer be available offline.</item>
    </plurals>
    <string name="reading_list_toast_last_sync">Reading lists synced</string>
    <string name="reading_list_menu_last_sync">Last sync: %s</string>
    <string name="reading_list_remove_list_dialog_ok_button_text">OK</string>
    <string name="reading_list_delete_dialog_ok_button_text">OK</string>
    <string name="reading_list_remove_from_list_dialog_cancel_button_text">Cancel</string>
    <string name="reading_list_delete_dialog_cancel_button_text">Cancel</string>
    <string name="reading_list_remove_from_offline_cancel_button_text">Cancel</string>
    <string name="reading_list_download_using_mobile_data_cancel_button_text">Cancel</string>
    <string name="reading_list_split_dialog_ok_button_text">OK</string>
    <!-- /Reading lists -->

    <!-- User options -->
    <string name="user_option_sync_label">Preferences</string>
    <!-- /User options -->

    <!-- Notifications -->
    <string name="notification_reverted_title">Reverted edit</string>
    <string name="notification_channel_description">Download progress</string>
    <string name="notification_syncing_pause_button">Pause</string>
    <string name="notification_syncing_resume_button">Resume</string>
    <string name="notification_syncing_cancel_button">Cancel</string>
    <string name="notification_syncing_reading_list_channel_description">Syncing Reading Lists progress</string>
    <string name="notification_many_unread">You have %d unread notifications</string>
    <plurals name="notification_channel_name">
        <item quantity="one">Downloading article</item>
        <item quantity="other">Downloading articles</item>
    </plurals>
    <plurals name="notification_syncing_title">
        <item quantity="one">Downloading %1$d article&#8230;</item>
        <item quantity="other">Downloading %1$d articles&#8230;</item>
    </plurals>
    <plurals name="notification_syncing_description">
        <item quantity="one">%1$d article left</item>
        <item quantity="other">%1$d articles left</item>
    </plurals>
    <plurals name="notification_syncing_reading_list_channel_name">
        <item quantity="one">Syncing Reading List</item>
        <item quantity="other">Syncing Reading Lists</item>
    </plurals>
    <plurals name="notification_syncing_reading_list_title">
        <item quantity="one">Syncing %1$d list&#8230;</item>
        <item quantity="other">Syncing %1$d lists&#8230;</item>
    </plurals>
    <plurals name="notification_syncing_reading_list_description">
        <item quantity="one">%1$d list left</item>
        <item quantity="other">%1$d lists left</item>
    </plurals>
    <string name="notification_echo_channel_description">Wikipedia notifications</string>
    <string name="notifications_activity_title">Notifications</string>
    <string name="notifications_activity_title_archived">Notifications (archived)</string>
    <string name="notifications_search">Search notifications</string>
    <string name="notifications_view_unread">View unread</string>
    <string name="notifications_view_archived">View archived</string>
    <string name="notifications_prefs">Notification preferences</string>
    <string name="notifications_archive">Mark read and archive</string>
    <plurals name="notification_archive_message">
        <item quantity="one">Notification archived</item>
        <item quantity="other">%d notifications archived</item>
    </plurals>
    <string name="notifications_poll_enable_title">Enable notifications</string>
    <string name="notifications_poll_enable_positive">Enable</string>
    <string name="notifications_poll_enable_negative">Not now</string>
    <string name="notifications_empty_message">You\'re all caught up on notifications!</string>
    <string name="notifications_view_archived_button_text">View archived notifications</string>
    <string name="notification_preferences_title">Notification preferences</string>
    <string name="notifications_mark_unread">Mark as unread</string>
    <string name="watchlist_title">Watchlist</string>
    <string name="preference_title_notification_poll">Poll notifications</string>
    <string name="preference_summary_notification_poll">Allow the app to use data to check for new notifications in the background.</string>
    <string name="preference_category_notification_types">In-app notification types</string>
    <string name="preference_title_notification_system">System</string>
    <string name="preference_summary_notification_system">Messages from system</string>
    <string name="preference_title_notification_milestone">Milestone</string>
    <string name="preference_summary_notification_milestone">Certain edit counts are reached</string>
    <string name="preference_title_notification_thanks">Thanks</string>
    <string name="preference_summary_notification_thanks">Someone thanks you for an edit</string>
    <string name="preference_title_notification_revert">Revert</string>
    <string name="preference_summary_notification_revert">One of your contributions was reverted</string>
    <string name="preference_title_notification_login_fail">Login</string>
    <string name="preference_summary_notification_login_fail">Your log in activities</string>
    <string name="preference_title_notification_mention">Mention</string>
    <string name="preference_summary_notification_mention">Someone mentions you in a page</string>
    <string name="preference_title_notification_user_talk">Talk page</string>
    <string name="preference_summary_notification_user_talk">Messages from talk pages</string>
    <!-- /Notifications -->

    <!-- The Feed -->
    <string name="view_because_you_read_card_title">Because you read</string>
    <string name="view_random_card_title">Randomizer</string>
    <string name="view_random_article_card_title">Random article</string>
    <string name="view_random_article_card_action">More random articles</string>
    <string name="view_top_read_card_title">Top read</string>
    <string name="view_top_read_card_action">More top read</string>
    <string name="view_top_read_card_pageviews_k_suffix">%d k</string>
    <string name="view_top_read_card_pageviews_m_suffix">%d M</string>
    <string name="view_next_random_article">Load another random article</string>
    <string name="view_main_page_card_title">Today on Wikipedia</string>
    <string name="view_main_page_card_action">View main page</string>
    <string name="view_featured_image_card_title">Picture of the day</string>
    <string name="view_featured_image_card_download">Download</string>
    <string name="view_featured_image_card_share">Share</string>
    <string name="menu_feed_card_dismiss">Hide this card</string>
    <string name="menu_feed_card_dismissed">Card hidden.</string>
    <string name="menu_feed_card_edit_card_languages">Edit card languages</string>
    <string name="menu_feed_overflow_label">More options</string>

    <string name="feed_featured_image_share_subject">Featured image from Wikimedia Commons</string>
    <string name="feed">Explore</string>
    <string name="home">Home</string>
    <string name="view_static_card_icon_content_description">Card icon</string>
    <string name="view_card_news_title">In the news</string>
    <plurals name="view_continue_reading_card_subtitle">
        <item quantity="one">yesterday</item>
        <item quantity="other">%d days ago</item>
    </plurals>
    <string name="view_continue_reading_card_subtitle_today">today</string>
    <string name="view_continue_reading_card_subtitle_read_date">Read %s</string>
    <string name="view_announcement_card_negative_action">No thanks</string>
    <string name="view_offline_card_text">Content cannot be loaded when offline.</string>
    <string name="view_featured_article_card_title">Featured article</string>
    <string name="view_static_card_save_button_label">Save</string>
    <string name="feed_configure_activity_title">Customize the feed</string>
    <string name="feed_configure_menu_reset">Restore default view</string>
    <string name="feed_configure_menu_select_all">Show all</string>
    <string name="feed_configure_menu_deselect_all">Hide all</string>
    <string name="feed_configure_language_warning">Note that not all card types are available in all Wikipedia languages. Edit your selected languages in Settings.</string>
    <string name="feed_item_type_news">Articles about current events</string>
    <string name="feed_item_type_on_this_day">Events in history on this day</string>
    <string name="feed_item_type_because_you_read">Suggestions based on a recently read article from your history</string>
    <string name="feed_item_type_featured_article">Daily featured article on Wikipedia</string>
    <string name="feed_item_type_trending">Daily most-viewed articles</string>
    <string name="feed_item_type_featured_image">Daily featured image from Wikimedia Commons</string>
    <string name="feed_item_type_main_page">Main page of Wikipedia with daily featured content</string>
    <string name="feed_item_type_randomizer">Generate random articles to read</string>
    <string name="feed_item_type_suggested_edits">Suggestions to add content to Wikipedia</string>
    <string name="feed_empty_message">There\'s nothing on your Explore feed</string>
    <string name="feed_configure_onboarding_action">Customize</string>
    <string name="customize_lang_selection_dialog_ok_button_text">OK</string>
    <string name="customize_lang_selection_dialog_cancel_button_text">Cancel</string>
    <string name="feed_configure_onboarding_text"><![CDATA[<strong>Customize your Explore feed</strong><br /><br />You can now choose what to show on your feed, and also prioritize your favorite types of content.]]></string>
    <string name="feed_lang_selection_dialog_ok_button_text">OK</string>
    <string name="feed_lang_selection_dialog_cancel_button_text">Cancel</string>
    <string name="feed_accessibility_card_text">You have reached the bottom of the feed.</string>
    <string name="feed_accessibility_card_load_more_button">Load more</string>
    <!-- /The Feed -->

    <string name="top_read_activity_title">Top read on %s</string>

    <!-- Description editing -->
    <string name="description_edit_text_hint">Article description</string>
    <string name="description_edit_article_description_label">Article</string>
    <string name="description_edit_translate_article_description_label_per_language">Article description (%s)</string>
    <string name="description_edit_translate_article_description_hint_per_language">Article description (%s)</string>
    <string name="description_edit_add_caption_label">Image description</string>
    <string name="description_edit_add_caption_hint">Image caption</string>
    <string name="description_edit_translate_caption_label_per_language">Image caption (%s)</string>
    <string name="description_edit_translate_caption_hint_per_language">Image caption (%s)</string>
    <string name="description_edit_save">Publish</string>
    <string name="description_edit_read">Read</string>
    <string name="description_edit_add_description">Add article description</string>
    <string name="description_edit_translate_description">Translate article description</string>
    <string name="description_edit_edit_description">Edit article description</string>
    <string name="description_edit_add_image_caption">Add image caption</string>
    <string name="description_edit_edit_image_caption">Edit image caption</string>
    <string name="description_edit_translate_image_caption">Translate image caption</string>
    <string name="description_edit_cancel_hint">Cancel</string>
    <string name="description_edit_help_title">Info: Article descriptions</string>
    <string name="description_edit_help_about_wikidata">About Wikidata</string>
    <string name="description_edit_help_wikidata_guide">Wikidata guide for writing descriptions</string>
    <string name="wikidata_description_guide_url">https://www.wikidata.org/wiki/Help:Description#Guidelines_for_descriptions_in_English</string>
    <string name="description_edit_anon_limit">Thanks for your continued interest in editing article descriptions! To make additional edits, please log in to your Wikipedia account.</string>
    <string name="description_edit_license_notice"><![CDATA[By changing the article description, I agree to the <a href="%1$s">Terms of Use</a> and to irrevocably release my contributions under the <a href="%2$s">Creative Commons CC0</a> license.]]></string>
    <string name="description_edit_helper_text_lowercase_warning">usually begin with a lowercase letter</string>
    <string name="description_edit_voice_input_description">Voice input</string>

    <string name="description_too_short">The text is too short.</string>
    <string name="description_ends_with_punctuation">The text must not end with punctuation.</string>
    <string name="description_starts_with_article">Avoid starting with articles like “a” or “the”.</string>
    <string name="description_starts_with_uppercase">Start with a lowercase letter unless the first word is a proper noun.</string>
    <string name="description_is_in_different_language">The text appears to be in an unexpected language. The language should be %s.</string>
    <!-- /Description editing -->

    <!-- Description editing success -->
    <string name="description_edit_success_saved">Article description published!</string>
    <string name="description_edit_success_saved_snackbar">Article description published!</string>
    <string name="description_edit_success_saved_in_lang_snackbar">Article description published! (%s)</string>
    <string name="description_edit_success_saved_image_caption_snackbar">Image caption published!</string>
    <string name="description_edit_success_saved_image_caption_in_lang_snackbar">Image caption published! (%s)</string>
    <string name="description_edit_success_saved_image_tags_snackbar">Image tag(s) published!</string>
    <string name="description_edit_success_se_general_feed_link_snackbar">Enjoyed that? Help us add more.</string>
    <string name="description_edit_success_encouragement">You just made Wikipedia better for everyone</string>
    <string name="description_edit_success_done">Done</string>
    <string name="description_edit_success_did_you_know">Did you know?</string>
    <string name="description_edit_success_article_edit_hint">You can also edit articles within this app. Try fixing typos and small sentences by clicking on the ^1 icon next time</string>
    <!-- /Description editing success -->

    <!-- Description editing tutorial -->
    <string name="description_edit_tutorial_title_descriptions">Article descriptions</string>
    <string name="description_edit_tutorial_title_descriptions_summary">Summarizes an article to help readers understand the subject at a glance</string>
    <string name="description_edit_tutorial_keep_it_short">Keep it short</string>
    <string name="description_edit_tutorial_keep_it_short_instructions">Ideally one line, between two to twelve words</string>
    <string name="description_edit_tutorial_button_label_start_editing">Start editing</string>
    <string name="description_edit_tutorial_promise">By starting, I promise not to misuse this feature.</string>
    <!-- /Description editing tutorial -->

    <!-- Suggested edits -->
    <string name="suggested_edits_describe_articles">Describe articles</string>
    <string name="suggested_edits_caption_images">Caption images</string>
    <string name="suggested_edits_tag_images">Tag images</string>
    <string name="suggested_edits_review_description">Review article description</string>
    <string name="suggested_edits_add_description_button">Add description</string>
    <string name="suggested_edits_edit_description_button">Edit description</string>
    <string name="suggested_edits_add_translation_button">Add translation</string>
    <string name="suggested_edits_edit_translation_button">Edit translation</string>
    <string name="suggested_edits_add_caption_button">Add caption</string>
    <string name="suggested_edits_edit_caption_button">Edit caption</string>
    <string name="suggested_edits_review_image_caption">Review image caption</string>
    <string name="suggested_edits_my_contributions">My contributions</string>
    <string name="suggested_edits_no_description">This file does not have a description</string>
    <string name="suggested_edits_license_notice"><![CDATA[By adding the description, I agree to the <a href="%1$s">Terms of Use</a> and to irrevocably release my contributions under the <a href="%2$s">Creative Commons CC0</a> license.]]></string>
    <string name="suggested_edits_image_caption_license_notice"><![CDATA[By adding the image caption, I agree to the <a href="%1$s">Terms of Use</a> and to irrevocably release my contributions under the <a href="%2$s">Creative Commons CC0</a> license.]]></string>
    <string name="suggested_edits_menu_info">Info</string>
    <string name="suggested_edits_task_add_description_title">Add article descriptions</string>
    <string name="suggested_edits_task_add_description_description">Contribute to articles without descriptions</string>
    <string name="suggested_edits_task_image_caption_title">Add image captions</string>
    <string name="suggested_edits_task_image_caption_description">Add missing short captions to images</string>
    <string name="suggested_edits_task_translate_caption_title">Translate image captions</string>
    <string name="suggested_edits_task_translate_caption_description">Translate captions into other languages</string>
    <string name="suggested_edits_task_multilingual_title">More tasks for multilingual editors</string>
    <string name="suggested_edits_task_multilingual_description">Translation tasks are available if you read and write in more than one Wikipedia language.</string>
    <string name="suggested_edits_task_image_caption_edit_disable_text">Locked until you’ve edited %d image captions</string>
    <string name="suggested_edits_task_translate_description_edit_disable_text">Locked until you’ve edited %d article descriptions (verified)</string>
    <string name="suggested_edits_task_multilingual_negative">Not for me</string>
    <string name="suggested_edits_task_multilingual_positive">Add languages</string>
    <string name="suggested_edits_image_caption_summary_title_image">Image</string>
    <string name="suggested_edits_image_caption_summary_title_artist">Artist</string>
    <string name="suggested_edits_image_caption_summary_title_author">Author</string>
    <string name="suggested_edits_image_caption_summary_title_source">Source</string>
    <string name="suggested_edits_image_caption_summary_title_license">License</string>
    <string name="suggested_edits_image_caption_summary_title_date">Date</string>
    <plurals name="suggested_edits_contribution_count">
        <item quantity="one">1 contribution</item>
        <item quantity="other">%d contributions</item>
    </plurals>
    <string name="suggested_edits_feed_card_title">Suggested edits</string>
    <string name="suggested_edits_feed_card_add_description_button">Add article description</string>
    <string name="suggested_edits_feed_card_add_translation_in_language_button">Add article description (%s)</string>
    <string name="suggested_edits_tasks_onboarding_get_started">Get started</string>
    <string name="suggested_edits_image_preview_dialog_caption_in_language_title">Image caption (%s)</string>
    <string name="suggested_edits_image_preview_dialog_description_in_language_title">Image description (%s)</string>
    <string name="suggested_edits_image_preview_dialog_image">Image</string>
    <string name="suggested_edits_image_preview_dialog_artist">Artist</string>
    <string name="suggested_edits_image_preview_dialog_tags">Tags</string>
    <string name="suggested_edits_image_preview_dialog_date">Date</string>
    <string name="suggested_edits_image_preview_dialog_source">Source/Photographer</string>
    <string name="suggested_edits_image_preview_dialog_licensing">Licensing</string>
    <string name="suggested_edits_image_preview_dialog_more_info">More Info</string>
    <string name="suggested_edits_image_preview_dialog_file_page_link_text">File page on Wikimedia Commons</string>
    <string name="suggested_edits_image_preview_dialog_file_page_wikipedia_link_text">File page on Wikipedia</string>
    <string name="suggested_edits_article_cta_image_tags">Add image tags</string>
    <string name="suggested_edits_article_cta_image_caption">Add image caption</string>
    <string name="suggested_edits_article_cta_image_caption_in_language">Add image caption (%s)</string>
    <string name="suggested_edits_article_cta_snackbar_action">View</string>
    <string name="suggested_edits_feed_card_add_image_caption">Add image caption</string>
    <string name="suggested_edits_feed_card_translate_image_caption">Add image caption (%s)</string>
    <string name="suggested_edits_feed_card_add_image_tags">Add image tags</string>
    <string name="suggested_edits_snackbar_survey_text">How was your editing experience? Please take a moment to fill out the survey about in-app editing.</string>
    <string name="suggested_edits_snackbar_survey_action_text">Take Survey</string>
    <string name="suggested_edits_task_action_text_add">Add</string>
    <string name="suggested_edits_task_action_text_translate">Translate</string>
    <string name="suggested_edits_image_captions">Image captions</string>
    <string name="suggested_edits_image_tags">Image tags</string>
    <string name="suggested_edits_image_tags_publishing">Publishing</string>
    <string name="suggested_edits_image_tags_published">Published</string>
    <string name="suggested_edits_image_tags_onboarding_title">Tagging images makes them easier to find.</string>
    <string name="suggested_edits_image_tags_onboarding_text">By adding image tags, you will help make images easier to search for on Commons, the free license image repository that Wikipedia uses for images in its articles.</string>
    <string name="suggested_edits_image_tags_onboarding_note">Only tags that you choose will be added to images.</string>
    <string name="suggested_edits_image_tags_task_detail">Add custom tags to an image to make it easier to find.</string>
    <string name="suggested_edits_image_tags_choose">Add or choose matching tags</string>
    <string name="suggested_edits_image_tags_published_list">Published tags</string>
    <string name="suggested_edits_image_tags_search">Search tags</string>
    <string name="suggested_edits_image_tags_select_title">You haven\'t selected any tags for this image</string>
    <string name="suggested_edits_image_tags_select_text">Only tags that you choose will be added to images. Tags that are not selected will be marked as rejected. Are you sure you want to mark all tags as rejected?</string>
    <string name="suggested_edits_image_tags_add_tag">Add tag</string>
    <string name="suggested_edits_image_zoom_tooltip">Pinch to zoom this image.</string>
    <string name="suggested_edits_encouragement_message">%s\, thanks for your edits. Below you can find more ways to contribute to Wikipedia.</string>
    <string name="suggested_edits_onboarding_message"><![CDATA[<b>Hi %s\</b>, below you can find some quick and easy ways to help improve Wikipedia. You\'ll see the difference you\'re making as soon as you get started. Happy editing!]]></string>
    <string name="suggested_edits_image_captions_task_detail">Describe an image to help readers understand its meaning and context.</string>
    <string name="suggested_edits_add_descriptions_task_detail">Summarize an article to help readers understand the subject at a glance.</string>
    <string name="suggested_edits_contributions_stat_tooltip">Your total number of contributions so far.</string>
    <string name="suggested_edits_edit_streak_stat_tooltip">How many days in a row that you have made contributions. If you haven\'t contributed in a while, it shows your last contribution date.</string>
    <string name="suggested_edits_page_views_stat_tooltip">Total pageviews of items to which you have contributed in the last 30 days.</string>
    <string name="suggested_edits_edit_quality_stat_tooltip">Based on how many times one of your contributions was reverted (undone by another editor). Reverted edits: %d.</string>
    <string name="suggested_edits_paused_message">Suggested edits is paused until %1$s. Sorry %2$s, some of your recent contributions have been reverted.</string>
    <string name="suggested_edits_disabled_message">Suggested edits is disabled. Sorry %s, too many of your recent contributions have been reverted.</string>
    <string name="suggested_edits_ip_blocked_message">It looks like your IP address (or range of IP addresses) is currently blocked from editing Wikipedia.</string>
    <string name="suggested_edits_editing_tips_link_text">Editing tips and tricks</string>
    <string name="suggested_edits_help_page_link_text">Suggested edits help page</string>
    <string name="suggested_edits_edit_streak_label_text">Edit streak</string>
    <string name="suggested_edits_views_label_text">Views</string>
    <string name="suggested_edits_quality_label_text">Edit quality</string>
    <string name="suggested_edits_quality_perfect_text">Perfect</string>
    <string name="suggested_edits_quality_excellent_text">Excellent</string>
    <string name="suggested_edits_quality_very_good_text">Very good</string>
    <string name="suggested_edits_quality_good_text">Good</string>
    <string name="suggested_edits_quality_okay_text">Okay</string>
    <string name="suggested_edits_quality_sufficient_text">Sufficient</string>
    <string name="suggested_edits_quality_poor_text">Poor</string>
    <string name="suggested_edits_quality_bad_text">Bad</string>
    <string name="suggested_edits_label">Suggested edits</string>
    <plurals name="suggested_edits_contribution">
        <item quantity="one">Contribution</item>
        <item quantity="other">Contributions</item>
    </plurals>
    <plurals name="suggested_edits_edit_streak_detail_text">
        <item quantity="one">%d day</item>
        <item quantity="other">%d days</item>
    </plurals>
    <string name="suggested_edits_what_is_title">What is Suggested edits?</string>
    <string name="suggested_edits_what_is_text">Suggested edits presents opportunities for small but vital contributions to Wikipedia.</string>
    <string name="suggested_edits_learn_more">Learn more</string>
    <string name="suggested_edits_paused_title">Paused</string>
    <string name="suggested_edits_disabled_title">Disabled</string>
    <string name="suggested_edits_ip_blocked_title">IP blocked</string>
    <string name="suggested_edits_last_edited">Last edited</string>
    <string name="suggested_edits_last_edited_never">Never</string>
    <string name="suggested_edits_task_new">new</string>
    <string name="suggested_edits_cc0_notice"><![CDATA[By publishing, you agree to the <a href="%1$s">terms of use</a> and to irrevocably release this contribution under the <a href="%2$s">CC0 license</a>.]]></string>
    <string name="suggested_edits_reactivation_notification_title">Suggested edits</string>
    <string name="suggested_edits_reactivation_notification_stage_one">Thanks for editing Wikipedia! Why not continue where you left off?</string>
    <string name="suggested_edits_reactivation_notification_stage_two">Have a minute to continue improving Wikipedia? Check out these editing suggestions.</string>
    <string name="suggested_edits_contributions_screen_title">%s\'s contributions</string>
    <string name="suggested_edits_contribution_language_label">Language</string>
    <string name="suggested_edits_contribution_date_time_label">Date / Time</string>
    <string name="suggested_edits_contribution_type_label">Contribution type</string>
    <string name="suggested_edits_contribution_image_label">Image</string>
    <string name="suggested_edits_contribution_article_label">Article</string>
    <string name="suggested_edits_contribution_views">%s views</string>
    <plurals name="suggested_edits_contribution_seen_times">
        <item quantity="one">Seen once in the past 30 days.</item>
        <item quantity="other">Seen %s times in the past 30 days.</item>
    </plurals>
    <string name="suggested_edits_contribution_seen_text">Seen %s times in the past 30 days.</string>
    <plurals name="suggested_edits_image_tag_contribution_label">
        <item quantity="one">You added %d tag</item>
        <item quantity="other">You added %d tags</item>
    </plurals>
    <string name="suggested_edits_contribution_type_title">%1$d %2$s</string>
    <string name="suggested_edits_contribution_date_yesterday_text">Yesterday</string>
    <string name="suggested_edits_encourage_account_creation_title">Did you know that everyone can edit Wikipedia?</string>
    <string name="suggested_edits_encourage_account_creation_message">Suggested edits is a new way to edit Wikipedia on Android. It helps you make small but vital contributions to Wikipedia.\nOur goal is to make editing easier and more accessible for everyone! Log in or join Wikipedia to get started.</string>
    <string name="suggested_edits_encourage_account_creation_login_button">Log in / join Wikipedia</string>
    <string name="suggested_edits_contribution_type_image_tag">Image tag</string>
    <string name="suggested_edits_contribution_current_revision_text">Your edit is currently live on Wikipedia</string>
    <string name="suggested_card_more_edits">More suggested edits</string>
    <plurals name="suggested_edits_tags_diff_count_text">
        <item quantity="one">%1$s tag</item>
        <item quantity="other">%1$s tags</item>
    </plurals>
    <plurals name="suggested_edits_contribution_diff_count_text">
        <item quantity="one">%1$s character</item>
        <item quantity="other">%1$s characters</item>
    </plurals>
    <plurals name="suggested_edits_removed_contribution_label">
        <item quantity="one">You removed %d character</item>
        <item quantity="other">You removed %d characters</item>
    </plurals>
    <plurals name="suggested_edits_added_contribution_label">
        <item quantity="one">You added %d character</item>
        <item quantity="other">You added %d characters</item>
    </plurals>
    <!-- /Suggested edits -->

    <!-- File page -->
    <string name="file_page_activity_title">File page</string>
    <string name="file_page_add_image_caption_button">Add image caption</string>
    <string name="file_page_add_image_tags_button">Add image tags</string>
    <!-- /File page -->

    <!-- Description editing revert help -->
    <string name="description_edit_revert_subtitle">Thanks for editing Wikipedia!</string>
    <string name="description_edit_revert_intro">We know you tried your best, but one of the reviewers had a concern. Possible reasons your edit was reverted include:</string>
    <string name="description_edit_revert_reason1"><![CDATA[your contribution didn\'t follow one of the <a href="%1$s">guidelines</a>.]]></string>
    <string name="description_edit_revert_reason2">your contribution looked like an experiment or vandalism.</string>
    <string name="description_edit_revert_history"><![CDATA[If you are interested, see the <a href="%1$s">edit history</a>.]]></string>
    <string name="description_edit_login_cancel_button_text">Cancel</string>
    <!-- /Description editing revert help -->

    <!-- Offline -->
    <string name="offline_read_permission_rationale">Permission to access storage on your device is required for offline browsing.</string>
    <string name="offline_read_final_rationale">Permission to access storage on your device is required to use the Offline Library.</string>
    <string name="size_gb">%.2f GB</string>
    <string name="size_mb">%.2f MB</string>
    <!-- /Offline -->

    <!-- Onboarding -->
    <string name="onboarding_skip">Skip</string>
    <string name="onboarding_continue">Continue</string>
    <string name="onboarding_get_started">Get started</string>
    <string name="onboarding_maybe_later">Maybe later</string>
    <string name="onboarding_explore_title">New ways to explore</string>
    <string name="onboarding_explore_text"><![CDATA[Dive down the Wikipedia rabbit hole with a constantly updating Explore feed. <br/> <b>Customize</b> the feed to your interests – whether it’s learning about historical events <b>On this day</b>, or rolling the dice with <b>Random</b>.]]></string>
    <string name="onboarding_reading_list_sync_title">Reading lists with sync</string>
    <string name="onboarding_reading_list_sync_text_v2"><![CDATA[You can make reading lists from articles you want to read later, even when you’re offline. <br/>Login to your Wikipedia account to sync your reading lists. <a href="#login">Join Wikipedia</a> ]]></string>
    <string name="onboarding_analytics_title">Send anonymous data</string>
    <string name="onboarding_analytics_offline_text"><![CDATA[Help make the app better by letting us know how you use it. Data collected is anonymous. <a href="#privacy">Learn more</a>]]></string>
    <string name="onboarding_analytics_switch_title">Send usage data</string>
    <string name="onboarding_got_it">Got it</string>
    <string name="onboarding_multilingual_secondary_text">We’ve found the following on your device:</string>
    <string name="onboarding_multilingual_add_language_text">Add or edit languages</string>
    <string name="onboarding_welcome_title_v2">The Free Encyclopedia\n&#8230;in over 300 languages</string>
    <!-- /Onboarding -->

    <!-- App Shortcuts -->
    <string name="app_shortcuts_random">Random</string>
    <string name="app_shortcuts_continue_reading">Continue reading</string>
    <string name="app_shortcuts_search">Search</string>
    <!-- /App Shortcuts -->

    <!-- On This Day -->
    <string name="on_this_day_card_title">On this day</string>
    <string name="more_events_text">More on this day</string>
    <string name="events_count_text">%1$s events from %2$s–%3$d</string>
    <string name="this_year">This year</string>
    <string name="on_this_day_dialog_next_month">Next month</string>
    <string name="on_this_day_dialog_previous_month">Previous month</string>
    <string name="on_this_day_open_date_picker">Open date picker</string>
    <plurals name="diff_years">
        <item quantity="one">Last year</item>
        <item quantity="other">%d years ago</item>
    </plurals>
    <string name="on_this_day_end_of_scroll_message">You travelled through time 🚀 </string>
    <string name="on_this_day_back_to_future">Back to the future</string>
    <!-- /On This Day -->

    <!-- MultiLingual -->
    <string name="languages_list_activity_title">Add a language</string>
    <string name="languages_list_suggested_text">Suggested</string>
    <string name="languages_list_all_text">All languages</string>
    <string name="wikipedia_languages_title">Wikipedia languages</string>
    <string name="wikipedia_languages_your_languages_text">Your languages</string>
    <string name="wikipedia_languages_add_language_text">Add language</string>
    <string name="wikipedia_languages_remove_text">Remove language</string>
    <string name="wikipedia_languages_remove_action_mode_title">Remove language</string>
    <plurals name="wikipedia_languages_remove_dialog_title">
        <item quantity="one">Remove selected language?</item>
        <item quantity="other">Remove selected languages?</item>
    </plurals>
    <string name="wikipedia_languages_remove_dialog_content">You will only see content on the Explore feed and quick search filters for remaining Wikipedia languages.</string>
    <string name="wikipedia_languages_remove_warning_dialog_title">Can\'t remove all languages</string>
    <string name="wikipedia_languages_remove_warning_dialog_content">Keep at least one Wikipedia language from which to search and read content.</string>
    <string name="more_language_options">more</string>
    <string name="add_wikipedia_languages_text">Add Wikipedia languages</string>
    <string name="dialog_of_remove_chinese_variants_from_app_lang_title">Remove a Chinese variant from your app languages?</string>
    <string name="dialog_of_remove_chinese_variants_from_app_lang_text">You currently have both Traditional and Simplified Chinese variants set in your app languages. Update your app languages settings?</string>
    <string name="dialog_of_remove_chinese_variants_from_app_lang_edit">Edit languages</string>
    <string name="dialog_of_remove_chinese_variants_from_app_lang_no">No thanks</string>
    <string name="remove_language_dialog_cancel_button_text">Cancel</string>
    <string name="remove_language_dialog_ok_button_text">OK</string>
    <string name="remove_all_language_warning_dialog_ok_button_text">OK</string>
    <!-- /MultiLingual -->

    <!-- Editing -->
    <string name="protected_page_warning_dialog_ok_button_text">OK</string>
    <string name="account_editing_blocked_dialog_ok_button_text">OK</string>
    <string name="edit_conflict_dialog_ok_button_text">OK</string>
    <string name="reverted_edit_dialog_ok_button_text">OK</string>
    <string name="account_editing_blocked_dialog_cancel_button_text">Cancel</string>
    <string name="edit_type_all">All contributions</string>
    <!-- /Editing -->

    <!-- Content description -->
    <string name="content_description_for_page_indicator">Page %1$d of %2$d</string>
    <!-- /Content description -->

    <string name="wikitext_bold">Bold</string>
    <string name="wikitext_italic">Italic</string>
    <string name="wikitext_link">Link</string>
    <string name="wikitext_bulleted_list">Bulleted list</string>
    <string name="wikitext_numbered_list">Numbered list</string>
    <string name="wikitext_template">Template</string>
    <string name="wikitext_reference">Reference</string>
    <string name="wikitext_preview_link">Preview link</string>

    <string name="main_drawer_help">Help</string>
    <string name="main_drawer_login">Log in / join Wikipedia</string>
    <string name="main_tooltip_text">Hi %s, did you know that everyone can edit Wikipedia?</string>
    <string name="main_tooltip_text_v2">Did you know that everyone can edit Wikipedia?</string>
    <string name="main_tooltip_action_button">Get started</string>
    <string name="main_tooltip_watchlist_title">Watchlist</string>
    <string name="main_tooltip_watchlist_text"><![CDATA[Find articles and pages you previously added to your watchlist in the More menu under <b>Watchlist</b>.]]></string>
    <string name="custom_date_picker_dialog_ok_button_text">OK</string>
    <string name="text_input_dialog_ok_button_text">OK</string>
    <string name="text_input_dialog_cancel_button_text">Cancel</string>
    <string name="custom_date_picker_dialog_cancel_button_text">Cancel</string>

    <string name="talk_title">Talk</string>
    <string name="talk_user_title">Talk: %s</string>
    <string name="talk_new_topic">New topic</string>
    <string name="talk_page_empty">This talk page is empty.</string>
    <string name="talk_add_reply">Reply</string>
    <string name="talk_no_subject">(No subject)</string>
    <string name="talk_reply_subject">Subject</string>
    <string name="talk_reply_hint">Compose response</string>
    <string name="talk_message_hint">Compose message</string>
    <string name="talk_message_empty">The message cannot be empty.</string>
    <string name="talk_subject_empty">The subject cannot be empty.</string>
<<<<<<< HEAD
    <string name="menu_option_share_edit">\t Share edit</string>
    <string name="menu_option_user_profile">\t %s\'s profile</string>
    <string name="menu_option_user_contributions">\t %s\'s contributions</string>
    <string name="watchlist_details_watching_label">Watching</string>
    <string name="watchlist_details_watch_label">Watch</string>
    <string name="user_contributions_url">https://en.wikipedia.org/wiki/Special:Contributions/%s</string>
    <string name="user_profile_url">https://en.wikipedia.org/wiki/User:%s</string>
    <string name="thank_label">Thank</string>
=======
    <string name="go_to_user_page">Go to user page</string>
>>>>>>> 6236a0f3

    <!-- Watchlist -->
    <string name="watchlist_page_add_to_watchlist_snackbar">%1$s and its talk page have been added to your watchlist %2$s.</string>
    <string name="watchlist_page_add_to_watchlist_snackbar_action">Change</string>
    <string name="watchlist_page_add_to_watchlist_snackbar_period_permanently">permanently</string>
    <string name="watchlist_page_add_to_watchlist_snackbar_period_for_one_week">for 1 week</string>
    <string name="watchlist_page_add_to_watchlist_snackbar_period_for_one_month">for 1 month</string>
    <string name="watchlist_page_add_to_watchlist_snackbar_period_for_three_months">for 3 months</string>
    <string name="watchlist_page_add_to_watchlist_snackbar_period_for_six_months">for 6 months</string>
    <string name="watchlist_page_removed_from_watchlist_snackbar">%s and its talk page have been removed from your watchlist.</string>
    <string name="watchlist_expiry_dialog_title">Select Watchlist time period</string>
    <string name="watchlist_expiry_dialog_permanent">Permanent</string>
    <string name="watchlist_expiry_dialog_one_week">1 week</string>
    <string name="watchlist_expiry_dialog_one_month">1 month</string>
    <string name="watchlist_expiry_dialog_three_months">3 months</string>
    <string name="watchlist_expiry_dialog_six_months">6 months</string>
    <string name="watchlist_empty">You do not have any articles in your watchlist.</string>
    <string name="watchlist_filter_all">All</string>
    <string name="watchlist_filter_talk">Talk</string>
    <string name="watchlist_filter_pages">Pages</string>
    <string name="watchlist_filter_other">Other</string>
    <string name="thank_dialog_positive_button_text">SEND THANKS</string>
    <string name="thank_dialog_negative_button_text">CANCEL</string>
    <string name="thank_success_message">Your \'Thanks\' was sent to %s 👍</string>
</resources><|MERGE_RESOLUTION|>--- conflicted
+++ resolved
@@ -1020,7 +1020,6 @@
     <string name="talk_message_hint">Compose message</string>
     <string name="talk_message_empty">The message cannot be empty.</string>
     <string name="talk_subject_empty">The subject cannot be empty.</string>
-<<<<<<< HEAD
     <string name="menu_option_share_edit">\t Share edit</string>
     <string name="menu_option_user_profile">\t %s\'s profile</string>
     <string name="menu_option_user_contributions">\t %s\'s contributions</string>
@@ -1029,9 +1028,10 @@
     <string name="user_contributions_url">https://en.wikipedia.org/wiki/Special:Contributions/%s</string>
     <string name="user_profile_url">https://en.wikipedia.org/wiki/User:%s</string>
     <string name="thank_label">Thank</string>
-=======
     <string name="go_to_user_page">Go to user page</string>
->>>>>>> 6236a0f3
+    <string name="thank_dialog_positive_button_text">SEND THANKS</string>
+    <string name="thank_dialog_negative_button_text">CANCEL</string>
+    <string name="thank_success_message">Your \'Thanks\' was sent to %s 👍</string>
 
     <!-- Watchlist -->
     <string name="watchlist_page_add_to_watchlist_snackbar">%1$s and its talk page have been added to your watchlist %2$s.</string>
@@ -1053,7 +1053,4 @@
     <string name="watchlist_filter_talk">Talk</string>
     <string name="watchlist_filter_pages">Pages</string>
     <string name="watchlist_filter_other">Other</string>
-    <string name="thank_dialog_positive_button_text">SEND THANKS</string>
-    <string name="thank_dialog_negative_button_text">CANCEL</string>
-    <string name="thank_success_message">Your \'Thanks\' was sent to %s 👍</string>
 </resources>