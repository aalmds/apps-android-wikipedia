<?xml version="1.0" encoding="utf-8"?>
<resources xmlns:tools="http://schemas.android.com/tools">
    <string name="app_name_prod">Wikipedia</string>
    <string name="app_name_beta" tools:ignore="UnusedResources">Wikipedia Beta</string>
    <string name="app_name_alpha" tools:ignore="UnusedResources">Wikipedia Alpha</string>

    <string name="wikimedia">Wikimedia</string>

    <string name="nav_item_back">Back</string>
    <string name="page_tabs_back">Back</string>
    <string name="nav_item_forward">Forward</string>
    <string name="search_hint">Search Wikipedia</string>
    <string name="search_hint_search_history">Search history</string>
    <string name="search_hint_search_languages">Search for a language</string>
    <string name="search_hint_search_my_lists_and_articles">Search my lists and articles</string>
    <string name="nav_item_history">History</string>
    <string name="error_network_error">Cannot connect to the Internet.</string>
    <string name="page_error_retry">Retry</string>
    <string name="card_offline_error_retry">Retry</string>
    <string name="storage_access_error_retry">Retry</string>
    <string name="article_load_error_retry">Retry</string>
    <string name="offline_load_error_retry">Retry</string>
    <string name="page_error_back_to_main">Go back</string>
    <string name="error_back">Go back</string>
    <string name="menu_clear_all_history">Clear history</string>
    <string name="history_item_deleted">%s removed from history</string>
    <string name="history_items_deleted">%d articles removed from history</string>
    <string name="history_item_delete_undo">Undo</string>
    <string name="notification_archive_undo">Undo</string>
    <string name="app_settings">App settings</string>

    <!-- Saved pages -->
    <string name="dialog_title_clear_history">Clear browsing history</string>
    <string name="dialog_message_clear_history">This will delete all of your browsing history, and close any currently open tabs. Are you sure?</string>
    <string name="dialog_message_clear_history_yes">Yes</string>
    <string name="dialog_message_clear_history_no">No</string>
    <string name="share_via">Share via</string>
    <string name="image_share_via">Share via</string>
    <string name="search_redirect_from">Redirected from %s</string>

    <!-- Page toolbar menu -->
    <string name="menu_page_show_tabs">Show tabs</string>
    <string name="menu_page_other_languages">Change language</string>
    <string name="menu_page_find_in_page">Find in page</string>
    <string name="edit_section_find_in_page">Find in page</string>
    <string name="menu_page_font_and_theme">Font and theme</string>
    <string name="menu_page_add_to_list">Add to reading list</string>
    <string name="feed_card_add_to_list">Add to reading list</string>
    <string name="menu_page_share">Share link</string>
    <string name="menu_page_open_a_new_tab">Open a new tab</string>
    <string name="menu_page_reading_lists">Reading lists</string>
    <string name="menu_page_recently_viewed">Recently viewed</string>

    <!-- Long press menu -->
    <string name="menu_long_press_open_page">Open</string>
    <string name="menu_long_press_open_in_new_tab">Open in new tab</string>
    <string name="menu_long_press_copy_page">Copy link address</string>

    <!-- Toolbar menu items -->
    <string name="menu_text_select_copy">Copy</string>
    <string name="menu_text_select_define">Define</string>
    <string name="menu_text_select_share">Share</string>
    <string name="share">Share</string>
    <string name="on_this_day_page_share">Share</string>
    <string name="reading_list_page_share">Share</string>
    <string name="menu_text_select_edit_here">Edit here</string>

    <!-- Nearby -->
    <string name="nav_item_nearby">Nearby</string>
    <string name="nearby_zoom_to_location">Zoom to a location on the map</string>
    <string name="nearby_osm_license"><![CDATA[&copy; &nbsp;<a href=\"https://www.openstreetmap.org/copyright/\">OpenStreetMap</a> contributors]]></string>

    <string name="last_updated_text">Last updated %s</string>
    <string name="talk_page_link_text">View talk page</string>
    <string name="edit_history_link_text">View edit history</string>
    <string name="map_view_link_text">View on a map</string>
    <string name="other_languages_indication_text">Read in another language</string>
    <string name="language_count_link_text">Available in %d other languages</string>
    <string name="content_license_html"><![CDATA[Content is available under <a href=\"%1$s\">CC BY-SA 3.0</a> unless otherwise noted]]></string>
    <string name="edit_save_action_license_logged_in"><![CDATA[By publishing, you agree to the <a href="%1$s">Terms of Use</a>, and to irrevocably release your contributions under the <a href="%2$s">CC BY-SA 3.0</a> license.]]></string>
    <string name="edit_save_action_license_anon"><![CDATA[By publishing, you agree to the <a href="%1$s">Terms of Use</a>, and to irrevocably release your contributions under the <a href="%2$s/">CC BY-SA 3.0</a> license. Edits will be attributed to the IP address of your device. If you <a href="https://#login">log in</a>, you will have more privacy.]]></string>
    <string name="preference_title_language">Wikipedia languages</string>
    <string name="langlinks_filter_hint">Search</string>
    <string name="langlinks_empty">This page is not available in other languages.</string>
    <string name="langlinks_no_match">No languages found</string>
    <string name="langlinks_activity_title">Other languages</string>
    <string name="langlinks_your_wikipedia_languages">Your Wikipedia languages</string>
    <string name="menu_save_changes">Publish changes</string>
    <string name="dialog_saving_in_progress">Publishing…</string>
    <string name="edit_saved_successfully">Edit published!</string>
    <string name="dialog_message_edit_failed">Edit failed!</string>
    <string name="dialog_message_edit_failed_retry">Retry</string>
    <string name="dialog_message_edit_failed_cancel">Cancel</string>
    <string name="dialog_message_leaving_edit">Your changes have not been published yet. Are you sure you want to leave this page?</string>
    <string name="dialog_message_leaving_edit_leave">Leave</string>
    <string name="dialog_message_leaving_edit_stay">Stay</string>
    <string name="menu_show_toc">Table of Contents</string>
    <string name="search_no_results_found">No results found</string>
    <string name="search_reading_list_no_results">No results found in \"%s\"</string>
    <string name="search_reading_lists_no_results">No results found in reading lists</string>
    <string name="search_history_no_results">No results found in history</string>
    <string name="edit_section_captcha_message">To help protect against automated spam, please enter the words that appear below</string>
    <string name="edit_section_captcha_request_an_account_message"><![CDATA[Can\'t see the image? <a href="https://en.wikipedia.org/wiki/Wikipedia:Request_an_account">Request an account</a>]]></string>
    <string name="edit_section_captcha_hint">Repeat words from above</string>
    <string name="title_captcha">Enter CAPTCHA</string>
    <string name="edit_section_captcha_reload">Tap CAPTCHA to reload</string>
    <string name="nav_item_login">Log in to Wikipedia</string>
    <string name="login_username_hint">Username</string>
    <string name="login_password_hint">Password</string>
    <string name="account_creation_password_hint">Password</string>
    <string name="login_2fa_hint">Two-Factor Authentication Code</string>
    <string name="login_2fa_other_workflow_error_msg">Two-factor authentication required!  Please return to the main activity and log in with your 2FA token, then retry.</string>
    <string name="onboarding_card_login">Log in</string>
    <string name="page_editing_login">Log in</string>
    <string name="reading_lists_sync_login">Log in</string>
    <string name="create_account_login">Log in</string>
    <string name="menu_login">Log in</string>
    <string name="login_activity_title">Log in to Wikipedia</string>
    <string name="login_in_progress_dialog_message">Logging you in…</string>
    <string name="login_success_toast">Logged in successfully!</string>
    <string name="reset_password_title">Set your password</string>
    <string name="reset_password_description">You logged in with a temporary password. To finish logging in, please set your new password here.</string>
    <string name="reset_password_hint">New password</string>
    <string name="reset_password_button">Save and log in</string>
    <string name="preference_title_logout">Log out</string>
    <string name="toast_logout_complete">Logged out</string>
    <string name="logout_prompt">This will log you out on all devices where you are currently logged in. Do you want to continue?</string>
    <string name="logout_dialog_cancel_button_text">Cancel</string>
    <string name="logged_out_in_background_title">Logged out</string>
    <string name="logged_out_in_background_dialog">You have been logged out of Wikipedia. Would you like to log in again?</string>
    <string name="logged_out_in_background_login">Log in</string>
    <string name="logged_out_in_background_cancel">Cancel</string>
    <string name="history_empty_title">No recently viewed articles</string>
    <string name="history_empty_message">Track what you\'ve been reading here.</string>
    <string name="history_offline_articles_toast">Some articles in history may not be viewable while offline.</string>
    <string name="search_empty_message">Search and read the free encyclopedia in your language</string>
    <string name="search_empty_message_multilingual_upgrade">Search Wikipedia in more languages</string>
    <string name="delete_selected_items">Delete selected items</string>
    <string name="wp_stylized"><![CDATA[<big>W</big>IKIPEDI<big>A</big>]]></string>
    <string name="create_account_username_hint">Username</string>
    <string name="login_dont_have_account">Don\'t have an account?</string>
    <string name="login_join_wikipedia">Join Wikipedia</string>
    <string name="login_forgot_password">Forgot your password?</string>
    <string name="create_account_already_have">Already have an account?</string>
    <string name="create_account_activity_title">Create an account</string>
    <string name="dialog_create_account_checking_progress">Verifying</string>
    <string name="create_account_email_hint">Email (Optional)</string>
    <string name="create_account_password_repeat_hint">Repeat password</string>
    <string name="create_account_passwords_mismatch_error">Passwords don\'t match</string>
    <string name="create_account_email_error">Invalid email address</string>
    <string name="create_account_username_error">Invalid characters in username</string>
    <string name="create_account_password_error">The password is invalid</string>
    <string name="create_account_generic_error">Could not create account</string>
    <string name="create_account_next">Next</string>
    <string name="email_recommendation_dialog_title">Create account with no email address?</string>
    <string name="email_recommendation_dialog_message"><![CDATA[Although the email address is optional, it is <b>highly recommended</b>, since an email is needed for account recovery if you ever lose your password.]]></string>
    <string name="email_recommendation_message">Recommended since email is needed for account recovery.</string>
    <string name="email_recommendation_dialog_create_without_email_action">Continue without email</string>
    <string name="email_recommendation_dialog_create_with_email_action">Add an email address</string>
    <string name="create_account_button">Create account</string>
    <string name="create_account_name_unavailable">The user name \"%s\" is not available. Please choose a different name.</string>
    <string name="create_account_ip_block_message">Sorry, your IP address is currently blocked from creating new accounts.</string>
    <string name="create_account_ip_block_help_url">https://en.wikipedia.org/wiki/Help:I_have_been_blocked</string>
    <string name="create_account_ip_block_details">Details</string>
    <string name="preferences_general_heading">General</string>
    <string name="wikipedia_app_faq">Wikipedia App FAQ</string>
    <string name="edit_preview_fetching_dialog_message">Fetching preview…</string>
    <string name="send_feedback">Send app feedback</string>
    <string name="create_account_account_created_toast">Account created!</string>
    <string name="preferences_heading_syncing">Syncing</string>
    <string name="preferences_heading_data_usage">Data usage</string>
    <string name="preferences_heading_experimental">Experimental</string>
    <string name="preference_title_sync_reading_lists_from_account">Reading list syncing</string>
    <string name="preference_title_download_reading_list_articles">Download reading list articles</string>
    <string name="preference_summary_sync_reading_lists">Sync reading lists across different devices by saving them to your Wikipedia account</string>
    <string name="preference_summary_sync_reading_lists_from_account">Sync reading lists across different devices by saving them to your Wikipedia account \"%s\"</string>
    <string name="preference_dialog_of_turning_off_reading_list_sync_title">Remove synced reading lists from \"%s\"?</string>
    <string name="preference_dialog_of_turning_off_reading_list_sync_text">This will completely delete all previously synced reading lists from remote storage. Remove all synced lists from your account \"%s\"?</string>
    <string name="preferences_privacy_settings_heading">Privacy</string>
    <string name="preference_title_eventlogging_opt_in">Send usage reports</string>
    <string name="preference_summary_eventlogging_opt_in">Allow Wikimedia to collect information about how you use the app to make the app better</string>
    <string name="preference_title_auto_upload_crash_reports">Send crash reports</string>
    <string name="preference_summary_auto_upload_crash_reports">Allow the app to send crash reports to HockeyApp / a third-party service provider automatically so that we can review your crash and fix the bug faster and more easily.</string>
    <string name="editing_error_spamblacklist">Links to blocked domains (%s) detected. Please remove them and try again.</string>
    <string name="history_search_list_hint">Search history</string>
    <string name="error_can_not_process_link">Could not display this link</string>
    <string name="page_protected_autoconfirmed">This page has been semi-protected.</string>
    <string name="page_protected_sysop">This page has been fully protected.</string>
    <string name="page_protected_other">This page has been protected to the following levels: %s</string>
    <string name="page_protected_can_not_edit">Sorry, your account does not have sufficient privileges to edit this page at this time.</string>
    <string name="page_protected_can_not_edit_anon">Sorry, this page cannot be edited anonymously at this time.</string>
    <string name="page_protected_can_not_edit_title">This page is protected</string>
    <string name="settings_item_preferences">Settings</string>
    <string name="settings_activity_title">Settings</string>
    <string name="about_description">About the Wikipedia app</string>
    <string name="privacy_policy_description">Privacy policy</string>
    <string name="terms_of_use_description">Terms of use</string>
    <string name="about_wikipedia_url">https://en.m.wikipedia.org/wiki/Wikipedia:About</string>
    <string name="privacy_policy_url">https://foundation.m.wikimedia.org/wiki/Privacy_policy</string>
    <string name="offline_reading_and_data_url">https://www.mediawiki.org/wiki/Wikimedia_Apps/Android_FAQ#Offline_reading_and_data</string>
    <string name="android_app_faq_url">https://www.mediawiki.org/wiki/Wikimedia_Apps/Android_FAQ</string>
    <string name="terms_of_use_url">https://foundation.m.wikimedia.org/wiki/Terms_of_Use</string>
    <string name="android_app_request_an_account_url">https://en.wikipedia.org/wiki/Wikipedia:Request_an_account</string>
    <string name="cc_by_sa_3_url">https://creativecommons.org/licenses/by-sa/3.0/</string>
    <string name="cc_0_url">https://creativecommons.org/publicdomain/zero/1.0/</string>
    <string name="android_app_edit_help_url">https://m.mediawiki.org/wiki/Wikimedia_Apps/Suggested_edits</string>
    <string name="about_libraries_heading">Libraries used</string>
    <string name="about_contributors_heading">Contributors</string>
    <string name="about_translators_heading">Translators</string>
    <string name="about_translators_translatewiki"><![CDATA[This app was translated by the volunteer translators at <a href="https://translatewiki.net">translatewiki.net</a>.]]></string>
    <string name="about_app_license_heading">License</string>
    <string name="about_app_license"><![CDATA[Source code available on <a href=\"https://gerrit.wikimedia.org/r/#/admin/projects/apps/android/wikipedia\">Gerrit</a> and <a href=\"https://github.com/wikimedia/apps-android-wikipedia\">GitHub</a> under the <a href=\"https://phabricator.wikimedia.org/diffusion/APAW/browse/master/COPYING?view=raw\">Apache 2.0 License</a>. Unless otherwise specified, content is available under a <a href=\"https://en.wikipedia.org/wiki/Wikipedia:Text_of_Creative_Commons_Attribution-ShareAlike_3.0_Unported_License\">Creative Commons Attribution-ShareAlike License</a>.]]></string>
    <string name="about_wmf"><![CDATA[A product of the <a href="https://wikimediafoundation.org/">Wikimedia Foundation</a>]]></string>
    <string name="about_activity_title">About</string>
    <string name="edit_abandon_confirm">The page has been modified. Are you sure you want to exit without saving your changes?</string>
    <string name="edit_abandon_confirm_yes">Yes</string>
    <string name="edit_abandon_confirm_no">No</string>
    <string name="user_blocked_from_editing_title">Blocked</string>
    <string name="user_logged_in_blocked_from_editing" type="id">Your user account has been blocked from editing on this wiki.</string>
    <string name="user_anon_blocked_from_editing" type="id">Your IP address has been blocked from editing.</string>
    <string name="edit_how_page_improved">How did you improve the page?</string>
    <string name="edit_next">Next</string>
    <string name="edit_done">Publish</string>
    <string name="edit_preview">Preview</string>
    <string name="edit_undo">Undo</string>
    <string name="edit_redo">Redo</string>
    <string name="edit_zoom_in">Zoom in</string>
    <string name="edit_zoom_out">Zoom out</string>
    <string name="edit_summary_tag_typo">Fixed typo</string>
    <string name="edit_summary_tag_grammar">Fixed grammar</string>
    <string name="edit_summary_tag_links">Added links</string>
    <string name="edit_summary_tag_other">Other</string>
    <string name="edit_summary_tag_other_hint">Other ways you improved the page</string>
    <string name="edit_conflict_title">Edit conflict</string>
    <string name="edit_conflict_message">The page has already been modified by a different user, and is conflicting with your edit. Please copy your edits, go back and refresh the page, then try editing again.</string>
    <string name="find_next">Find next</string>
    <string name="find_previous">Find previous</string>
    <string name="find_first_occurence">This is the first occurrence</string>
    <string name="find_last_occurence">This is the last occurrence</string>
    <!-- need this and next? -->
    <string name="abusefilter_title_warn">This may be an unconstructive edit. Are you sure you want to publish it?</string>
    <string name="abusefilter_title_disallow">You cannot publish this edit. Please go back and change it.</string>
    <string name="abusefilter_text_warn"><![CDATA[An automated filter has identified this edit as potentially unconstructive. It may contain one or more of the following:<br /><br />· Typing in all caps<br />· Blanking articles or spamming<br />· Irrelevant external links or images<br />· Repeating characters]]></string>
    <string name="abusefilter_text_disallow"><![CDATA[An automated filter has identified this edit as potentially unconstructive, or potential vandalism.<br /><br />Wikipedia is an encyclopedia and only neutral, notable content belongs here.]]></string>
    <string name="text_size_select">Font size</string>
    <string name="page_similar_titles">Similar pages</string>
    <string name="search_did_you_mean">Did you mean \"%s\"?</string>
    <string name="search_recent_header">Recent searches:</string>
    <string name="button_clear_all_recent_searches">Clear recent searches</string>
    <string name="clear_recent_searches_confirm">Are you sure you want to clear your search history?</string>
    <string name="clear_recent_searches_confirm_yes">Yes</string>
    <string name="clear_recent_searches_confirm_no">No</string>
    <string name="error_browser_not_found">Could not open web page (no browser app found).</string>
    <string name="table_infobox">Quick facts</string>
    <string name="table_other">More information</string>
    <string name="table_close">Close</string>
    <string name="widget_name_featured_page">Wikipedia featured page</string>
    <string name="widget_title_featured_page">Today\'s featured page:</string>
    <string name="widget_name_search">Wikipedia search</string>
    <string name="wiktionary_no_definitions_found">No definitions found.</string>
    <string name="alpha_update_notification_title">New alpha update available</string>
    <string name="alpha_update_notification_text">Tap to download</string>
    <string name="dialog_close_description">Close</string>
    <string name="preference_title_show_images">Show images</string>
    <string name="preference_summary_show_images">Enable or disable loading of images in pages. Uncheck this setting if your Internet connection is slow, or if your data plan is limited.</string>
    <string name="preference_title_download_only_over_wifi">Download only over Wi-Fi</string>
    <string name="dialog_title_download_only_over_wifi">Confirm download using mobile data?</string>
    <string name="dialog_text_download_only_over_wifi">You have "Download only over Wi-Fi" turned on in settings. Do you want to allow using your mobile data plan for this download only?</string>
    <string name="dialog_title_download_only_over_wifi_allow">Allow</string>
    <string name="read_more_section">Read more</string>
    <string name="about_article_section">About this article</string>
    <string name="menu_gallery_visit_page">Go to file page</string>
    <string name="gallery_error_draw_failed">Could not draw the image.</string>
    <string name="license_title">License for %s</string>
    <string name="gallery_menu_share">Share</string>
    <string name="gallery_share_error">Could not share image: %s</string>
    <string name="gallery_save_progress">Downloading file…</string>
    <string name="gallery_save_success">File saved successfully.</string>
    <string name="gallery_error_video_failed">Could not play the video.</string>
    <string name="gallery_save_image_write_permission_rationale">Permission to write to storage on your device is required for saving images.</string>
    <string name="gallery_add_image_caption_in_language_button">Add image caption (%s)</string>
    <string name="err_cannot_save_file">Cannot save file</string>
    <string name="snippet_share_intro">\"%1$s\" on @Wikipedia: %2$s</string>
    <string name="expand_refs">Tap to expand</string>
    <string name="share_snippet_button">Share as image</string>
    <string name="share_normal_button">Share as text</string>
    <string name="snippet_share_preview_image_desc">Preview image</string>
    <string name="cc_logo">Creative Commons license</string>
    <string name="captcha_image">Captcha image</string>
    <string name="gallery_fair_use_license">Fair use</string>
    <string name="gallery_uploader_unknown">Uploader unknown</string>
    <string name="menu_new_tab">New tab</string>
    <string name="menu_close_all_tabs">Close all tabs</string>
    <string name="close_all_tabs_confirm">Are you sure you want to close all tabs?</string>
    <string name="close_all_tabs_confirm_yes">Yes</string>
    <string name="close_all_tabs_confirm_no">No</string>
    <string name="button_close_tab">Close tab</string>
    <string name="tab_item_closed">%s closed.</string>
    <string name="all_tab_items_closed">All tabs closed.</string>
    <string name="tool_tip_bookmark_icon_title">Add to reading list</string>
    <string name="tool_tip_bookmark_icon_text">Tap on the bookmark icon to save the article to a reading list.</string>
    <string name="tool_tip_share">After highlighting an interesting fact, try sharing it on your favorite networks!</string>
    <string name="page_view_in_browser">View page in browser</string>
    <string name="tool_tip_toc_title">Table of contents quick access</string>
    <string name="tool_tip_toc_text">You can now swipe left to open the table of contents, and also tap and drag on this scroller button to quickly jump to different sections of an article.</string>
    <string name="tool_tip_lang_button">You can now search and read in multiple Wikipedia languages in the app.\n\n\nTap on the icon to add more languages.</string>
    <string name="error_response_malformed">Response from the server was not formatted correctly.</string>
    <string name="error_unknown">An unknown error occurred.</string>
    <string name="format_error_server_message">Message: \"%s\"</string>
    <string name="address_copied">Address copied to clipboard.</string>
    <string name="text_copied">Text copied to clipboard.</string>
    <string name="button_continue_to_article">Read article</string>
    <string name="button_continue_to_disambiguation">View similar pages</string>
    <string name="link_preview_disambiguation_description">This title relates to more than one page:</string>
    <string name="button_add_to_reading_list">Add to reading list</string>
    <string name="page_offline_notice_cannot_load_while_offline">Article cannot be loaded while offline.</string>
    <string name="page_offline_notice_add_to_reading_list">Hint: Add the article to a reading list and it will be downloaded once you\'re back online.</string>
    <string name="page_offline_notice_last_date">You are reading an offline version of this article saved on %s.</string>
    <string name="button_get_directions">Get directions</string>
    <string name="error_no_maps_app">Could not find any apps that provide directions.</string>
    <string name="preference_title_show_link_previews">Show link previews</string>
    <string name="preference_summary_show_link_previews">Show a quick preview of articles when tapping on links.</string>
    <string name="preference_title_collapse_tables">Collapse tables</string>
    <string name="preference_summary_collapse_tables">Automatically collapse tables in articles, such as infoboxes, references, and notes.</string>
    <string name="nav_item_donate">Support Wikipedia</string>
    <string name="error_voice_search_not_available">Sorry, voice recognition is not available.</string>
    <string name="location_service_disabled">Location services are disabled.</string>
    <string name="enable_location_service">Enable</string>
    <string name="location_permissions_enable_prompt">Enable location permissions to see places near you.</string>
    <string name="location_permissions_enable_action">Turn on</string>
    <string name="error_webview_updating">The Android System WebView is currently being updated. Please try again in a moment.</string>
    <string name="multi_select_items_selected">%d selected</string>
    <string name="error_message_generic">An error occurred</string>
    <string name="view_link_preview_error_button_dismiss">Dismiss</string>
    <string name="error_page_does_not_exist">This page does not exist</string>
    <string name="view_wiki_error_message_offline">Cannot connect to internet</string>
    <string name="reference_title">Reference %s</string>
    <string name="theme_chooser_dialog_image_dimming_switch_label">Image dimming (in Dark theme)</string>
    <string name="preference_title_prefer_offline_content">Prefer offline content</string>
    <string name="preference_summary_prefer_offline_content">Save data usage by loading articles that are available offline rather than always loading the latest version of an article</string>

    <!-- Crash reporter -->
    <string name="crash_report_dialog_title">Sorry, app crashed last time</string>
    <string name="crash_report_dialog_text">Would you like to send a crash report to HockeyApp / a third-party service provider so that Wikimedia can review your crash and fix the bug that caused it?</string>
    <string name="crash_report_dialog_dont_send_button">Skip</string>
    <string name="crash_report_dialog_always_send_button">Always send</string>
    <string name="crash_report_dialog_send_button">Send</string>
    <string name="crash_report_activity_title">Application error</string>
    <string name="crash_report_relaunch_or_quit">We\'re sorry, the Wikipedia app has experienced an error and was terminated.\n\nWould you like to start over or quit?</string>
    <string name="crash_report_relaunch">Start over</string>
    <string name="crash_report_quit">Quit</string>
    <!-- /Crash reporter -->

    <!-- Article menu bar -->
    <string name="article_menu_bar_bookmark">Add this article to a reading list</string>
    <string name="article_menu_bar_share">Share the article link</string>
    <string name="article_header_edit_hint">Edit…</string>
    <string name="article_header_edit_description">Edit article description</string>
    <string name="article_header_edit_lead_section">Edit introduction</string>
    <!-- /Article menu bar -->

    <!-- Theme -->
    <string name="color_theme_select">Theme</string>
    <string name="color_theme_light">Light</string>
    <string name="color_theme_dark">Dark</string>
    <string name="color_theme_black">Black</string>
    <string name="color_theme_sepia">Sepia</string>
    <string name="color_theme_test_title">Sample text</string>
    <string name="color_theme_test_text">Drag the slider to change the size of the text that is used when reading articles. To set the text size throughout the rest of the app, change your system text size.</string>
    <string name="preference_title_app_theme">App theme</string>
    <string name="preference_summary_color_theme">Switch to using the app\'s dark color theme</string>
    <string name="text_size_increase">Increase text size</string>
    <string name="text_size_decrease">Decrease text size</string>
    <string name="text_size_percent_default">%s (Default)</string>
    <!-- /Theme -->

    <!-- Reading lists -->
    <string name="nav_item_reading_lists">My lists</string>
    <string name="reading_list_save_to">Save to reading list</string>
    <string name="reading_list_create_new">Create new</string>
    <string name="reading_list_title_exists">Reading list \"%s\" already exists.</string>
    <string name="reading_list_added_to_named">Added to %s.</string>
    <string name="reading_list_already_exists">This article is already in that list.</string>
    <string name="reading_list_added_view_button">View list</string>
    <string name="format_reading_list_statistical_summary_singular">1 article, %1$.2f MB</string>
    <string name="format_reading_list_statistical_summary_plural">%1$d articles, %2$.2f MB</string>
    <string name="format_reading_list_statistical_detail_singular">%1$d of 1 articles available offline, %2$.2f MB</string>
    <string name="format_reading_list_statistical_detail_plural">%1$d of %2$d articles available offline, %3$.2f MB</string>
    <string name="reading_list_sort">Sort</string>
    <string name="reading_list_sort_ellipsis">Sort by…</string>
    <string name="reading_list_sort_by_name">Sort by name</string>
    <string name="reading_list_sort_by_name_desc">Sort by name (reverse)</string>
    <string name="reading_list_sort_by_recent">Sort by date added (newest)</string>
    <string name="reading_list_sort_by_recent_desc">Sort by date added (oldest)</string>
    <string name="reading_list_sort_by_created">Sort by date created (newest)</string>
    <string name="reading_list_sort_by_created_desc">Sort by date created (oldest)</string>
    <string name="reading_list_menu_delete">Delete list</string>
    <string name="reading_list_menu_rename">Edit name/description</string>
    <string name="reading_list_action_menu_remove_from_offline">Remove from offline</string>
    <string name="reading_list_action_menu_save_for_offline">Save for offline</string>
    <string name="reading_list_action_menu_remove_all_from_offline">Remove all from offline</string>
    <string name="reading_list_action_menu_save_all_for_offline">Save all for offline</string>
    <string name="reading_list_action_menu_add_to_another_list">Add to another list</string>
    <string name="reading_list_name_sample">My reading list</string>
    <string name="reading_list_name_hint">Name of this list</string>
    <string name="reading_list_description_hint">Description (optional)</string>
    <string name="reading_list_item_deleted">%s removed from list</string>
    <string name="reading_list_items_deleted">%d articles removed from list</string>
    <string name="reading_lists_item_deleted">%s removed from lists</string>
    <string name="reading_list_item_delete_undo">Undo</string>
    <string name="reading_list_deleted">%s deleted</string>
    <string name="saved_list_empty_title">No saved pages yet</string>
    <string name="reading_lists_empty_message">Add articles to a list for reading later, even when you\'re offline.</string>
    <string name="reading_lists_onboarding_intro">Add articles to a list for reading later, even when you\'re offline!</string>
    <string name="reading_lists_onboarding_for_example">For example</string>
    <string name="reading_lists_onboarding_example1">Places to visit</string>
    <string name="reading_lists_onboarding_example2">Favorite animals</string>
    <string name="reading_lists_onboarding_example3">Space exploration</string>
    <string name="reading_lists_onboarding_got_it">Got it</string>
    <string name="reading_list_empty">You have no articles added to this list.</string>
    <string name="reading_list_article_offline">Available offline</string>
    <string name="reading_list_article_make_offline">Make this article available offline</string>
    <string name="reading_list_add_to_other_list">Add to another reading list</string>
    <string name="reading_list_remove_from_list">Remove from %s</string>
    <string name="reading_list_remove_from_lists">Remove from reading lists</string>
    <string name="reading_list_select_item">Select</string>
    <string name="reading_list_confirm_remove_article_from_offline">Remove from offline</string>
    <string name="reading_list_confirm_remove_article_from_offline_title">Article appears in multiple lists</string>
    <string name="reading_list_confirm_remove_article_from_offline_message">%s will no longer be available offline for all reading lists:</string>
    <string name="reading_lists_sync_reminder_title">Turn on reading list syncing?</string>
    <string name="reading_lists_sync_reminder_text"><![CDATA[Articles saved to reading lists can now be synced to your Wikipedia account. <a href="https://www.mediawiki.org/wiki/Wikimedia_Apps/Android_FAQ#Synced_reading_lists">Learn more</a>]]></string>
    <string name="reading_lists_login_reminder_text_with_link"><![CDATA[Reading lists can now be synced across devices. Log in to your Wikipedia account and allow your lists to be saved. <a href="https://www.mediawiki.org/wiki/Wikimedia_Apps/Android_FAQ#Synced_reading_lists">Learn more</a>]]></string>
    <string name="reading_lists_sync_reminder_action">Enable syncing</string>
    <string name="reading_list_login_reminder_title">Sync reading lists</string>
    <string name="reading_lists_login_reminder_text">Reading lists can now be synced across devices. Log in to your Wikipedia account and allow your lists to be saved.</string>
    <string name="reading_lists_confirm_remote_delete_yes">Yes</string>
    <string name="reading_lists_confirm_remote_delete_no">No</string>
    <string name="reading_list_article_save_in_progress">The article is being downloaded, and it will be available offline when complete.</string>
    <string name="reading_list_already_contains_selection">The chosen list already contains all of the selected pages.</string>
    <string name="reading_list_added_articles_list_titled">Added %1$d articles to %2$s</string>
    <string name="reading_list_delete_confirm">Are you sure you want to delete %s?</string>
    <string name="reading_list_preference_login_to_enable_sync_dialog_title">Log in to enable sync</string>
    <string name="reading_list_preference_login_to_enable_sync_dialog_text">Log in to allow your reading lists to be saved to your account.</string>
    <string name="reading_list_preference_login_to_enable_sync_dialog_cancel">Cancel</string>
    <string name="reading_list_preference_login_to_enable_sync_dialog_login">Log in</string>
    <string name="reading_list_turned_sync_off_dialog_title">Reading list sync turned off</string>
    <string name="reading_list_turned_sync_off_dialog_text">Reading list sync is off for your account, and saved articles on your logged-in devices are no longer being backed up. Turn on reading list sync in Settings.</string>
    <string name="reading_list_turned_sync_off_dialog_ok">OK</string>
    <string name="reading_list_turned_sync_off_dialog_settings">Settings</string>
    <string name="reading_list_prompt_turned_sync_on_dialog_title">Turn on reading list sync?</string>
    <string name="reading_list_prompt_turned_sync_on_dialog_text"><![CDATA[Articles saved to reading lists can now be synced to your Wikipedia account. <a href="#faq">Learn more</a>]]></string>
    <string name="reading_list_prompt_turned_sync_on_dialog_do_not_show">Don’t show me this again</string>
    <string name="reading_list_prompt_turned_sync_on_dialog_enable_syncing">Enable syncing</string>
    <string name="reading_list_prompt_turned_sync_on_dialog_no_thanks">No thanks</string>
    <string name="reading_list_login_option_reminder_dialog_title">Reading list articles found</string>
    <string name="reading_list_login_option_reminder_dialog_text">Articles were saved to the reading list while you were logged out. Would you like to add them to the reading lists in your account?</string>
    <string name="reading_list_login_option_reminder_dialog_yes">Yes, add them to my reading lists</string>
    <string name="reading_list_login_option_reminder_dialog_no">No, delete articles</string>
    <string name="reading_list_logout_option_reminder_dialog_title">Keep saved articles in the app?</string>
    <string name="reading_list_logout_option_reminder_dialog_text">There are articles currently saved in reading lists. Would you like to keep them there after logging out?</string>
    <string name="reading_list_logout_option_reminder_dialog_yes">Yes, keep articles in lists</string>
    <string name="reading_list_logout_option_reminder_dialog_no">No, delete articles from lists</string>
    <string name="default_reading_list_name">Saved</string>
    <string name="default_reading_list_description">Default list for your saved articles</string>
    <string name="no_user_lists_title">Organize articles into lists</string>
    <string name="no_user_lists_msg">Create lists for places to travel to, favorite topics, and much more</string>
    <string name="reading_list_saved_list_rename">%1$s (user created)</string>
    <string name="split_reading_list_message">There is a limit of %d articles per reading list. Existing lists with more than this limit have been split into multiple lists.</string>
    <string name="reading_list_article_limit_message">Can\'t add to this list. You\'ve reached the limit of %2$d articles per list for \"%1$s\".</string>
    <string name="reading_lists_limit_message">Can\'t create another list. You\'ve reached the limit of 100 reading lists per account.</string>
    <string name="feed_reading_lists_sync_onboarding_text"><![CDATA[<strong>Sync reading lists</strong><br /><br />Reading lists can now be synced across devices. Log in to your Wikipedia account and allow your lists to be saved.]]></string>
    <string name="reading_lists_menu_create_list">Create new list</string>
    <string name="reading_lists_menu_sort_by">Sort by</string>
    <string name="reading_lists_refresh_sync_option">Refresh sync</string>
    <string name="reading_list_preference_login_or_signup_to_enable_sync_dialog_login">Log in / sign up</string>
    <plurals name="reading_list_article_offline_message">
        <item quantity="one">This article will now be available offline.</item>
        <item quantity="other">These articles will now be available offline.</item>
    </plurals>
    <plurals name="reading_list_article_not_offline_message">
        <item quantity="one">This article will no longer be available offline.</item>
        <item quantity="other">These articles will no longer be available offline.</item>
    </plurals>
    <string name="reading_list_toast_last_sync">Reading lists synced successfully</string>
    <string name="reading_list_menu_last_sync">Last sync: %s</string>
    <string name="reading_list_remove_list_dialog_ok_button_text">OK</string>
    <string name="reading_list_delete_dialog_ok_button_text">OK</string>
    <string name="reading_list_remove_from_list_dialog_cancel_button_text">Cancel</string>
    <string name="reading_list_delete_dialog_cancel_button_text">Cancel</string>
    <string name="reading_list_remove_from_offline_cancel_button_text">Cancel</string>
    <string name="reading_list_download_using_mobile_data_cancel_button_text">Cancel</string>
    <string name="reading_list_split_dialog_ok_button_text">OK</string>
    <!-- /Reading lists -->

    <!-- User options -->
    <string name="user_option_sync_label">Preferences</string>
    <!-- /User options -->

    <!-- Notifications -->
    <string name="notification_reverted_title">Reverted edit</string>
    <string name="notification_channel_description">Download progress</string>
    <string name="notification_syncing_pause_button">Pause</string>
    <string name="notification_syncing_resume_button">Resume</string>
    <string name="notification_syncing_cancel_button">Cancel</string>
    <string name="notification_syncing_reading_list_channel_description">Syncing Reading Lists progress</string>
    <plurals name="notification_channel_name">
        <item quantity="one">Downloading article</item>
        <item quantity="other">Downloading articles</item>
    </plurals>
    <plurals name="notification_syncing_title">
        <item quantity="one">Downloading %1$d article&#8230;</item>
        <item quantity="other">Downloading %1$d articles&#8230;</item>
    </plurals>
    <plurals name="notification_syncing_description">
        <item quantity="one">%1$d article left</item>
        <item quantity="other">%1$d articles left</item>
    </plurals>
    <plurals name="notification_syncing_reading_list_channel_name">
        <item quantity="one">Syncing Reading List</item>
        <item quantity="other">Syncing Reading Lists</item>
    </plurals>
    <plurals name="notification_syncing_reading_list_title">
        <item quantity="one">Syncing %1$d list&#8230;</item>
        <item quantity="other">Syncing %1$d lists&#8230;</item>
    </plurals>
    <plurals name="notification_syncing_reading_list_description">
        <item quantity="one">%1$d list left</item>
        <item quantity="other">%1$d lists left</item>
    </plurals>
    <string name="notification_echo_channel_description">Wikipedia notifications</string>
    <string name="notifications_activity_title">Notifications</string>
    <string name="notifications_activity_title_archived">Notifications (archived)</string>
    <string name="notifications_search">Search notifications</string>
    <string name="notifications_view_unread">View unread</string>
    <string name="notifications_view_archived">View archived</string>
    <string name="notifications_prefs">Notification preferences</string>
    <string name="notifications_archive">Mark read and archive</string>
    <plurals name="notification_archive_message">
        <item quantity="one">Notification archived</item>
        <item quantity="other">%d notifications archived</item>
    </plurals>
    <string name="notifications_poll_enable_title">Enable notifications</string>
    <string name="notifications_poll_enable_positive">Enable</string>
    <string name="notifications_poll_enable_negative">Not now</string>
    <string name="notifications_empty_message">You\'re all caught up on notifications!</string>
    <string name="notifications_view_archived_button_text">View archived notifications</string>
    <string name="notification_preferences_title">Notification preferences</string>
    <string name="notifications_mark_unread">Mark as unread</string>
    <string name="preference_title_notification_poll">Poll notifications</string>
    <string name="preference_summary_notification_poll">Allow the app to use data to check for new notifications in the background.</string>
    <string name="preference_category_notification_types">In-app notification types</string>
    <string name="preference_title_notification_welcome">Welcome</string>
    <string name="preference_summary_notification_welcome">An account is created</string>
    <string name="preference_title_notification_milestone">Milestone</string>
    <string name="preference_summary_notification_milestone">Certain edit counts are reached</string>
    <string name="preference_title_notification_thanks">Thanks</string>
    <string name="preference_summary_notification_thanks">Someone thanks you for an edit</string>
    <string name="preference_title_notification_revert">Revert</string>
    <string name="preference_summary_notification_revert">One of your contributions was reverted</string>
    <!-- /Notifications -->

    <!-- The Feed -->
    <string name="view_because_you_read_card_title">Because you read</string>
    <string name="view_random_card_title">Randomizer</string>
    <string name="view_random_card_subtitle">Flip through random articles to read from Wikipedia.</string>
    <string name="view_random_card_action">Roll the dice</string>
    <string name="view_next_random_article">Load another random article</string>
    <string name="view_main_page_card_title">Today on Wikipedia</string>
    <string name="view_main_page_card_subtitle">Main page on %s</string>
    <string name="view_main_page_card_action">View main page</string>
    <string name="view_featured_image_card_title">Picture of the day</string>
    <string name="view_featured_image_card_download">Download</string>
    <string name="menu_feed_card_dismiss">Hide this card</string>
    <string name="menu_feed_card_dismissed">Card hidden.</string>
    <string name="menu_feed_card_edit_card_languages">Edit card languages</string>
    <string name="menu_feed_overflow_label">More options</string>

    <string name="feed_featured_image_share_subject">Featured image from Wikimedia Commons</string>
    <string name="feed">Explore</string>
    <string name="most_read_list_card_title">Trending</string>
    <string name="view_static_card_icon_content_description">Card icon</string>
    <string name="view_card_news_title">In the news</string>
    <plurals name="view_continue_reading_card_subtitle">
        <item quantity="one">yesterday</item>
        <item quantity="other">%d days ago</item>
    </plurals>
    <string name="view_continue_reading_card_subtitle_today">today</string>
    <string name="view_continue_reading_card_subtitle_read_date">Read %s</string>
    <string name="view_announcement_card_negative_action">No thanks</string>
    <string name="onboarding_negative_action">No thanks</string>
    <string name="view_offline_card_text">Content cannot be loaded when offline.</string>
    <string name="view_featured_article_card_title">Featured article</string>
    <string name="view_featured_article_footer_save_button_label">Save</string>
    <string name="view_static_card_save_button_label">Save</string>
    <string name="view_featured_article_footer_saved_button_label">Saved</string>
    <string name="feed_configure_activity_title">Customize the feed</string>
    <string name="feed_configure_menu_reset">Restore default view</string>
    <string name="feed_configure_menu_select_all">Show all</string>
    <string name="feed_configure_menu_deselect_all">Hide all</string>
    <string name="feed_configure_language_warning">Note that not all card types are available in all Wikipedia languages. Edit your selected languages in Settings.</string>
    <string name="feed_item_type_news">Articles about current events</string>
    <string name="feed_item_type_on_this_day">Events in history on this day</string>
    <string name="feed_item_type_because_you_read">Suggestions based on a recently read article from your history</string>
    <string name="feed_item_type_featured_article">Daily featured article on Wikipedia</string>
    <string name="feed_item_type_trending">Daily most-viewed articles</string>
    <string name="feed_item_type_featured_image">Daily featured image from Wikimedia Commons</string>
    <string name="feed_item_type_main_page">Main page of Wikipedia with daily featured content</string>
    <string name="feed_item_type_randomizer">Generate random articles to read</string>
    <string name="feed_item_type_suggested_edits">Suggestions to add content to Wikipedia</string>
    <string name="feed_empty_message">There\'s nothing on your Explore feed</string>
    <string name="feed_configure_onboarding_action">Customize</string>
    <string name="customize_lang_selection_dialog_ok_button_text">OK</string>
    <string name="customize_lang_selection_dialog_cancel_button_text">Cancel</string>
    <string name="feed_configure_onboarding_text"><![CDATA[<strong>Customize your Explore feed</strong><br /><br />You can now choose what to show on your feed, and also prioritize your favorite types of content.]]></string>
    <string name="feed_lang_selection_dialog_ok_button_text">OK</string>
    <string name="feed_lang_selection_dialog_cancel_button_text">Cancel</string>
    <!-- /The Feed -->

    <!-- Description editing -->
    <string name="description_edit_text_hint">Article description</string>
    <string name="description_edit_text_hint_per_language">%s description</string>
    <string name="description_edit_caption_hint_per_language">%s caption</string>
    <string name="description_edit_caption_hint">Caption</string>
    <string name="description_edit_save">Publish</string>
    <string name="description_edit_article">Article</string>
    <string name="description_edit_description">Description</string>
    <string name="description_edit_read">Read</string>
    <string name="description_edit_add_description">Add article description</string>
    <string name="description_edit_translate_description">Translate article description</string>
    <string name="description_edit_edit_description">Edit description</string>
    <string name="description_edit_add_image_caption">Add image caption</string>
    <string name="description_edit_edit_image_caption">Edit image caption</string>
    <string name="description_edit_translate_image_caption">Translate image caption</string>
    <string name="description_edit_cancel_hint">Cancel</string>
    <string name="description_edit_help_title">Info: Article descriptions</string>
    <string name="description_edit_help_about_wikidata">About Wikidata</string>
    <string name="description_edit_help_wikidata_guide">Wikidata guide for writing descriptions</string>
    <string name="wikidata_description_guide_url">https://www.wikidata.org/wiki/Help:Description#Guidelines_for_descriptions_in_English</string>
    <string name="description_edit_anon_limit">Thanks for your continued interest in editing article descriptions! To make additional edits, please log in to your Wikipedia account.</string>
    <string name="description_edit_license_notice"><![CDATA[By changing the article description, I agree to the <a href="%1$s">Terms of Use</a> and to irrevocably release my contributions under the <a href="%2$s">Creative Commons CC0</a> license.]]></string>
    <!-- /Description editing -->

    <!-- Description editing success -->
    <string name="description_edit_success_saved">Article description published!</string>
    <string name="description_edit_success_saved_snackbar">Article description published!</string>
    <string name="description_edit_success_saved_in_lang_snackbar">Article description published! (%s)</string>
    <string name="description_edit_success_saved_image_caption_snackbar">Image caption published!</string>
    <string name="description_edit_success_saved_image_caption_in_lang_snackbar">Image caption published! (%s)</string>
    <string name="description_edit_success_encouragement">You just made Wikipedia better for everyone</string>
    <string name="description_edit_success_done">Done</string>
    <string name="description_edit_success_did_you_know">Did you know?</string>
    <string name="description_edit_success_article_edit_hint">You can also edit articles within this app. Try fixing typos and small sentences by clicking on the ^1 icon next time</string>
    <!-- /Description editing success -->

    <!-- Description editing tutorial -->
    <string name="description_edit_tutorial_title_descriptions">Article descriptions</string>
    <string name="description_edit_tutorial_title_descriptions_summary">Summarizes an article to help readers understand the subject at a glance</string>
    <string name="description_edit_tutorial_keep_it_short">Keep it short</string>
    <string name="description_edit_tutorial_keep_it_short_instructions">Ideally one line, between two to twelve words</string>
    <string name="description_edit_tutorial_button_label_start_editing">Start editing</string>
    <string name="description_edit_tutorial_promise">By starting, I promise not to misuse this feature.</string>
    <!-- /Description editing tutorial -->

    <!-- Suggested edits -->
    <string name="suggested_edits_add_descriptions">Add article descriptions</string>
    <string name="suggested_edits_translate_descriptions">Translate article descriptions</string>
    <string name="suggested_edits_add_image_captions">Add image captions</string>
    <string name="suggested_edits_translate_image_captions">Translate image captions</string>
    <string name="suggested_edits_review_description">Review article description</string>
    <string name="suggested_edits_add_description_button">Add description</string>
    <string name="suggested_edits_edit_description_button">Edit description</string>
    <string name="suggested_edits_add_translation_button">Add translation</string>
    <string name="suggested_edits_edit_translation_button">Edit translation</string>
    <string name="suggested_edits_add_caption_button">Add caption</string>
    <string name="suggested_edits_edit_caption_button">Edit caption</string>
    <string name="suggested_edits_review_image_caption">Review image caption</string>
    <string name="suggested_edits_my_contributions">My contributions</string>
<<<<<<< HEAD
    <string name="suggested_edits_no_description">No description</string>
    <string name="suggested_edits_added_by_you">Added by you:</string>
    <string name="suggested_edits_translated_by_you">Translated by you:</string>
=======
>>>>>>> e923e269
    <string name="suggested_edits_unlock_add_descriptions_dialog_title">You unlocked the "Add article descriptions" task</string>
    <string name="suggested_edits_unlock_add_descriptions_dialog_message">Thanks for all your contributions! Since you’re super good at editing, we’ve compiled a list of articles missing descriptions. Could you help us to improve Wikipedia?</string>
    <string name="suggested_edits_unlock_translate_descriptions_dialog_title">You unlocked the "Translate article descriptions" task</string>
    <string name="suggested_edits_unlock_translate_descriptions_dialog_message">Congratulations on your many contributions, we’re impressed! You’re using the app in multiple languages, so we’ve compiled a list of articles needing description translations. Could you continue to help us improving Wikipedia?</string>
    <string name="suggested_edits_unlock_dialog_no">Maybe later</string>
    <string name="suggested_edits_unlock_dialog_yes">Yes, let’s go</string>
    <string name="suggested_edits_unlock_add_descriptions_notification_title">You unlocked "Add article descriptions"</string>
    <string name="suggested_edits_unlock_translate_descriptions_notification_title">You unlocked "Translate article descriptions"</string>
    <string name="suggested_edits_unlock_notification_text">Suggested edits</string>
    <string name="suggested_edits_unlock_add_descriptions_notification_big_text">Suggested edits\n\nThanks for all your contributions. Since you’re super good at editing, we’ve compiled a list of articles missing descriptions. Could you help us to improve Wikipedia?</string>
    <string name="suggested_edits_unlock_translate_descriptions_notification_big_text">Suggested edits\n\nCongratulations on your many contributions, we’re impressed! You’re using the app in multiple languages, so we’ve compiled a list of articles needing description translations. Could you continue to help us improving Wikipedia?</string>
    <string name="suggested_edits_unlock_notification_button">Yes, let’s go</string>
    <string name="suggested_edits_unlock_add_captions_dialog_title">You unlocked the "Add image captions" task</string>
    <string name="suggested_edits_unlock_add_captions_notification_title">You unlocked "Add image captions"</string>
    <string name="suggested_edits_unlock_add_captions_dialog_message">Thanks for all your contributions! Since we think you like adding captions to images, we’ve compiled a list of images that are missing captions. Could you help us improve Wikipedia?</string>
    <string name="suggested_edits_unlock_add_captions_notification_big_text">Suggested edits\n\nThanks for all your contributions. Since we think you like adding captions to images, we’ve compiled a list of images that are missing captions. Could you help us improve Wikipedia?</string>
    <string name="suggested_edits_unlock_translate_captions_dialog_title">You unlocked the "Translate image captions" task</string>
    <string name="suggested_edits_unlock_translate_captions_notification_title">You unlocked "Translate image captions"</string>
    <string name="suggested_edits_unlock_translate_captions_dialog_message">Thanks for all your contributions! You’re using the app in multiple languages, so we’ve compiled a list of images needing caption translations. Will you continue to help us improve Wikipedia?</string>
    <string name="suggested_edits_unlock_translate_captions_notification_big_text">Suggested edits\n\nThanks for all your contributions. You’re using the app in multiple languages, so we’ve compiled a list of images needing caption translations. Will you continue to help us improve Wikipedia?</string>
    <string name="suggested_edits_license_notice"><![CDATA[By adding the description, I agree to the <a href="%1$s">Terms of Use</a> and to irrevocably release my contributions under the <a href="%2$s">Creative Commons CC0</a> license.]]></string>
    <string name="suggested_edits_image_caption_license_notice"><![CDATA[By adding the image caption, I agree to the <a href="%1$s">Terms of Use</a> and to irrevocably release my contributions under the <a href="%2$s">Creative Commons CC0</a> license.]]></string>
    <string name="suggested_edits_menu_info">Info</string>
    <string name="suggested_edits_tasks_activity_title">Suggested edits</string>
    <string name="suggested_edits_task_add_description_title">Add article descriptions</string>
    <string name="suggested_edits_task_add_description_description">Contribute to articles without descriptions</string>
    <string name="suggested_edits_task_image_caption_title">Caption images</string>
    <string name="suggested_edits_task_image_caption_description">Add captions to images</string>
    <string name="suggested_edits_task_multilingual_title">More tasks for multilingual editors</string>
    <string name="suggested_edits_task_multilingual_description">Translation tasks are available if you read and write in more than one Wikipedia language.</string>
    <string name="suggested_edits_task_translation_title">Translate article descriptions</string>
    <string name="suggested_edits_task_translation_description">Translate descriptions across article languages.</string>
    <string name="suggested_edits_task_image_caption_edit_disable_text">Locked until you’ve made %d verified contributions</string>
    <string name="suggested_edits_task_translate_description_edit_disable_text">Locked until you’ve made %d verified contributions</string>
    <string name="suggested_edits_task_multilingual_negative">Not for me</string>
    <string name="suggested_edits_task_multilingual_positive">Add languages</string>
    <string name="suggested_edits_task_translate_caption_title">Translate image captions</string>
    <string name="suggested_edits_task_translate_caption_description">Translate captions into other languages</string>
    <string name="suggested_edits_image_caption_summary_title_artist">Artist</string>
    <string name="suggested_edits_image_caption_summary_title_author">Author</string>
    <string name="suggested_edits_image_caption_summary_title_source">Source</string>
    <string name="suggested_edits_image_caption_summary_title_license">License</string>
    <string name="suggested_edits_image_caption_summary_title_date">Date</string>
    <plurals name="suggested_edits_contribution_count">
        <item quantity="one">1 contribution</item>
        <item quantity="other">%d contributions</item>
    </plurals>
    <string name="suggested_edits_feed_card_title">Suggested edits</string>
    <string name="suggested_edits_feed_card_add_translation_in_language_button">Add article description (%s)</string>
    <string name="suggested_edits_tutorial_message">Welcome to the new home for quick editing in the Wikipedia app. Your contributions are much appreciated. Happy editing!</string>
    <string name="suggested_edits_tasks_onboarding_get_started">Get started</string>
    <string name="suggested_edits_image_preview_dialog_caption_title">Image captions</string>
    <string name="suggested_edits_image_preview_dialog_artist">Artist</string>
    <string name="suggested_edits_image_preview_dialog_date">Date</string>
    <string name="suggested_edits_image_preview_dialog_source">Source/Photographer</string>
    <string name="suggested_edits_image_preview_dialog_licensing">Licensing</string>
    <string name="suggested_edits_image_preview_dialog_more_info">More Infos</string>
    <string name="suggested_edits_image_preview_dialog_file_page_link_text">File page on Wikimedia Commons</string>
    <!-- /Suggested edits -->

    <!-- Description editing revert help -->
    <string name="description_edit_revert_subtitle">Thanks for editing Wikipedia!</string>
    <string name="description_edit_revert_intro">We know you tried your best, but one of the reviewers had a concern. Possible reasons your edit was reverted include:</string>
    <string name="description_edit_revert_reason1"><![CDATA[your contribution didn\'t follow one of the <a href="%1$s">guidelines</a>.]]></string>
    <string name="description_edit_revert_reason2">your contribution looked like an experiment or vandalism.</string>
    <string name="description_edit_revert_history"><![CDATA[If you are interested, see the <a href="%1$s">edit history</a>.]]></string>
    <string name="description_edit_login_cancel_button_text">Cancel</string>
    <!-- /Description editing revert help -->

    <!-- Offline -->
    <string name="offline_read_permission_rationale">Permission to access storage on your device is required for offline browsing.</string>
    <string name="offline_read_final_rationale">Permission to access storage on your device is required to use the Offline Library.</string>
    <string name="size_gb">%.2f GB</string>
    <string name="size_mb">%.2f MB</string>
    <!-- /Offline -->

    <!-- Onboarding -->
    <string name="onboarding_skip">Skip</string>
    <string name="onboarding_continue">Continue</string>
    <string name="onboarding_get_started">Get started</string>
    <string name="onboarding_maybe_later">Maybe later</string>
    <string name="onboarding_explore_title">New ways to explore</string>
    <string name="onboarding_explore_text"><![CDATA[Dive down the Wikipedia rabbit hole with a constantly updating Explore feed. <br/> <b>Customize</b> the feed to your interests – whether it’s learning about historical events <b>On this day</b>, or rolling the dice with <b>Random</b>.]]></string>
    <string name="onboarding_reading_list_sync_title">Reading lists with sync</string>
    <string name="onboarding_reading_list_sync_text_v2"><![CDATA[You can make reading lists from articles you want to read later, even when you’re offline. <br/>Login to your Wikipedia account to sync your reading lists. <a href="#login">Join Wikipedia</a> ]]></string>
    <string name="onboarding_analytics_title">Send anonymous data</string>
    <string name="onboarding_analytics_offline_text"><![CDATA[Help make the app better by letting us know how you use it. Data collected is anonymous. <a href="#privacy">Learn more</a>]]></string>
    <string name="onboarding_analytics_switch_title">Send usage data</string>
    <string name="onboarding_create_account_sync">Sync your reading lists</string>
    <string name="onboarding_create_account_contributions">Keep track of your contributions</string>
    <string name="onboarding_create_account_preferences">Save your preferences</string>
    <string name="onboarding_got_it">Got it</string>
    <string name="onboarding_multilingual_secondary_text">We’ve found the following on your device:</string>
    <string name="onboarding_multilingual_add_language_text">Add or edit languages</string>
    <string name="onboarding_welcome_title_v2">The Free Encyclopedia\n&#8230;in over 300 languages</string>
    <!-- /Onboarding -->

    <!-- App Shortcuts -->
    <string name="app_shortcuts_random">Random</string>
    <string name="app_shortcuts_continue_reading">Continue reading</string>
    <string name="app_shortcuts_search">Search</string>
    <string name="more_trending_text">More like this</string>
    <string name="top_on_this_day">Trending on %1$s</string>
    <!-- /App Shortcuts -->

    <!-- On This Day -->
    <string name="on_this_day_card_title">On this day</string>
    <string name="more_events_text">More on this day</string>
    <string name="events_count_text">%1$s events from %2$s–%3$d</string>
    <string name="this_year">This year</string>
    <string name="back_to_top">Back to top</string>
    <plurals name="diff_years">
        <item quantity="one">Last year</item>
        <item quantity="other">%d years ago</item>
    </plurals>
    <!-- /On This Day -->

    <!-- MultiLingual -->
    <string name="languages_list_activity_title">Add a language</string>
    <string name="languages_list_suggested_text">Suggested</string>
    <string name="languages_list_all_text">All languages</string>
    <string name="wikipedia_languages_title">Wikipedia languages</string>
    <string name="wikipedia_languages_your_languages_text">Your languages</string>
    <string name="wikipedia_languages_add_language_text">Add language</string>
    <string name="wikipedia_languages_remove_text">Remove language</string>
    <string name="wikipedia_languages_remove_action_mode_title">Remove language</string>
    <plurals name="wikipedia_languages_remove_dialog_title">
        <item quantity="one">Remove selected language?</item>
        <item quantity="other">Remove selected languages?</item>
    </plurals>
    <string name="wikipedia_languages_remove_dialog_content">You will only see content on the Explore feed and quick search filters for remaining Wikipedia languages.</string>
    <string name="wikipedia_languages_remove_warning_dialog_title">Can\'t remove all languages</string>
    <string name="wikipedia_languages_remove_warning_dialog_content">Keep at least one Wikipedia language from which to search and read content.</string>
    <string name="more_language_options">more</string>
    <string name="add_wikipedia_languages_text">Add Wikipedia languages</string>
    <string name="dialog_of_remove_chinese_variants_from_app_lang_title">Remove a Chinese variant from your app languages?</string>
    <string name="dialog_of_remove_chinese_variants_from_app_lang_text">You currently have both Traditional and Simplified Chinese variants set in your app languages. Update your app languages settings?</string>
    <string name="dialog_of_remove_chinese_variants_from_app_lang_edit">Edit languages</string>
    <string name="dialog_of_remove_chinese_variants_from_app_lang_no">No thanks</string>
    <string name="remove_language_dialog_cancel_button_text">Cancel</string>
    <string name="remove_language_dialog_ok_button_text">OK</string>
    <string name="remove_all_language_warning_dialog_ok_button_text">OK</string>
    <!-- /MultiLingual -->

    <!-- Editing -->
    <string name="protected_page_warning_dialog_ok_button_text">OK</string>
    <string name="account_editing_blocked_dialog_ok_button_text">OK</string>
    <string name="edit_conflict_dialog_ok_button_text">OK</string>
    <string name="reverted_edit_dialog_ok_button_text">OK</string>
    <string name="account_editing_blocked_dialog_cancel_button_text">Cancel</string>
    <!-- /Editing -->

    <string name="wikitext_bold">Bold</string>
    <string name="wikitext_italic">Italic</string>
    <string name="wikitext_link">Link</string>
    <string name="wikitext_bulleted_list">Bulleted list</string>
    <string name="wikitext_numbered_list">Numbered list</string>
    <string name="wikitext_template">Template</string>
    <string name="wikitext_reference">Reference</string>
    <string name="wikitext_preview_link">Preview link</string>

    <string name="main_drawer_open">Open</string>
    <string name="main_drawer_close">Close</string>
    <string name="main_drawer_help">Help</string>
    <string name="main_drawer_login">Log in / join Wikipedia</string>
    <string name="custom_date_picker_dialog_ok_button_text">OK</string>
    <string name="text_input_dialog_ok_button_text">OK</string>
    <string name="text_input_dialog_cancel_button_text">Cancel</string>
    <string name="custom_date_picker_dialog_cancel_button_text">Cancel</string>
</resources><|MERGE_RESOLUTION|>--- conflicted
+++ resolved
@@ -675,12 +675,7 @@
     <string name="suggested_edits_edit_caption_button">Edit caption</string>
     <string name="suggested_edits_review_image_caption">Review image caption</string>
     <string name="suggested_edits_my_contributions">My contributions</string>
-<<<<<<< HEAD
     <string name="suggested_edits_no_description">No description</string>
-    <string name="suggested_edits_added_by_you">Added by you:</string>
-    <string name="suggested_edits_translated_by_you">Translated by you:</string>
-=======
->>>>>>> e923e269
     <string name="suggested_edits_unlock_add_descriptions_dialog_title">You unlocked the "Add article descriptions" task</string>
     <string name="suggested_edits_unlock_add_descriptions_dialog_message">Thanks for all your contributions! Since you’re super good at editing, we’ve compiled a list of articles missing descriptions. Could you help us to improve Wikipedia?</string>
     <string name="suggested_edits_unlock_translate_descriptions_dialog_title">You unlocked the "Translate article descriptions" task</string>
