<resources>
    <!-- Default screen margins, per the Android Design guidelines. -->
    <dimen name="activity_horizontal_margin">16dp</dimen>
    <dimen name="activity_vertical_margin">16dp</dimen>

    <dimen name="toolbar_default_elevation">4dp</dimen>

    <dimen name="popup_menu_drop_down_horizontal_offset">8dp</dimen>
    <dimen name="popup_menu_drop_down_vertical_offset">-8dp</dimen>

    <dimen name="margin">8dp</dimen>

    <dimen name="corner_radius">4dp</dimen>
    <dimen name="corner_radius_smaller">2dp</dimen>

    <dimen name="list_item_vertical_padding">16dp</dimen>
    <dimen name="list_item_horizontal_padding">16dp</dimen>
    <dimen name="list_item_default_height">48dp</dimen>
    <dimen name="list_item_header_padding">8dp</dimen>
    <dimen name="section_header_item_height">56dp</dimen>

    <!-- Default font size for WebView text based on system settings -->
    <dimen name="textSize">16sp</dimen>
    <integer name="minTextSizeMultiplier">-5</integer>
    <integer name="maxTextSizeMultiplier">8</integer>
    <item type="dimen" format="float" name="textSizeMultiplierFactor">0.1</item>

    <!-- Default height of list items -->
    <dimen name="defaultListItemSize">56dp</dimen>

    <!-- Default height of reading list items -->
    <dimen name="readingListItemSize">56dp</dimen>
    <dimen name="readingListLeadHeight">240dp</dimen>

    <!-- Default width of the lead image to be downloaded -->
    <dimen name="leadImageWidth">640dp</dimen>
    <item type="dimen" format="float" name="articleHeaderViewScreenHeightRatio">0.4</item>


    <dimen name="drawer_drag_margin">16dp</dimen>

    <!-- Default maximum width of bottom sheets. -->
    <dimen name="bottomSheetMaxWidth">480dp</dimen>
    <!-- Default height with which bottom sheets peek out from the bottom -->
    <dimen name="bottomSheetPeekHeight">320dp</dimen>
    <dimen name="readingListSheetPeekHeight">360dp</dimen>
    <!-- Default size of images in Link Preview thumbnail gallery -->
    <dimen name="linkPreviewImageSize">112dp</dimen>

    <item type="dimen" format="float" name="linkPreviewThumbPressScale">1.03</item>
    <item type="dimen" format="float" name="linkPreviewThumbPressOverScale">1.05</item>

    <!-- Share-a-fact image preview -->
    <dimen name="share_image_width">320dp</dimen>
    <dimen name="share_image_height">180dp</dimen>

    <dimen name="lead_no_image_top_offset_dp">56dp</dimen>

    <!-- Maps -->
    <integer name="map_default_zoom">12</integer>

    <!-- Crash report -->
    <item name="crash_report_icon_alpha" format="float" type="dimen">.5</item>

    <!-- The Feed -->
    <dimen name="view_feed_padding_top">4dp</dimen>
    <dimen name="view_feed_search_padding_bottom">8dp</dimen>
    <dimen name="view_feed_min_column_width">320dp</dimen>
    <dimen name="view_list_card_margin_vertical">4dp</dimen>
    <dimen name="view_list_card_margin_horizontal">8dp</dimen>
    <dimen name="view_horizontal_scrolling_list_card_item_margin_horizontal">4dp</dimen>
    <dimen name="view_horizontal_scrolling_list_card_item_margin_vertical">0dp</dimen>
    <dimen name="view_card_header_height">48dp</dimen>
    <dimen name="view_card_header_large_height">96dp</dimen>
    <dimen name="view_card_footer_height">48dp</dimen>
    <dimen name="view_list_card_item_image">40dp</dimen>
    <integer name="article_engagement_threshold_sec">30</integer>

    <!-- Description editing -->
    <integer name="description_max_chars">90</integer>
    <integer name="description_max_anon_edits">5</integer>

    <!-- Notifications -->
    <integer name="notification_poll_interval_minutes">10</integer>

    <!-- Reading lists -->
    <integer name="reading_list_item_size_bytes_per_unit">1000000</integer> <!-- 1 MB -->
    <integer name="reading_list_description_summary_view_max_lines">2</integer>

    <!-- App shortcuts -->
    <dimen name="app_shortcut_icon_size">24dp</dimen>
    <dimen name="app_shortcut_icon_margin">14dp</dimen>

    <!-- Dialog -->
    <dimen name="dialog_line_spacing_extra">5sp</dimen>

    <!-- Floating Queue -->
    <dimen name="floating_queue_container_height">64dp</dimen>
    <dimen name="floating_queue_container_margin">8dp</dimen>

    <!-- Article bottom toolbar -->
    <dimen name="bottom_toolbar_item_padding">16dp</dimen>

<<<<<<< HEAD
    <!-- Randomizer -->
    <dimen name="randomizer_text_view_bottom_padding">0dp</dimen>
=======
    <!-- Divider width -->
    <dimen name="divider_width_for_article">60dp</dimen>
>>>>>>> 90f10976

</resources><|MERGE_RESOLUTION|>--- conflicted
+++ resolved
@@ -101,12 +101,10 @@
     <!-- Article bottom toolbar -->
     <dimen name="bottom_toolbar_item_padding">16dp</dimen>
 
-<<<<<<< HEAD
     <!-- Randomizer -->
     <dimen name="randomizer_text_view_bottom_padding">0dp</dimen>
-=======
+
     <!-- Divider width -->
     <dimen name="divider_width_for_article">60dp</dimen>
->>>>>>> 90f10976
 
 </resources>