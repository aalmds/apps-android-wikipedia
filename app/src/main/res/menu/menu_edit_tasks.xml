--- conflicted
+++ resolved
@@ -3,15 +3,8 @@
     xmlns:app="http://schemas.android.com/apk/res-auto"
     xmlns:tools="http://schemas.android.com/tools"
     tools:ignore="AlwaysShowAction">
-<<<<<<< HEAD
     <item android:id="@+id/menu_help"
         android:title="@string/main_drawer_help"
-        android:icon="@drawable/ic_error_outline_themed_24dp"
-=======
-    <item
-        android:id="@+id/menu_help"
-        android:title="@string/main_drawer_help"
         android:icon="@drawable/ic_info_outline_themed_24dp"
->>>>>>> 26b4f241
         app:showAsAction="always" />
 </menu>