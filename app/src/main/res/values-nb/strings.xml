<?xml version="1.0" encoding="utf-8"?>
<!-- Authors:
* Abijeet Patro
* AnB
* Chameleon222
* Citadell
* Danmichaelo
* Jeblad
* JohSan65
* Jon Harald Søby
* Kingu
* Laaknor
* Macofe
* Nghtwlkr
* Orf3us
* Pmt
* SuperPotato
* Tarjeimo
-->
<resources>
  <string name="app_name_prod">Wikipedia</string>
  <string name="app_name_beta">Wikipedia Beta</string>
  <string name="app_name_alpha">Wikipedia Alpha</string>
  <string name="wikimedia">Wikimedia</string>
  <string name="nav_item_back">Tilbake</string>
  <string name="page_tabs_back">Tilbake</string>
  <string name="nav_item_forward">Fremover</string>
  <string name="search_hint">Søk i Wikipedia</string>
  <string name="search_hint_search_history">Søkehistorikk</string>
  <string name="search_hint_search_languages">Søk etter språk</string>
  <string name="search_hint_search_my_lists_and_articles">Søk i listene og artiklene mine</string>
  <string name="nav_item_history">Logg</string>
  <string name="error_network_error">Kan ikke koble til internett.</string>
  <string name="page_error_retry">Prøv igjen</string>
  <string name="card_offline_error_retry">Prøv igjen</string>
  <string name="storage_access_error_retry">Prøv igjen</string>
  <string name="article_load_error_retry">Prøv igjen</string>
  <string name="offline_load_error_retry">Prøv igjen</string>
  <string name="page_error_back_to_main">Gå tilbake</string>
  <string name="error_back">Gå tilbake</string>
  <string name="menu_clear_all_history">Tøm logg</string>
  <string name="history_item_deleted">%s ble fjernet fra historikken</string>
  <string name="history_items_deleted">%d artikler ble fjernet fra historikken</string>
  <string name="history_item_delete_undo">Angre</string>
  <string name="notification_archive_undo">Angre</string>
  <string name="app_settings">Innstillinger for appen</string>
  <string name="dialog_title_clear_history">Tøm besøkslogg</string>
  <string name="dialog_message_clear_history">Dette vil slette hele besøksloggen og lukke alle åpne faner. Er du sikker?</string>
  <string name="dialog_message_clear_history_yes">Ja</string>
  <string name="dialog_message_clear_history_no">Nei</string>
  <string name="share_via">Del via</string>
  <string name="image_share_via">Del via</string>
  <string name="search_redirect_from">Omdirigert fra %s</string>
  <string name="menu_page_show_tabs">Vis faner</string>
  <string name="menu_page_other_languages">Endre språk</string>
  <string name="menu_page_find_in_page">Søk i siden</string>
  <string name="edit_section_find_in_page">Finn på siden</string>
  <string name="menu_page_font_and_theme">Skrift og utseende</string>
  <string name="menu_page_add_to_list">Legg til i leseliste</string>
  <string name="feed_card_add_to_list">Legg til i leseliste</string>
  <string name="menu_page_share">Del lenke</string>
  <string name="menu_page_open_a_new_tab">Åpne en ny fane</string>
  <string name="menu_page_reading_lists">Leselister</string>
  <string name="menu_page_recently_viewed">Nylig besøkt</string>
  <string name="menu_long_press_open_page">Åpne</string>
  <string name="menu_long_press_open_in_new_tab">Åpne i ny fane</string>
  <string name="menu_long_press_copy_page">Kopier lenkeadresse</string>
  <string name="menu_text_select_copy">Kopier</string>
  <string name="menu_text_select_define">Definer</string>
  <string name="menu_text_select_share">Del</string>
  <string name="share">Del</string>
  <string name="on_this_day_page_share">Del</string>
  <string name="reading_list_page_share">Del</string>
  <string name="menu_text_select_edit_here">Rediger her</string>
  <string name="last_updated_text">Sist oppdatert %s</string>
  <string name="talk_page_link_text">Vis diskusjonssiden</string>
  <string name="edit_history_link_text">Vis redigeringshistorikk</string>
  <string name="map_view_link_text">Vis på kart</string>
  <string name="other_languages_indication_text">Les på et annet språk</string>
  <string name="language_count_link_text">Finnes på %d andre språk</string>
  <string name="content_license_html">Innholdet er tilgjengelig under &lt;a href=\"%1$s\"&gt;CC BY-SA 3.0&lt;/a&gt; om ikke annet er angitt</string>
  <string name="edit_save_action_license_logged_in">Ved å publisere samtykker du til &lt;a href=\"%1$s\"&gt;bruksvilkårene&lt;/a&gt;, og til å ugjenkallelig slippe bidragene dine under &lt;a href=\"%2$s\"&gt;CC BY-SA 3.0&lt;/a&gt;-lisensen.</string>
  <string name="edit_save_action_license_anon">Ved å publisere samtykker du til &lt;a href=\"%1$s\"&gt;bruksvilkårene&lt;/a&gt;, og til å ugjenkallelig slippe bidragene dine under &lt;a href=\"%2$s\"&gt;CC BY-SA 3.0&lt;/a&gt;-lisensen. Redigeringer vil bli tilskrevet IP-adressen for enheten din. Hvis du &lt;a href=\"https://#login\"&gt;logger inn&lt;/a&gt; vil du få bedre personvern.</string>
  <string name="preference_title_language">Wikipedia-språk</string>
  <string name="langlinks_filter_hint">Søk</string>
  <string name="langlinks_empty">Denne siden er ikke tilgjengelig på andre språk</string>
  <string name="langlinks_no_match">Ingen språk ble funnet</string>
  <string name="langlinks_activity_title">Andre språk</string>
  <string name="langlinks_your_wikipedia_languages">Dine Wikipedia-språk</string>
  <string name="menu_save_changes">Publiser endringer</string>
  <string name="edit_saved_successfully">Redigeringen ble publisert!</string>
  <string name="dialog_message_edit_failed">Redigering feilet!</string>
  <string name="dialog_message_edit_failed_retry">Prøv igjen</string>
  <string name="dialog_message_edit_failed_cancel">Avbryt</string>
  <string name="dialog_message_leaving_edit">Endringene dine har ikke blitt publisert ennå. Er du sikker på at du vil forlate siden?</string>
  <string name="dialog_message_leaving_edit_leave">Forlat siden</string>
  <string name="dialog_message_leaving_edit_stay">Bli på siden</string>
  <string name="menu_show_toc">Innholdsfortegnelse</string>
  <string name="search_no_results_found">Ingen resultater ble funnet</string>
  <string name="search_reading_list_no_results">Ingen treff i «%s»</string>
  <string name="search_reading_lists_no_results">Ingen treff i leselistene</string>
  <string name="search_history_no_results">Ingen treff i historikken</string>
  <string name="edit_section_captcha_message">For å beskytte mot automatisk spam må du skrive inn ordene som vises under</string>
  <string name="edit_section_captcha_request_an_account_message">Kan du ikke se bildet? &lt;a href=\"https://en.wikipedia.org/wiki/Wikipedia:Request_an_account\"&gt;Søk om konto her&lt;/a&gt;</string>
  <string name="edit_section_captcha_hint">Gjenta ordene ovenfor</string>
  <string name="title_captcha">Fyll inn CAPTCHA</string>
  <string name="edit_section_captcha_reload">Trykk på CAPTCHA for å laste inn på nytt</string>
  <string name="nav_item_login">Logg inn på Wikipedia</string>
  <string name="login_username_hint">Brukernavn</string>
  <string name="login_password_hint">Passord</string>
  <string name="account_creation_password_hint">Passord</string>
  <string name="login_2fa_hint">Totrinnsautentiseringskode</string>
  <string name="login_2fa_other_workflow_error_msg">Totrinnsautentisering kreves! Gå tilbake til hovedaktiviteten og logg inn med totrinnsautentiseringskoden din før du prøver igjen.</string>
  <string name="onboarding_card_login">Logg inn</string>
  <string name="page_editing_login">Logg inn</string>
  <string name="reading_lists_sync_login">Logg inn</string>
  <string name="create_account_login">Logg inn</string>
  <string name="menu_login">Logg inn</string>
  <string name="login_activity_title">Logg inn på Wikipedia</string>
  <string name="login_in_progress_dialog_message">Logger deg inn…</string>
  <string name="login_success_toast">Innloggingen var vellykket!</string>
  <string name="reset_password_title">Endre passord</string>
  <string name="reset_password_description">Du logget inn med et midlertidig passord. For å fullføre innloggingen må du lage deg ditt eget passord.</string>
  <string name="reset_password_hint">Nytt passord</string>
  <string name="reset_password_button">Lagre og logg inn</string>
  <string name="preference_title_logout">Logg ut</string>
  <string name="toast_logout_complete">Logget ut</string>
  <string name="logout_prompt" fuzzy="true">Er du sikker på at du vil logge ut?</string>
  <string name="logout_dialog_cancel_button_text">Avbryt</string>
  <string name="history_empty_title">Ingen nylig besøkte sider</string>
  <string name="history_empty_message">Finn igjen det du har lest her.</string>
  <string name="history_offline_articles_toast">Det kan hende at noen artikler i historikken ikke kan vises når du er uten nett.</string>
  <string name="search_empty_message">Søk i og les den frie encyklopedien på ditt språk</string>
  <string name="search_empty_message_multilingual_upgrade">Søk i Wikipedia på flere språk</string>
  <string name="delete_selected_items">Fjern valgte sider</string>
  <string name="wp_stylized">&lt;big&gt;W&lt;/big&gt;IKIPEDI&lt;big&gt;A&lt;/big&gt;</string>
  <string name="create_account_username_hint">Brukernavn</string>
  <string name="login_dont_have_account">Har du ikke en konto?</string>
  <string name="login_join_wikipedia">Registrer deg på Wikipedia</string>
  <string name="login_forgot_password">Glemt passord?</string>
  <string name="create_account_already_have">Har du allerede en konto?</string>
  <string name="create_account_activity_title">Opprett konto</string>
  <string name="dialog_create_account_checking_progress">Verifiserer</string>
  <string name="create_account_email_hint">E-post (valgfritt)</string>
  <string name="create_account_password_repeat_hint">Gjenta passord</string>
  <string name="create_account_passwords_mismatch_error">Passordene stemmer ikke overens</string>
  <string name="create_account_email_error">Ugyldig epostadresse</string>
  <string name="create_account_username_error">Ugyldige tegn i brukernavnet</string>
  <string name="create_account_password_error">Passordet er ugyldig</string>
  <string name="create_account_generic_error">Kunne ikke opprette konto</string>
  <string name="create_account_next">Neste</string>
  <string name="email_recommendation_dialog_title">Opprett konto uten e-postadresse?</string>
  <string name="email_recommendation_dialog_message">Selv om det er valgfritt å oppgi e-postadresse, &lt;b&gt;anbefales det sterkt&lt;/b&gt; fordi det trengs for å tilbakestille passordet om du skulle komme til å glemme det.</string>
  <string name="email_recommendation_message">Anbefalt fordi e-post trengs for tilbakestilling av passord.</string>
  <string name="email_recommendation_dialog_create_without_email_action">Fortsett uten e-post</string>
  <string name="email_recommendation_dialog_create_with_email_action">Legg til en e-postadresse</string>
  <string name="create_account_button">Opprett konto</string>
  <string name="create_account_name_unavailable">Brukernavnet »%s« er ikke tilgjengelig. Vennligst velg et annet navn.</string>
  <string name="create_account_ip_block_message">Beklager, IP-adressen din er blokkert fra å opprette nye kontoer.</string>
  <string name="create_account_ip_block_help_url">https://en.wikipedia.org/wiki/Help:I_have_been_blocked</string>
  <string name="create_account_ip_block_details">Detaljer</string>
  <string name="preferences_general_heading">Generelt</string>
  <string name="wikipedia_app_faq">Ofte stilte spørsmål om Wikipedia-appen</string>
  <string name="send_feedback">Gi oss tilbakemelding</string>
  <string name="create_account_account_created_toast">Opprettet konto!</string>
  <string name="preferences_heading_syncing">Synkronisering</string>
  <string name="preferences_heading_data_usage">Databruk</string>
  <string name="preferences_heading_experimental">Eksperimentelt</string>
  <string name="preference_title_sync_reading_lists_from_account">Synkronisering av leselister</string>
  <string name="preference_title_download_reading_list_articles">Last ned leselisteartikler</string>
  <string name="preference_summary_sync_reading_lists">Synkroniser leselistene på tvers av ulike enheter ved å lagre dem i Wikipedia-kontoen din</string>
  <string name="preference_summary_sync_reading_lists_from_account">Synkroniser leselistene på tvers av ulike enheter ved å lagre dem i Wikipedia-kontoen «%s»</string>
  <string name="preference_dialog_of_turning_off_reading_list_sync_title">Fjerne synkroniserte leselister fra kontoen «%s»?</string>
  <string name="preference_dialog_of_turning_off_reading_list_sync_text">Synkroniserte leselister vil bli fullstendig fjernet fra serverne til Wikipedia, men du beholder lokale kopier på denne enheten. Vil du fjerne alle synkroniserte lister fra kontoen «%s»?</string>
  <string name="preferences_privacy_settings_heading">Personvern</string>
  <string name="preference_title_eventlogging_opt_in">Send bruksrapporter</string>
  <string name="preference_summary_eventlogging_opt_in">Tillatt Wikimedia å samle informasjon om hvordan du bruker appen for å forbedre den</string>
  <string name="preference_title_auto_upload_crash_reports">Send rapporter om krasj</string>
  <string name="preference_summary_auto_upload_crash_reports" fuzzy="true">Tillat at appen automatisk sender krasjrapporter til tredjepartstjenesten HockeyApp, slik at vi kan gjennomgå disse og fikse feil raskere.</string>
  <string name="editing_error_spamblacklist">Lenker til blokkerte domener (%s) ble funnet. Vennligst fjern dem og prøv igjen.</string>
  <string name="history_search_list_hint">Søkehistorikk</string>
  <string name="error_can_not_process_link">Kunne ikke vise denne lenken</string>
  <string name="page_protected_autoconfirmed">Denne siden er delvis beskyttet.</string>
  <string name="page_protected_sysop">Denne siden er beskyttet.</string>
  <string name="page_protected_other">Denne siden har blitt beskyttet til følgende nivåer: %s</string>
  <string name="page_protected_can_not_edit">Beklager, kontoen din har ikke tilstrekkelige rettigheter til å redigere denne siden.</string>
  <string name="page_protected_can_not_edit_anon">Beklager, denne siden kan ikke redigeres uten pålogging.</string>
  <string name="page_protected_can_not_edit_title">Denne siden er beskyttet</string>
  <string name="settings_item_preferences">Innstillinger</string>
  <string name="settings_activity_title">Innstillinger</string>
  <string name="about_description">Om Wikipedia-appen</string>
  <string name="privacy_policy_description">Personvernpolitikk</string>
  <string name="terms_of_use_description">Bruksvilkår</string>
  <string name="about_wikipedia_url">https://no.m.wikipedia.org/wiki/Wikipedia:Om</string>
  <string name="privacy_policy_url" fuzzy="true">https://foundation.m.wikimedia.org/wiki/Privacy_policy</string>
  <string name="offline_reading_and_data_url">https://www.mediawiki.org/wiki/Wikimedia_Apps/Android_FAQ#Offline_reading_and_data</string>
  <string name="android_app_faq_url">https://www.mediawiki.org/wiki/Wikimedia_Apps/Android_FAQ</string>
  <string name="terms_of_use_url">https://foundation.m.wikimedia.org/wiki/Terms_of_Use</string>
  <string name="android_app_request_an_account_url">https://en.wikipedia.org/wiki/Wikipedia:Request_an_account</string>
  <string name="cc_by_sa_3_url">https://creativecommons.org/licenses/by-sa/3.0/deed.no</string>
  <string name="cc_0_url">https://creativecommons.org/publicdomain/zero/1.0/deed.no</string>
  <string name="android_app_edit_help_url">https://m.mediawiki.org/wiki/Wikimedia_Apps/Suggested_edits</string>
  <string name="about_libraries_heading">Bibliotek brukt</string>
  <string name="about_contributors_heading">Bidragsytere</string>
  <string name="about_translators_heading">Oversettere</string>
  <string name="about_translators_translatewiki">Appen ble oversatt av frivillige oversettere på &lt;a href=\"https://translatewiki.net\"&gt;translatewiki.net&lt;/a&gt;.</string>
  <string name="about_app_license_heading">Lisens</string>
  <string name="about_app_license">Kildekode tilgjengelig på &lt;a href=\"https://gerrit.wikimedia.org/r/#/admin/projects/apps/android/wikipedia\"&gt;Gerrit&lt;/a&gt; og &lt;a href=\"https://github.com/wikimedia/apps-android-wikipedia\"&gt;GitHub&lt;/a&gt; under &lt;a href=\"https://phabricator.wikimedia.org/diffusion/APAW/browse/master/COPYING?view=raw\"&gt;Apache 2.0-lisensen&lt;/a&gt;. Om ikke annet er angitt, er innhold tilgjengelig under lisensen &lt;a href=\"https://en.wikipedia.org/wiki/Wikipedia:Text_of_Creative_Commons_Attribution-ShareAlike_3.0_Unported_License\"&gt;Creative Commons Navngivelse-DelPåSammeVilkår&lt;/a&gt;.</string>
  <string name="about_wmf">Et produkt fra &lt;a href=\"https://wikimediafoundation.org/\"&gt;Wikimedia Foundation&lt;/a&gt;</string>
  <string name="about_activity_title">Om</string>
  <string name="edit_abandon_confirm">Denne siden har blitt endret. Er du sikker på at du ønsker å avslutte uten å lagre endringene dine?</string>
  <string name="edit_abandon_confirm_yes">Ja</string>
  <string name="edit_abandon_confirm_no">Nei</string>
  <string name="user_blocked_from_editing_title">Blokkert</string>
  <string name="user_logged_in_blocked_from_editing">Brukerkontoen din har blitt blokkert fra å redigere på denne wikien.</string>
  <string name="user_anon_blocked_from_editing">IP-adressen din har blitt blokkert fra å redigere.</string>
  <string name="edit_how_page_improved">Hvordan forbedret du siden?</string>
  <string name="edit_next">Neste</string>
  <string name="edit_done">Publiser</string>
  <string name="edit_preview">Forhåndsvis</string>
  <string name="edit_undo">Angre</string>
  <string name="edit_redo">Gjør om</string>
  <string name="edit_zoom_in">Forstørr</string>
  <string name="edit_zoom_out">Forminsk</string>
  <string name="edit_summary_tag_typo">Fikset typo</string>
  <string name="edit_summary_tag_grammar">Korrigerte grammatikk</string>
  <string name="edit_summary_tag_links">La til lenker</string>
  <string name="edit_summary_tag_other">Annet</string>
  <string name="edit_summary_tag_other_hint">Andre måter du kan forbedre denne siden</string>
  <string name="edit_conflict_title">Redigeringskonflikt</string>
  <string name="edit_conflict_message">Siden har blitt redigert av en annen bruker i mellomtiden. Du kan kopiere endringene dine, gå tilbake og laste siden på nytt og prøve på nytt.</string>
  <string name="find_next">Finn neste</string>
  <string name="find_previous">Finn forrige</string>
  <string name="find_first_occurence">Dette er den første forekomsten</string>
  <string name="find_last_occurence">Dette er den siste forekomsten</string>
  <string name="abusefilter_title_warn">Dette er muligens en lite konstruktiv redigering. Er du sikker på at du vil publisere den?</string>
  <string name="abusefilter_title_disallow">Denne redigeringen kan ikke publiseres. Gå tilbake og prøv igjen.</string>
  <string name="abusefilter_text_warn">Redigeringen har blitt identifisert som potensielt destruktiv av et automatisk filter. Den kan inneholde en eller flere av følgende ting:&lt;br /&gt;&lt;br /&gt;· Hele ord skrevet med store bokstaver&lt;br /&gt;· Tømming av artikkelen eller spamming&lt;br /&gt;· Irrelevante eksterne lenker eller bilder&lt;br /&gt;· Gjentagende tegn</string>
  <string name="abusefilter_text_disallow">Redigeringen har blitt identifisert som potentiselt destruktiv, eller som potensiell vandalisme av et automatisk filter.&lt;br /&gt;&lt;br /&gt;Wikipedia er en encyklopedi og kun nøytralt og relevant innhold hører hjemme her.</string>
  <string name="text_size_select">Skriftstørrelse</string>
  <string name="page_similar_titles">Lignende sider</string>
  <string name="search_did_you_mean">Mente du «%s»?</string>
  <string name="search_recent_header">Nylige søk:</string>
  <string name="button_clear_all_recent_searches">Tøm nylige søk</string>
  <string name="clear_recent_searches_confirm">Er du sikker på at du vil tømme søkehistorikken din?</string>
  <string name="clear_recent_searches_confirm_yes">Ja</string>
  <string name="clear_recent_searches_confirm_no">Nei</string>
  <string name="error_browser_not_found">Kunne ikke åpne nettside (ingen nettleser-app ble funnet).</string>
  <string name="table_infobox">Kjappe fakta</string>
  <string name="table_other">Mer informasjon</string>
  <string name="table_close">Lukk</string>
  <string name="widget_name_featured_page">Utvalgt WIkipedia-side</string>
  <string name="widget_title_featured_page">Dagens utvalgte side:</string>
  <string name="widget_name_search">Wikipedia-søk</string>
  <string name="wiktionary_no_definitions_found">Ingen definisjoner funnet.</string>
  <string name="alpha_update_notification_title">Ny alphaoppdatering tilgjengelig</string>
  <string name="alpha_update_notification_text">Trykk for å laste ned</string>
  <string name="dialog_close_description">Lukk</string>
  <string name="preference_title_show_images">Vis bilder</string>
  <string name="preference_summary_show_images">Skru av eller på lasting av bilder på sidene. Fjern avkryssingen om du har en treg internettforbindelse, eller ikke vil bruke så mye data.</string>
  <string name="preference_title_download_only_over_wifi">Last kun ned over Wi-Fi</string>
  <string name="dialog_title_download_only_over_wifi">Last ned over mobildata?</string>
  <string name="dialog_text_download_only_over_wifi">Du har skrudd på «Last kun ned over Wi-Fi» i innstillingene dine. Vil du allikevel laste ned denne nedlastingen over mobildata?</string>
  <string name="dialog_title_download_only_over_wifi_allow">Tillat</string>
  <string name="read_more_section">Les mer</string>
  <string name="about_article_section">Om denne artikkelen</string>
  <string name="menu_gallery_visit_page">Gå til filsiden</string>
  <string name="gallery_error_draw_failed">Kunne ikke tegne bildet.</string>
  <string name="license_title">Lisens for %s</string>
  <string name="gallery_menu_share">Del</string>
  <string name="gallery_share_error">Kunne ikke dele bilde: %s</string>
  <string name="gallery_save_progress">Laster ned fil…</string>
  <string name="gallery_save_success">Filen ble lagret.</string>
  <string name="gallery_error_video_failed">Kunne ikke spille av videoen.</string>
  <string name="gallery_save_image_write_permission_rationale">Tilgang til lagring på enheten trengs for å lagre bilder.</string>
  <string name="err_cannot_save_file">Kunne ikke lagre filen</string>
  <string name="snippet_share_intro">«%1$s» på @Wikipedia: %2$s</string>
  <string name="expand_refs">Trykk for å utvide</string>
  <string name="share_snippet_button">Del som bilde</string>
  <string name="share_normal_button">Del som tekst</string>
  <string name="snippet_share_preview_image_desc">Forhåndsvis bilde</string>
  <string name="cc_logo">Creative Commons-lisens</string>
  <string name="captcha_image">Captcha-bilde</string>
  <string name="gallery_fair_use_license">Fair use</string>
  <string name="gallery_uploader_unknown">Ukjent opplaster</string>
  <string name="menu_new_tab">Ny arkfane</string>
  <string name="menu_close_all_tabs">Lukk alle faner</string>
  <string name="close_all_tabs_confirm">Er du sikker på at du vil lukke alle fanene?</string>
  <string name="close_all_tabs_confirm_yes">Ja</string>
  <string name="close_all_tabs_confirm_no">Nei</string>
  <string name="button_close_tab">Steng arkfane</string>
  <string name="tab_item_closed">%s lukket.</string>
  <string name="all_tab_items_closed">Alle faner lukket.</string>
  <string name="tool_tip_bookmark_icon_title">Legg til i leseliste</string>
  <string name="tool_tip_bookmark_icon_text">Trykk på bokmerkeikonet for å lagre artikkelen i en leseliste.</string>
<<<<<<< HEAD
    <string name="page_view_in_browser">Vis side i nettleser</string>
=======
  <string name="page_view_in_browser">Vis side i nettleser</string>
>>>>>>> 7ea307cc
  <string name="tool_tip_toc_title">Hurtigtilgang til innholdsfortegnelsen</string>
  <string name="tool_tip_toc_text">Du kan nå dra fra høyre for å åpne innholdsfortegnelsen, og også trykke og dra rulleknappen for å raskt hoppe til ulike deler av en artikkel.</string>
  <string name="tool_tip_lang_button">Det er nå mulig å søke og lese på flere Wikipedia-språk i appen.</string>
  <string name="error_response_malformed">Responsen fra serveren var ikke riktig formatert.</string>
  <string name="error_unknown">Det oppsto en ukjent feil.</string>
  <string name="format_error_server_message">Melding: «%s»</string>
  <string name="address_copied">Adressen har blitt kopiert til utklippstavlen.</string>
  <string name="text_copied">Teksten ble kopiert til utklippstavlen.</string>
  <string name="button_continue_to_article">Les artikkelen</string>
  <string name="button_continue_to_disambiguation">Vis liknende sider</string>
  <string name="link_preview_disambiguation_description">Dette oppslagsordet kan vise til mer enn én side:</string>
  <string name="button_add_to_reading_list">Legg til i leseliste</string>
  <string name="page_offline_notice_cannot_load_while_offline">Artikkelen kan ikke lastes uten nett</string>
  <string name="page_offline_notice_add_to_reading_list">Tips: Legger du til artikkelen i leselisten vil den bli lastet ned så fort du har nett igjen.</string>
  <string name="page_offline_notice_last_date">Du leser en offlineutgave av denne artikkelen som ble lagret %s.</string>
  <string name="button_get_directions">Veibeskrivelse</string>
  <string name="error_no_maps_app">Fant ikke noen apper som kunne gi veibeskrivelse.</string>
  <string name="preference_title_show_link_previews">Forhåndsvis lenker</string>
  <string name="preference_summary_show_link_previews">Vis en kort forhåndsvisning av artikler når du trykker på lenker.</string>
  <string name="preference_title_collapse_tables">Fold sammen tabeller</string>
  <string name="preference_summary_collapse_tables">Fold automatisk sammen tabeller i artikler, for eksempel infobokser, referanser og noter.</string>
  <string name="nav_item_donate">Støtt Wikipedia</string>
  <string name="error_voice_search_not_available">Beklager, stemmegjenkjenning er ikke tilgjengelig.</string>
  <string name="location_service_disabled">Stedstjenester er slått av.</string>
  <string name="enable_location_service">Slå på</string>
  <string name="location_permissions_enable_prompt">Gi tilgang til posisjonen din for å lese om ting i nærheten av deg.</string>
  <string name="location_permissions_enable_action">Skru på</string>
  <string name="error_webview_updating">Android System WebView oppdateres akkurat nå. Prøv igjen om et øyeblikk.</string>
  <string name="multi_select_items_selected">%d valgt</string>
  <string name="error_message_generic">Det oppsto en feil</string>
  <string name="view_link_preview_error_button_dismiss">Lukk</string>
  <string name="error_page_does_not_exist">Siden eksisterer ikke</string>
  <string name="view_wiki_error_message_offline">Kan ikke koble til internett</string>
  <string name="reference_title">Referanse %s</string>
  <string name="theme_chooser_dialog_image_dimming_switch_label">Mørklegging av bilder (i den mørke drakten)</string>
  <string name="preference_title_prefer_offline_content">Foretrekk offline-innhold</string>
  <string name="preference_summary_prefer_offline_content">Reduser dataforbruket ved å vise artikler som er tilgjengelige offline i stedet for å alltid laste den siste versjonen av en artikkel</string>
  <string name="crash_report_activity_title">Applikasjonsfeil</string>
  <string name="crash_report_relaunch_or_quit">Wikipedia-appen avsluttet på grunn av en feil.\n\nVil du prøve å starte den på nytt eller avslutte?</string>
  <string name="crash_report_relaunch">Start på nytt</string>
  <string name="crash_report_quit">Avslutt</string>
  <string name="article_menu_bar_bookmark">Legg til denne artikkelen i en leseliste</string>
  <string name="article_menu_bar_share">Del lenke til artikkelen</string>
  <string name="article_header_edit_hint">Rediger…</string>
  <string name="article_header_edit_description" fuzzy="true">Rediger tittelbeskrivelsen</string>
  <string name="article_header_edit_lead_section">Rediger innledning</string>
  <string name="color_theme_select">Drakt</string>
  <string name="color_theme_light">Lys</string>
  <string name="color_theme_dark">Mørk</string>
  <string name="color_theme_black">Svart</string>
  <string name="color_theme_sepia">Sepia</string>
  <string name="color_theme_test_title">Eksempeltekst</string>
  <string name="color_theme_test_text">Dra i glidebryter for å forandre tekststørrelsen i artikler. Tekststørrelsen i resten av appen må endres i systeminnstillingene dine.</string>
  <string name="preference_title_app_theme">Appdrakt</string>
  <string name="preference_summary_color_theme">Bytt til appens mørke fargetema</string>
  <string name="text_size_increase">Øk tekststørrelse</string>
  <string name="text_size_decrease">Senk tekststørrelse</string>
  <string name="text_size_percent_default">%s (Standard)</string>
  <string name="nav_item_reading_lists">Mine lister</string>
  <string name="reading_list_save_to">Lagre i leseliste</string>
  <string name="reading_list_create_new">Opprett ny</string>
  <string name="reading_list_title_exists">Leselisten «%s» finnes allerede.</string>
  <string name="reading_list_added_to_named">Lagt til i %s.</string>
  <string name="reading_list_already_exists">Denne artikkelen er allerede i listen.</string>
  <string name="reading_list_added_view_button">Vis liste</string>
  <string name="format_reading_list_statistical_summary_singular">1 artikkel, %1$.2f MB</string>
  <string name="format_reading_list_statistical_summary_plural">%1$d artikler, %2$.2f MB</string>
  <string name="format_reading_list_statistical_detail_singular">%1$d av 1 artikler tilgjengelig offline, %2$.2f MB</string>
  <string name="format_reading_list_statistical_detail_plural">%1$d av %2$d artikler tilgjengelig offline, %3$.2f MB</string>
  <string name="reading_list_sort">Sorter</string>
  <string name="reading_list_sort_ellipsis">Sorter etter…</string>
  <string name="reading_list_sort_by_name">Sorter etter navn</string>
  <string name="reading_list_sort_by_name_desc">Sorter etter navn (omvendt)</string>
  <string name="reading_list_sort_by_recent">Sorter etter tidspunkt lagt til (nyeste)</string>
  <string name="reading_list_sort_by_recent_desc">Sorter etter tidspunkt lagt til (eldste)</string>
  <string name="reading_list_sort_by_created">Sorter etter opprettelsestidspunkt (nyeste)</string>
  <string name="reading_list_sort_by_created_desc">Sorter etter opprettelsestidspunkt (eldste)</string>
  <string name="reading_list_menu_delete">Slett listen</string>
  <string name="reading_list_menu_rename">Endre navn/beskrivelse</string>
  <string name="reading_list_action_menu_remove_from_offline">Fjern lokal kopi</string>
  <string name="reading_list_action_menu_save_for_offline">Lagre for lesing offline</string>
  <string name="reading_list_action_menu_remove_all_from_offline">Fjern lokale kopier</string>
  <string name="reading_list_action_menu_save_all_for_offline">Lagre lokale kopier</string>
  <string name="reading_list_action_menu_add_to_another_list">Legg til i en annen liste</string>
  <string name="reading_list_name_sample">Min leseliste</string>
  <string name="reading_list_name_hint">Navn på listen</string>
  <string name="reading_list_description_hint">Beskrivelse (valgfritt)</string>
  <string name="reading_list_item_deleted">%s ble fjernet fra listen</string>
  <string name="reading_list_items_deleted">%d artikler ble fjernet fra lista</string>
  <string name="reading_lists_item_deleted">%s fjernet fra lister</string>
  <string name="reading_list_item_delete_undo">Angre</string>
  <string name="reading_list_deleted">%s ble slettet</string>
  <string name="saved_list_empty_title">Ingen leselister enda.</string>
  <string name="reading_lists_empty_message">Legg til artikler i en liste for å kunne lese dem senere, selv når du er uten nettilgang.</string>
  <string name="reading_lists_onboarding_intro">Legg til artikler i en liste for å kunne lese dem senere, selv når du er uten nettilgang.</string>
  <string name="reading_lists_onboarding_for_example">For eksempel</string>
  <string name="reading_lists_onboarding_example1">Steder å besøke</string>
  <string name="reading_lists_onboarding_example2">Favorittdyr</string>
  <string name="reading_lists_onboarding_example3">Utforskning av verdensrommet</string>
  <string name="reading_lists_onboarding_got_it">Forstått</string>
  <string name="reading_list_empty">Du har ikke noen artikler i denne lista enda.</string>
  <string name="reading_list_article_offline">Tilgjengelig offline</string>
  <string name="reading_list_article_make_offline">Gjør denne artikkelen tilgjengelig offline</string>
  <string name="reading_list_add_to_other_list">Legg til i en annen leseliste</string>
  <string name="reading_list_remove_from_list">Fjern fra %s</string>
  <string name="reading_list_remove_from_lists">Fjern fra leselister</string>
  <string name="reading_list_confirm_remove_article_from_offline">Fjern fra offline</string>
  <string name="reading_list_confirm_remove_article_from_offline_title">Artikkelen finnes i flere lister</string>
  <string name="reading_list_confirm_remove_article_from_offline_message">%s vil ikke lenger være tilgjengelig offline via noen av leselistene:</string>
  <string name="reading_lists_sync_reminder_title">Skru på synkronisering av leselister?</string>
  <string name="reading_lists_sync_reminder_text">Artikler lagret i leselister kan synkroniseres med Wikipedia-kontoen din. &lt;a href=\"https://www.mediawiki.org/wiki/Wikimedia_Apps/Android_FAQ#Synced_reading_lists\"&gt;Finn ut mer&lt;/a&gt;</string>
  <string name="reading_lists_login_reminder_text_with_link">Leselister kan sikkerhetskopieres og synkroniseres på tvers av enheter. Logg inn med Wikipedia-kontoen din om du vil aktivere dette. &lt;a href=\"https://www.mediawiki.org/wiki/Wikimedia_Apps/Android_FAQ#Synced_reading_lists\"&gt;Finn ut mer&lt;/a&gt;</string>
  <string name="reading_lists_sync_reminder_action">Aktiver synkronisering</string>
  <string name="reading_list_login_reminder_title">Synkroniser leselister</string>
  <string name="reading_lists_login_reminder_text">Leselister kan sikkerhetskopieres og synkroniseres på tvers av enheter. Logg inn med Wikipedia-kontoen din om du vil aktivere dette.</string>
  <string name="reading_lists_confirm_remote_delete_yes">Ja</string>
  <string name="reading_lists_confirm_remote_delete_no">Nei</string>
  <string name="reading_list_article_save_in_progress">Artikkelen lastes ned og vil bli tilgjengelig offline når den er ferdig.</string>
  <string name="reading_list_already_contains_selection">Den valgte listen inneholder allerede alle de valgte sidene.</string>
  <string name="reading_list_added_articles_list_titled">La til %1$d artikler i %2$s</string>
  <string name="reading_list_delete_confirm">Er du sikker på at du vil slette %s?</string>
  <string name="reading_list_preference_login_to_enable_sync_dialog_title">Logg inn for å aktivere synkronisering</string>
  <string name="reading_list_preference_login_to_enable_sync_dialog_text">Logg inn om du ønsker at leselistene skal lagres i brukerkontoen din.</string>
  <string name="reading_list_preference_login_to_enable_sync_dialog_cancel">Avbryt</string>
  <string name="reading_list_preference_login_to_enable_sync_dialog_login">Logg inn</string>
  <string name="reading_list_turned_sync_off_dialog_title">Synkronisering av leselister er deaktivert</string>
  <string name="reading_list_turned_sync_off_dialog_text">Synkronisering av leselister er deaktivert for kontoen din. Lagrede artikler på innloggede enheter vil derfor ikke bli sikkerhetskopiert. Synkronisering kan skrus på i innstillingene.</string>
  <string name="reading_list_turned_sync_off_dialog_ok">Ok</string>
  <string name="reading_list_turned_sync_off_dialog_settings">Innstillinger</string>
  <string name="reading_list_prompt_turned_sync_on_dialog_title">Skru på synkronisering av leselister?</string>
  <string name="reading_list_prompt_turned_sync_on_dialog_text">Artikler lagret i leselister kan synkroniseres med Wikipedia-kontoen din. &lt;a href=\"#faq\"&gt;Finn ut mer&lt;/a&gt;</string>
  <string name="reading_list_prompt_turned_sync_on_dialog_do_not_show">Ikke vis meg dette igjen</string>
  <string name="reading_list_prompt_turned_sync_on_dialog_enable_syncing">Aktiver synkronisering</string>
  <string name="reading_list_prompt_turned_sync_on_dialog_no_thanks">Nei takk</string>
  <string name="reading_list_login_option_reminder_dialog_title">Leselister funnet</string>
  <string name="reading_list_login_option_reminder_dialog_text">Du har leselister med artikler som ble lagret mens du ikke var innlogget. Ønsker du å legge til disse i leselistene på kontoen din?</string>
  <string name="reading_list_login_option_reminder_dialog_yes">Ja, knytt dem til kontoen min</string>
  <string name="reading_list_login_option_reminder_dialog_no">Nei, slett listene</string>
  <string name="reading_list_logout_option_reminder_dialog_title">Behold lagrede artikler i appen?</string>
  <string name="reading_list_logout_option_reminder_dialog_text">Du har artikler lagret i leselister. Ønsker du å beholde disse etter at du har logget ut?</string>
  <string name="reading_list_logout_option_reminder_dialog_yes">Ja, behold leselistene</string>
  <string name="reading_list_logout_option_reminder_dialog_no">Nei, fjern leselistene</string>
  <string name="default_reading_list_name">Lagret</string>
  <string name="default_reading_list_description">Standardliste for dine lagrede artikler</string>
  <string name="no_user_lists_title">Organiser artikler i lister</string>
  <string name="no_user_lists_msg">Opprett lister for steder du vil reise til, favorittemner og mye mer</string>
  <string name="reading_list_saved_list_rename">%1$s (bruker opprettet)</string>
  <string name="split_reading_list_message">Det er en begrensning på %d artikler per leseliste. Eksisterende lister som overskrider denne grensa har blitt delt opp i flere lister.</string>
  <string name="reading_list_article_limit_message">Kan ikke legge til denne lista. Du har nådd grensa på %2$d artikler per liste for «%1$s».</string>
  <string name="reading_lists_limit_message">Kan ikke opprette ny liste. Du har nådd grensa på 100 leselister per konto.</string>
  <string name="feed_reading_lists_sync_onboarding_text">&lt;strong&gt;Synkroniser leselister&lt;/strong&gt;&lt;br /&gt;&lt;br /&gt;Leselister kan sikkerhetskopieres og synkroniseres på tvers av enheter. Logg inn med en Wikipedia-konto om du ønsker å aktivere dette.</string>
  <string name="reading_lists_menu_create_list">Opprett liste</string>
  <string name="reading_lists_menu_sort_by">Sorter etter</string>
  <string name="reading_lists_refresh_sync_option">Synkroniser nå</string>
  <string name="reading_list_preference_login_or_signup_to_enable_sync_dialog_login">Logg inn / registrer deg</string>
  <plurals name="reading_list_article_offline_message">
    <item quantity="one">Denne artikkelen vil nå være tilgjengelig offline.</item>
    <item quantity="other">Disse artiklene vil nå være tilgjengelig offline.</item>
  </plurals>
  <plurals name="reading_list_article_not_offline_message">
    <item quantity="one">Denne artikkelen vil ikke lenger være tilgjengelig offline.</item>
    <item quantity="other">Disse artiklene vil ikke lenger være tilgjengelig offline.</item>
  </plurals>
  <string name="reading_list_toast_last_sync">Leselistene ble synkronisert</string>
  <string name="reading_list_menu_last_sync">Sist synkronisert: %s</string>
  <string name="reading_list_remove_list_dialog_ok_button_text">OK</string>
  <string name="reading_list_delete_dialog_ok_button_text">OK</string>
  <string name="reading_list_remove_from_list_dialog_cancel_button_text">Avbryt</string>
  <string name="reading_list_delete_dialog_cancel_button_text">Avbryt</string>
  <string name="reading_list_remove_from_offline_cancel_button_text">Avbryt</string>
  <string name="reading_list_download_using_mobile_data_cancel_button_text">Avbryt</string>
  <string name="reading_list_split_dialog_ok_button_text">OK</string>
  <string name="user_option_sync_label">Innstillinger</string>
  <string name="notification_reverted_title">Tilbakestilt redigering</string>
  <string name="notification_channel_description">Nedlastingsstatus</string>
  <string name="notification_syncing_pause_button">Pause</string>
  <string name="notification_syncing_resume_button">Fortsett</string>
  <string name="notification_syncing_cancel_button">Avbryt</string>
  <string name="notification_syncing_reading_list_channel_description">Status for synkronisering av leselistene</string>
  <plurals name="notification_channel_name">
    <item quantity="one">Laster ned artikkel</item>
    <item quantity="other">Laster ned artikler</item>
  </plurals>
  <plurals name="notification_syncing_title">
    <item quantity="one">Laster ned %1$d artikkel …</item>
    <item quantity="other">Laster ned %1$d artikler …</item>
  </plurals>
  <plurals name="notification_syncing_description">
    <item quantity="one">%1$d artikkel gjenstår</item>
    <item quantity="other">%1$d artikler gjenstår</item>
  </plurals>
  <plurals name="notification_syncing_reading_list_channel_name">
    <item quantity="one">Synkroniserer leselisten</item>
    <item quantity="other">Synkroniserer leselistene</item>
  </plurals>
  <plurals name="notification_syncing_reading_list_title">
    <item quantity="one">Synkroniserer %1$d liste…</item>
    <item quantity="other">Synkroniserer %1$d lister…</item>
  </plurals>
  <plurals name="notification_syncing_reading_list_description">
    <item quantity="one">%1$d liste gjenstår</item>
    <item quantity="other">%1$d lister gjenstår</item>
  </plurals>
  <string name="notification_echo_channel_description">Wikipedia-varsler</string>
  <string name="notifications_activity_title">Varsler</string>
  <string name="notifications_activity_title_archived">Varsler (arkivert)</string>
  <string name="notifications_search">Søk i varsler</string>
  <string name="notifications_view_unread">Vis uleste</string>
  <string name="notifications_view_archived">Vis arkiverte</string>
  <string name="notifications_prefs">Varselinnstillinger</string>
  <string name="notifications_archive">Merk som lest og arkiver</string>
  <plurals name="notification_archive_message">
    <item quantity="one">Varsel arkivert</item>
    <item quantity="other">%d varsler arkivert</item>
  </plurals>
  <string name="notifications_poll_enable_title">Slå på varsler</string>
  <string name="notifications_poll_enable_positive">Aktiver</string>
  <string name="notifications_poll_enable_negative">Ikke nå</string>
  <string name="notifications_empty_message">Du har lest alle varsler!</string>
  <string name="notifications_view_archived_button_text">Vis arkiverte varsler</string>
  <string name="notification_preferences_title">Varselinnstillinger</string>
  <string name="notifications_mark_unread">Marker som ulest</string>
  <string name="preference_title_notification_poll">Se etter nye varsler</string>
  <string name="preference_summary_notification_poll">La appen bruke data for å sjekke nye varsler i bakgrunnen.</string>
  <string name="preference_category_notification_types">Varsler i appen</string>
  <string name="preference_title_notification_milestone">Milepæl</string>
  <string name="preference_summary_notification_milestone">Et bestemt antall redigeringer har blitt nådd</string>
  <string name="preference_title_notification_thanks">Takk</string>
  <string name="preference_summary_notification_thanks">Noen takket deg for en redigering</string>
  <string name="preference_title_notification_revert">Tilbakestilling</string>
  <string name="preference_summary_notification_revert">Et av bidragene dine ble tilbakestilt</string>
  <string name="view_because_you_read_card_title">Fordi du leste</string>
  <string name="view_random_card_title">Tilfeldighetsgenerator</string>
  <string name="view_random_card_subtitle">Gå gjennom tilfeldige artikler å lese fra Wikipedia.</string>
  <string name="view_random_card_action">Kast terning</string>
  <string name="view_next_random_article">Last en annen tilfeldig artikkel</string>
  <string name="view_main_page_card_title">I dag på Wikipedia</string>
  <string name="view_main_page_card_subtitle">Forsiden %s</string>
  <string name="view_main_page_card_action">Vis forsiden</string>
  <string name="view_featured_image_card_title">Dagens bilde</string>
  <string name="view_featured_image_card_download">Last ned</string>
  <string name="menu_feed_card_dismiss">Skjul dette kortet</string>
  <string name="menu_feed_card_dismissed">Kortet ble skjult.</string>
  <string name="menu_feed_card_edit_card_languages">Endre språk for kortene</string>
  <string name="menu_feed_overflow_label">Flere innstillinger</string>
  <string name="feed_featured_image_share_subject">Utvalgt bilde på Wikimedia Commons</string>
  <string name="feed">Utforsk</string>
  <string name="most_read_list_card_title">Populært</string>
  <string name="view_static_card_icon_content_description">Kortsymbol</string>
  <string name="view_card_news_title">Aktuelt</string>
  <plurals name="view_continue_reading_card_subtitle">
    <item quantity="one">i går</item>
    <item quantity="other">for %d dager siden</item>
  </plurals>
  <string name="view_continue_reading_card_subtitle_today">i dag</string>
  <string name="view_continue_reading_card_subtitle_read_date">Lest %s</string>
  <string name="view_announcement_card_negative_action">Nei takk</string>
  <string name="onboarding_negative_action">Nei takk</string>
  <string name="view_offline_card_text">Innholdet kan ikke lastes når du er offline.</string>
  <string name="view_featured_article_card_title">Utvalgt artikkel</string>
  <string name="view_featured_article_footer_save_button_label">Lagre</string>
  <string name="view_static_card_save_button_label">Lagre</string>
  <string name="view_featured_article_footer_saved_button_label">Lagret</string>
  <string name="feed_configure_activity_title">Tilpass hva som vises</string>
  <string name="feed_configure_menu_reset">Tilbakestill standardvisningen</string>
  <string name="feed_configure_menu_select_all">Vis alt</string>
  <string name="feed_configure_menu_deselect_all">Skjul alt</string>
  <string name="feed_configure_language_warning">Merk at ikke alle typer kort er tilgjengelige på alle Wikipedia-språk. Du kan endre språk i innstillingene.</string>
  <string name="feed_item_type_news">Artikler om aktuelle hendelser</string>
  <string name="feed_item_type_on_this_day">Historiske hendelser på denne dagen</string>
  <string name="feed_item_type_because_you_read">Forslag basert på nylig leste artikler i historikken din</string>
  <string name="feed_item_type_featured_article">Dagens anbefalte artikkel på Wikipedia</string>
  <string name="feed_item_type_trending">Dagens mest leste artikler</string>
  <string name="feed_item_type_featured_image">Dagens utvalgte bilde fra Wikimedia Commons</string>
  <string name="feed_item_type_main_page">Hovedsiden til Wikipedia med dagens fremhevede innhold</string>
  <string name="feed_item_type_randomizer">Tilfeldig utvalgte artikler</string>
  <string name="feed_empty_message">Det er ingenting her</string>
  <string name="feed_configure_onboarding_action">Tilpass</string>
  <string name="customize_lang_selection_dialog_ok_button_text">OK</string>
  <string name="customize_lang_selection_dialog_cancel_button_text">Avbryt</string>
  <string name="feed_configure_onboarding_text">&lt;strong&gt;Tilpass utforskingssiden&lt;/strong&gt;&lt;br /&gt;&lt;br /&gt;Du kan tilpasse og prioritere hvilke typer innhold som skal vises.</string>
  <string name="feed_lang_selection_dialog_ok_button_text">OK</string>
  <string name="feed_lang_selection_dialog_cancel_button_text">Avbryt</string>
  <string name="description_edit_text_hint" fuzzy="true">Tittelbeskrivelse</string>
  <string name="description_edit_save">Publiser</string>
  <string name="description_edit_read">Les</string>
  <string name="description_edit_add_description" fuzzy="true">Legg til en tittelbeskrivelse</string>
  <string name="description_edit_translate_description" fuzzy="true">Oversett beskrivelse</string>
  <string name="description_edit_edit_description" fuzzy="true">Rediger beskrivelse</string>
  <string name="description_edit_cancel_hint">Avbryt</string>
  <string name="description_edit_help_title" fuzzy="true">Hjelp: Tittelbeskrivelser</string>
  <string name="description_edit_help_about_wikidata">Om Wikidata</string>
  <string name="description_edit_help_wikidata_guide">Wikidata-guide for å skrive beskrivelser</string>
  <string name="wikidata_description_guide_url">https://www.wikidata.org/wiki/Help:Description#Guidelines_for_descriptions_in_English</string>
  <string name="description_edit_anon_limit" fuzzy="true">Takk for at du fortsetter med å legge inn beskrivelser! Logg inn med Wikipedia-kontoen din om du ønsker å gjøre flere redigeringer.</string>
  <string name="description_edit_license_notice" fuzzy="true">Ved å endre tittelbeskrivelsen aksepterer jeg &lt;a href=\"%1$s\"&gt;bruksvilkårene&lt;/a&gt; og samtykker til å ugjenkallelig slippe bidragene mine under &lt;a href=\"%2$s\"&gt;Creative Commons CC0&lt;/a&gt;-lisensen.</string>
  <string name="description_edit_success_saved" fuzzy="true">Beskrivelsen ble publisert!</string>
  <string name="description_edit_success_saved_snackbar" fuzzy="true">Beskrivelse publisert!</string>
  <string name="description_edit_success_encouragement">Du har akkurat bidratt til å gjøre Wikipedia litt bedre for alle</string>
  <string name="description_edit_success_done">Ferdig</string>
  <string name="description_edit_success_did_you_know">Visste du at?</string>
  <string name="description_edit_success_article_edit_hint">Du kan også redigere artikler med denne appen. Prøv gjerne å fikse skrivefeil og korte setninger ved å trykke på ^1-ikonet neste gang</string>
  <string name="description_edit_tutorial_title_descriptions" fuzzy="true">Tittelbeskrivelser</string>
  <string name="description_edit_tutorial_title_descriptions_summary">Gir et sammendrag av en artikkel for at leserne raskt skal se hva den handler om</string>
  <string name="description_edit_tutorial_keep_it_short">Hold det kort</string>
  <string name="description_edit_tutorial_keep_it_short_instructions">Ideelt éi linje, mellom to og tolv ord</string>
  <string name="description_edit_tutorial_button_label_start_editing">Begynn å redigere</string>
  <string name="description_edit_tutorial_promise">Ved å begynne lover jeg å ikke misbruke denne funksjonen.</string>
  <string name="suggested_edits_add_descriptions" fuzzy="true">Om tittelbeskrivelser</string>
  <string name="suggested_edits_translate_descriptions" fuzzy="true">Oversett beskrivelser</string>
  <string name="suggested_edits_review_description" fuzzy="true">Korrekturles tittelbeskrivelser</string>
  <string name="suggested_edits_add_description_button">Legg til beskrivelse</string>
  <string name="suggested_edits_my_contributions">Mine bidrag</string>
  <string name="suggested_edits_license_notice" fuzzy="true">Ved å legge til en beskrivelse, godtar jeg &lt;a href=\"%1$s\"&gt;bruksvilkårene&lt;/a&gt; og samtykker til å ugjenkallelig slippe bidragene mine under &lt;a href=\"%2$s\"&gt;Creative Commons CC0&lt;/a&gt;-lisensen.</string>
  <string name="suggested_edits_menu_info">Info</string>
  <string name="suggested_edits_tasks_activity_title" fuzzy="true">Redigeringsoppgaver i appen</string>
  <string name="suggested_edits_task_add_description_title" fuzzy="true">Legg til tittelbeskrivelser</string>
  <string name="suggested_edits_task_add_description_description">Bidra til artikler uten tittelbeskrivelser</string>
  <string name="suggested_edits_task_image_caption_title" fuzzy="true">Bildetekster</string>
  <string name="suggested_edits_task_image_caption_description" fuzzy="true">Legg til bildetekster til bilder</string>
  <string name="suggested_edits_task_translate_caption_title">Oversett bildebeskrivelser</string>
  <string name="suggested_edits_task_translate_caption_description">Oversett beskrivelser til andre språk</string>
  <string name="suggested_edits_task_multilingual_title">Flere oppgaver for flerspråklige bidragsytere</string>
  <string name="suggested_edits_task_multilingual_description">Oversettelsesoppgaver er tilgjengelige hvis du leser eller skriver flere Wikipedia-språk.</string>
  <string name="suggested_edits_task_image_caption_edit_disable_text" fuzzy="true">Ikke tilgjengelig før du har gjort %d verifiserte redigeringer fra appen.</string>
  <string name="suggested_edits_task_translate_description_edit_disable_text" fuzzy="true">Låst inntil du har gjort %d godkjente bidrag</string>
  <string name="suggested_edits_task_multilingual_negative">Passer ikke for meg</string>
  <string name="suggested_edits_task_multilingual_positive">Legg til språk</string>
  <plurals name="suggested_edits_contribution_count">
    <item quantity="one">bidrag fra appen</item>
    <item quantity="other">%d bidrag fra appen</item>
  </plurals>
  <string name="suggested_edits_tutorial_message">Velkommen til den nye startsiden for enkel redigering i Wikipedia-appen. Alle bidrag er høyt verdsatt. Lykke til med redigeringen!</string>
  <string name="suggested_edits_tasks_onboarding_get_started">Kom i gang</string>
  <string name="description_edit_revert_subtitle">Takk for at du redigerer Wikipedia!</string>
  <string name="description_edit_revert_intro">Vi forstår at du forsøkte ditt beste, men en av korrekturleserne hadde en innvending. Noen mulige årsaker til at redigeringen din ble tilbakestilt kan være:</string>
  <string name="description_edit_revert_reason1">bidraget var ikke i tråd med en av &lt;a href=\"%1$s\"&gt;retningslinjene&lt;/a&gt;.</string>
  <string name="description_edit_revert_reason2">bidraget så ut som testing eller vandalisme.</string>
  <string name="description_edit_revert_history">Du kan finne mer informasjon i &lt;a href=\"%1$s\"&gt;redigeringshistorikken&lt;/a&gt;.</string>
  <string name="description_edit_login_cancel_button_text">Avbryt</string>
  <string name="offline_read_permission_rationale">Hvis du vil lagre artikler for lesing offline må du gi appen tilgang til enhetens bilder, media og filer.</string>
  <string name="offline_read_final_rationale">Tilgang til enhetslagring trengs for å bruke lokalt bibliotek.</string>
  <string name="size_gb">%.2f GB</string>
  <string name="size_mb">%.2f MB</string>
  <string name="onboarding_skip">Hopp over</string>
  <string name="onboarding_continue">Fortsett</string>
  <string name="onboarding_get_started">Kom i gang</string>
  <string name="onboarding_maybe_later">Kanskje senere</string>
  <string name="onboarding_explore_title">Nye måter å utforske</string>
  <string name="onboarding_explore_text">Dykk ned i Wikipedia gjennom utforskersiden. &lt;br/&gt; &lt;b&gt;Tilpass&lt;/b&gt; innholdet etter smaken din, enten du vil se historiske hendelser &lt;b&gt;på denne dag&lt;/b&gt; eller oppdage &lt;b&gt;tilfeldige artikler&lt;/b&gt;.</string>
  <string name="onboarding_reading_list_sync_title">Leselister med synkronisering</string>
  <string name="onboarding_reading_list_sync_text_v2">Du kan lage leselister med artikler du vil lese senere, selv når du er uten nettilgang.&lt;br/&gt;Logg inn med en Wikipedia-konto for å sikkerhetskopiere listene. &lt;a href=\"#login\"&gt;Registrer deg på Wikipedia&lt;/a&gt;</string>
  <string name="onboarding_analytics_title">Send anonyme data</string>
  <string name="onboarding_analytics_offline_text">Hjelp med å gjøre appen bedre ved å la oss vite hvordan du bruker den. Data samles inn anonymt. &lt;a href=\"#privacy\"&gt;Finn ut mer&lt;/a&gt;</string>
  <string name="onboarding_analytics_switch_title">Send bruksdata</string>
  <string name="onboarding_create_account_sync">Synkroniser leselistene dine</string>
  <string name="onboarding_create_account_contributions">Hold oversikt over bidragene dine</string>
  <string name="onboarding_create_account_preferences">Lagre innstillinger</string>
  <string name="onboarding_got_it">Skjønner</string>
  <string name="onboarding_multilingual_secondary_text">Følgende ble funnet på enheten din:</string>
  <string name="onboarding_multilingual_add_language_text">Legg til eller endre språk</string>
  <string name="onboarding_welcome_title_v2">Den frie encyklopedien\n…på over 300 språk</string>
  <string name="app_shortcuts_random">Tilfeldig</string>
  <string name="app_shortcuts_continue_reading">Fortsett å lese</string>
  <string name="app_shortcuts_search">Søk</string>
  <string name="more_trending_text">Mer som dette</string>
  <string name="top_on_this_day">Populært %1$s</string>
  <string name="on_this_day_card_title">På denne dag</string>
  <string name="more_events_text">Mer på denne dag</string>
  <string name="events_count_text">%1$s hendelser fra %2$s–%3$d</string>
  <string name="this_year">Dette året</string>
  <string name="back_to_top">Tilbake til toppen</string>
  <plurals name="diff_years">
    <item quantity="one">I fjor</item>
    <item quantity="other">For %d år siden</item>
  </plurals>
  <string name="languages_list_activity_title">Legg til språk</string>
  <string name="languages_list_suggested_text">Foreslått</string>
  <string name="languages_list_all_text">Alle språk</string>
  <string name="wikipedia_languages_title">Wikipedia-språk</string>
  <string name="wikipedia_languages_your_languages_text">Språkene dine</string>
  <string name="wikipedia_languages_add_language_text">Legg til språk</string>
  <string name="wikipedia_languages_remove_text">Fjern språk</string>
  <string name="wikipedia_languages_remove_action_mode_title">Fjern språk</string>
  <plurals name="wikipedia_languages_remove_dialog_title">
    <item quantity="one">Fjern valgt språk?</item>
    <item quantity="other">Fjern valgte språk?</item>
  </plurals>
  <string name="wikipedia_languages_remove_dialog_content">Innhold på utforskersiden og hurtigsøkefilter vil bare være tilgjengelig på de gjenværende Wikipedia-språkene.</string>
  <string name="wikipedia_languages_remove_warning_dialog_title">Kan ikke fjerne alle språk</string>
  <string name="wikipedia_languages_remove_warning_dialog_content">Behold minst ett Wikipedia-språk som du kan søke og lese innhold på</string>
  <string name="more_language_options">mer</string>
  <string name="add_wikipedia_languages_text">Legg til Wikipedia-språk</string>
  <string name="dialog_of_remove_chinese_variants_from_app_lang_title">Fjerne en kinesisk variant fra språkene dine?</string>
  <string name="dialog_of_remove_chinese_variants_from_app_lang_text">Du har både tradisjonell og forenklet kinesisk i språkene dine. Vil du oppdatere språkinnstillingene?</string>
  <string name="dialog_of_remove_chinese_variants_from_app_lang_edit">Rediger språk</string>
  <string name="dialog_of_remove_chinese_variants_from_app_lang_no">Nei takk</string>
  <string name="remove_language_dialog_cancel_button_text">Avbryt</string>
  <string name="remove_language_dialog_ok_button_text">OK</string>
  <string name="remove_all_language_warning_dialog_ok_button_text">OK</string>
  <string name="protected_page_warning_dialog_ok_button_text">OK</string>
  <string name="account_editing_blocked_dialog_ok_button_text">OK</string>
  <string name="edit_conflict_dialog_ok_button_text">OK</string>
  <string name="reverted_edit_dialog_ok_button_text">OK</string>
  <string name="account_editing_blocked_dialog_cancel_button_text">Avbryt</string>
  <string name="wikitext_bold">Fet</string>
  <string name="wikitext_italic">Kursiv</string>
  <string name="wikitext_link">Lenke</string>
  <string name="wikitext_bulleted_list">Punktliste</string>
  <string name="wikitext_numbered_list">Nummerert liste</string>
  <string name="wikitext_template">Mal</string>
  <string name="wikitext_reference">Referanse</string>
  <string name="wikitext_preview_link">Forhåndsvis lenke</string>
  <string name="main_drawer_open">Åpne</string>
  <string name="main_drawer_close">Lukk</string>
  <string name="main_drawer_help">Hjelp</string>
  <string name="main_drawer_login">Logg inn / bli med på Wikipedia</string>
  <string name="custom_date_picker_dialog_ok_button_text">OK</string>
  <string name="text_input_dialog_ok_button_text">OK</string>
  <string name="text_input_dialog_cancel_button_text">Avbryt</string>
  <string name="custom_date_picker_dialog_cancel_button_text">Avbryt</string>
</resources><|MERGE_RESOLUTION|>--- conflicted
+++ resolved
@@ -293,11 +293,7 @@
   <string name="all_tab_items_closed">Alle faner lukket.</string>
   <string name="tool_tip_bookmark_icon_title">Legg til i leseliste</string>
   <string name="tool_tip_bookmark_icon_text">Trykk på bokmerkeikonet for å lagre artikkelen i en leseliste.</string>
-<<<<<<< HEAD
-    <string name="page_view_in_browser">Vis side i nettleser</string>
-=======
   <string name="page_view_in_browser">Vis side i nettleser</string>
->>>>>>> 7ea307cc
   <string name="tool_tip_toc_title">Hurtigtilgang til innholdsfortegnelsen</string>
   <string name="tool_tip_toc_text">Du kan nå dra fra høyre for å åpne innholdsfortegnelsen, og også trykke og dra rulleknappen for å raskt hoppe til ulike deler av en artikkel.</string>
   <string name="tool_tip_lang_button">Det er nå mulig å søke og lese på flere Wikipedia-språk i appen.</string>
