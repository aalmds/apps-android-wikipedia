<FrameLayout
    android:id="@+id/suggestedEditsItemRootView"
    xmlns:android="http://schemas.android.com/apk/res/android"
    xmlns:app="http://schemas.android.com/apk/res-auto"
    xmlns:tools="http://schemas.android.com/tools"
    android:layout_width="match_parent"
    android:layout_height="match_parent"
    android:paddingStart="15dp"
    android:paddingEnd="40dp">

    <ProgressBar
        android:id="@+id/cardItemProgressBar"
        android:layout_width="wrap_content"
        android:layout_height="wrap_content"
        android:layout_gravity="center"
        android:layout_marginBottom="64dp"
        android:layout_marginTop="64dp"/>


    <org.wikipedia.views.WikiErrorView
        android:id="@+id/cardItemErrorView"
        android:layout_width="wrap_content"
        android:layout_height="wrap_content"
        android:layout_gravity="center"
        android:layout_marginTop="48dp"
        android:layout_marginBottom="48dp"
        android:visibility="gone" />

    <ScrollView
        android:id="@+id/cardItemContainer"
        android:layout_width="match_parent"
        android:layout_height="wrap_content"
        android:fadingEdge="vertical"
        android:requiresFadingEdge="vertical"
        android:fadingEdgeLength="32dp"
        android:fillViewport="true">

        <LinearLayout
            android:id="@+id/cardClickArea"
            android:layout_width="match_parent"
            android:layout_height="wrap_content"
            android:orientation="vertical">

            <LinearLayout
                android:id="@+id/viewArticleImagePlaceholder"
                android:layout_width="match_parent"
                android:layout_height="200dp">
                <org.wikipedia.views.FaceAndColorDetectImageView
                    android:id="@+id/viewArticleImage"
                    style="@style/SimpleDraweeViewPlaceholder.SuggestedEdits"
                    android:layout_width="match_parent"
<<<<<<< HEAD
                    android:layout_height="wrap_content"
                    android:scaleType="centerCrop" />
=======
                    android:layout_height="match_parent"
                    app:actualImageScaleType="fitCenter"
                    app:fadeDuration="0" />
            </LinearLayout>

            <LinearLayout
                android:id="@+id/viewArticleContainer"
                android:layout_width="match_parent"
                android:layout_height="wrap_content"
                android:orientation="vertical"
                android:paddingTop="11dp"
                android:paddingBottom="8dp">

                <TextView
                    android:id="@+id/viewArticleTitle"
                    android:layout_width="match_parent"
                    android:layout_height="wrap_content"
                    android:paddingStart="16dp"
                    android:paddingEnd="16dp"
                    android:textSize="24sp"
                    android:fontFamily="serif"
                    android:textColor="?attr/primary_text_color"
                    android:lineSpacingExtra="4sp"
                    android:maxLines="2"
                    android:ellipsize="end"
                    tools:text="Lorem ipsum"/>
>>>>>>> 86614cd7

                <LinearLayout
                    android:id="@+id/viewArticleSubtitleContainer"
                    android:layout_width="match_parent"
                    android:layout_height="wrap_content"
                    android:layout_marginTop="5dp"
                    android:orientation="horizontal"
                    android:visibility="gone">

                    <View
                        android:id="@+id/accentSideBar"
                        android:layout_width="3dp"
                        android:layout_height="match_parent"
                        android:background="@color/accent50" />

                    <org.wikipedia.views.GoneIfEmptyTextView
                        android:id="@+id/viewArticleSubtitle"
                        android:layout_width="0dp"
                        android:layout_height="wrap_content"
                        android:paddingStart="13dp"
                        android:paddingEnd="16dp"
                        android:paddingTop="10dp"
                        android:paddingBottom="10dp"
                        android:layout_weight="1"
                        android:background="?attr/multi_select_background_color"
                        android:ellipsize="end"
                        android:letterSpacing="0.01"
                        android:lineSpacingExtra="6sp"
                        android:maxLines="3"
                        android:textColor="?attr/material_theme_primary_color"
                        android:textSize="16sp"
                        android:fontFamily="sans-serif-medium"
                        tools:text="Lorem ipsum" />
                </LinearLayout>

                <FrameLayout
                    android:layout_width="match_parent"
                    android:layout_height="wrap_content">

                    <TextView
                        android:id="@+id/viewArticleExtract"
                        android:layout_width="match_parent"
                        android:layout_height="wrap_content"
                        android:layout_marginTop="10dp"
                        android:ellipsize="end"
                        android:lineSpacingExtra="14sp"
                        android:paddingStart="16dp"
                        android:paddingEnd="16dp"
                        android:textColor="?attr/primary_text_color"
                        android:textSize="16sp"
                        tools:text="Lorem ipsum" />

                    <LinearLayout
                        android:id="@+id/viewImageSummaryContainer"
                        android:layout_width="match_parent"
                        android:layout_height="wrap_content"
                        android:orientation="vertical">

                        <org.wikipedia.views.ImageDetailHorizontalView
                            android:id="@+id/viewImageArtist"
                            android:layout_width="match_parent"
                            android:layout_height="wrap_content"
                            app:title="@string/suggested_edits_image_caption_summary_title_artist" />

                        <org.wikipedia.views.ImageDetailHorizontalView
                            android:id="@+id/viewImageDate"
                            android:layout_width="match_parent"
                            android:layout_height="wrap_content"
                            app:title="@string/suggested_edits_image_caption_summary_title_date"/>

                        <org.wikipedia.views.ImageDetailHorizontalView
                            android:id="@+id/viewImageSource"
                            android:layout_width="match_parent"
                            android:layout_height="wrap_content"
                            app:title="@string/suggested_edits_image_caption_summary_title_source" />

                        <org.wikipedia.views.ImageDetailHorizontalView
                            android:id="@+id/viewImageLicense"
                            android:layout_width="match_parent"
                            android:layout_height="wrap_content"
                            app:title="@string/suggested_edits_image_caption_summary_title_license" />

                    </LinearLayout>
                </FrameLayout>
            </LinearLayout>
        </LinearLayout>
    </ScrollView>
</FrameLayout><|MERGE_RESOLUTION|>--- conflicted
+++ resolved
@@ -49,13 +49,8 @@
                     android:id="@+id/viewArticleImage"
                     style="@style/SimpleDraweeViewPlaceholder.SuggestedEdits"
                     android:layout_width="match_parent"
-<<<<<<< HEAD
-                    android:layout_height="wrap_content"
+                    android:layout_height="match_parent"
                     android:scaleType="centerCrop" />
-=======
-                    android:layout_height="match_parent"
-                    app:actualImageScaleType="fitCenter"
-                    app:fadeDuration="0" />
             </LinearLayout>
 
             <LinearLayout
@@ -79,7 +74,6 @@
                     android:maxLines="2"
                     android:ellipsize="end"
                     tools:text="Lorem ipsum"/>
->>>>>>> 86614cd7
 
                 <LinearLayout
                     android:id="@+id/viewArticleSubtitleContainer"
