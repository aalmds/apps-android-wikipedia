--- conflicted
+++ resolved
@@ -75,7 +75,6 @@
         FEED_CARD_SUGGESTED_EDITS_TRANSLATE_DESC,
         SUGGESTED_EDITS_ONBOARDING,
         ONBOARDING_DIALOG,
-<<<<<<< HEAD
         NOTIFICATION,
         NAV_MENU,
         TOOLBAR,
@@ -85,10 +84,8 @@
         FEED_BAR,
         VOICE,
         APP_SHORTCUTS;
-=======
         FEED,
         NOTIFICATION
->>>>>>> ee111acb
     }
 
     private Constants() { }
