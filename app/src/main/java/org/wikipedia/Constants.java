--- conflicted
+++ resolved
@@ -68,14 +68,10 @@
         READ_MORE_BOOKMARK_BUTTON,
         PAGE_ACTIVITY,
         EDIT_FEED_TITLE_DESC,
-<<<<<<< HEAD
-        EDIT_FEED_TRANSLATE_TITLE_DESC
-=======
         EDIT_FEED_TRANSLATE_TITLE_DESC,
         ONBOARDING_DIALOG,
         NOTIFICATION,
         NAV_MENU
->>>>>>> 0c9dea86
     }
 
     private Constants() { }
