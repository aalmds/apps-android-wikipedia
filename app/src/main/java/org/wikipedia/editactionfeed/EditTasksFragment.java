package org.wikipedia.editactionfeed;

import android.os.Bundle;
import android.support.annotation.NonNull;
import android.support.annotation.Nullable;
import android.support.v4.app.Fragment;
import android.support.v4.content.ContextCompat;
import android.support.v4.widget.SwipeRefreshLayout;
import android.support.v7.app.AppCompatActivity;
import android.support.v7.widget.LinearLayoutManager;
import android.support.v7.widget.RecyclerView;
import android.view.LayoutInflater;
import android.view.Menu;
import android.view.MenuInflater;
import android.view.MenuItem;
import android.view.View;
import android.view.ViewGroup;
import android.widget.TextView;

import org.wikipedia.R;
import org.wikipedia.WikipediaApp;
import org.wikipedia.auth.AccountUtil;
import org.wikipedia.dataclient.Service;
import org.wikipedia.dataclient.ServiceFactory;
import org.wikipedia.dataclient.WikiSite;
import org.wikipedia.dataclient.mwapi.EditorTaskCounts;
import org.wikipedia.language.LanguageSettingsInvokeSource;
import org.wikipedia.notifications.NotificationEditorTasksHandler;
import org.wikipedia.settings.Prefs;
import org.wikipedia.settings.languages.WikipediaLanguagesActivity;
import org.wikipedia.util.FeedbackUtil;
import org.wikipedia.util.log.L;
import org.wikipedia.views.DefaultRecyclerAdapter;
import org.wikipedia.views.DefaultViewHolder;
import org.wikipedia.views.FooterMarginItemDecoration;
import org.wikipedia.views.HeaderMarginItemDecoration;

import java.util.ArrayList;
import java.util.List;

import butterknife.BindView;
import butterknife.ButterKnife;
import butterknife.OnClick;
import butterknife.Unbinder;
import io.reactivex.android.schedulers.AndroidSchedulers;
import io.reactivex.disposables.CompositeDisposable;
import io.reactivex.schedulers.Schedulers;

import static org.wikipedia.Constants.ACTIVITY_REQUEST_ADD_A_LANGUAGE;
import static org.wikipedia.Constants.InvokeSource;
import static org.wikipedia.Constants.InvokeSource.EDIT_FEED_TRANSLATE_TITLE_DESC;
import static org.wikipedia.Constants.MIN_LANGUAGES_TO_UNLOCK_TRANSLATION;

public class EditTasksFragment extends Fragment {
    private Unbinder unbinder;
    @BindView(R.id.username) TextView username;
    @BindView(R.id.contributions_text) TextView contributionsText;
    @BindView(R.id.task_recyclerview) RecyclerView tasksRecyclerView;
    @BindView(R.id.suggested_edits_swipe_refresh) SwipeRefreshLayout swipeRefreshLayout;
    @BindView(R.id.progress_bar) View progressBar;

    private EditTask addDescriptionsTask;
    private EditTask translateDescriptionsTeaserTask;
    private EditTask translateDescriptionsTask;
    private EditTask addImageCaptionsTask;
    private EditTask translateImageCaptionsTask;

    private List<EditTask> displayedTasks = new ArrayList<>();
    private TaskViewCallback callback = new TaskViewCallback();

    private CompositeDisposable disposables = new CompositeDisposable();

    public static EditTasksFragment newInstance() {
        return new EditTasksFragment();
    }

    @Override
    public View onCreateView(@NonNull LayoutInflater inflater, ViewGroup container, Bundle savedInstanceState) {
        View view = inflater.inflate(R.layout.fragment_edit_tasks, container, false);
        unbinder = ButterKnife.bind(this, view);
        ((AppCompatActivity) getActivity()).getSupportActionBar().setElevation(0f);
        ((AppCompatActivity) getActivity()).getSupportActionBar().setDisplayHomeAsUpEnabled(true);
<<<<<<< HEAD
        updateUI();
        setUpRecyclerView();
        return view;
    }
=======

        showOneTimeOnboarding();
>>>>>>> 115d5981

        swipeRefreshLayout.setOnRefreshListener(this::updateUI);

        tasksRecyclerView.setLayoutManager(new LinearLayoutManager(getContext(), LinearLayoutManager.VERTICAL, false));
        final int topDecorationDp = 16;
        tasksRecyclerView.addItemDecoration(new HeaderMarginItemDecoration(topDecorationDp, 0));
        tasksRecyclerView.addItemDecoration(new FooterMarginItemDecoration(0, topDecorationDp));
        tasksRecyclerView.setAdapter(new RecyclerAdapter(displayedTasks));

        username.setText(AccountUtil.getUserName());
        setUpTasks();
        return view;
    }

    class RecyclerAdapter extends DefaultRecyclerAdapter<EditTask, EditTaskView> {

        RecyclerAdapter(@NonNull List<EditTask> tasks) {
            super(tasks);
        }

        @NonNull
        @Override public DefaultViewHolder<EditTaskView> onCreateViewHolder(@NonNull ViewGroup parent, int viewType) {
            return new DefaultViewHolder<>(new EditTaskView(parent.getContext()));
        }

        @Override
        public void onBindViewHolder(@NonNull DefaultViewHolder<EditTaskView> holder, int i) {
            holder.getView().setUpViews(items().get(i), callback);
        }
    }

    @Override
    public void onResume() {
        super.onResume();
        updateUI();
    }

    private void fetchUserContributions() {
        updateDisplayedTasks(null);
        contributionsText.setVisibility(View.GONE);
        progressBar.setVisibility(View.VISIBLE);

        disposables.add(ServiceFactory.get(new WikiSite(Service.WIKIDATA_URL)).getEditorTaskCounts()
                .subscribeOn(Schedulers.io())
                .observeOn(AndroidSchedulers.mainThread())
                .doFinally(() -> {
                    progressBar.setVisibility(View.GONE);
                    contributionsText.setVisibility(View.VISIBLE);
                    swipeRefreshLayout.setRefreshing(false);
                })
                .subscribe(response -> {
                    EditorTaskCounts editorTaskCounts = response.query().editorTaskCounts();
                    NotificationEditorTasksHandler.dispatchEditorTaskResults(requireContext(), editorTaskCounts);
                    int totalEdits = 0;
                    for (int count : editorTaskCounts.getDescriptionEditsPerLanguage().values()) {
                        totalEdits += count;
                    }
                    contributionsText.setText(getResources().getQuantityString(R.plurals.edit_action_contribution_count, totalEdits, totalEdits));
                    updateDisplayedTasks(editorTaskCounts);
                }, throwable -> {
                    L.e(throwable);
                    FeedbackUtil.showError(requireActivity(), throwable);
                }));
    }

    private void updateUI() {
        requireActivity().invalidateOptionsMenu();
        fetchUserContributions();
    }


    private void setUpTasks() {
        addDescriptionsTask = new EditTask();
        addDescriptionsTask.setTitle(getString(R.string.title_description_task_title));
        addDescriptionsTask.setDescription(getString(R.string.title_description_task_description));
        addDescriptionsTask.setImagePlaceHolderShown(true);
        addDescriptionsTask.setImageDrawable(ContextCompat.getDrawable(requireContext(), R.drawable.ic_short_text_white_24dp));
        addDescriptionsTask.setNoActionLayout(true);

        translateDescriptionsTeaserTask = new EditTask();
        translateDescriptionsTeaserTask.setTitle(getString(R.string.multilingual_task_title));
        translateDescriptionsTeaserTask.setDescription(getString(R.string.multilingual_task_description));
        translateDescriptionsTeaserTask.setImagePlaceHolderShown(false);
        translateDescriptionsTeaserTask.setNoActionLayout(false);
        translateDescriptionsTeaserTask.setDisabled(!Prefs.isSuggestedEditsTranslateDescriptionsUnlocked());
        translateDescriptionsTeaserTask.setEnabledPositiveActionString(getString(R.string.multilingual_task_positive));
        translateDescriptionsTeaserTask.setEnabledNegativeActionString(getString(R.string.multilingual_task_negative));

        translateDescriptionsTask = new EditTask();
        translateDescriptionsTask.setTitle(getString(R.string.translation_task_title));
        translateDescriptionsTask.setDescription(getString(R.string.translation_task_description));
        translateDescriptionsTask.setImagePlaceHolderShown(true);
        translateDescriptionsTask.setNoActionLayout(true);
        translateDescriptionsTask.setImageDrawable(ContextCompat.getDrawable(requireContext(), R.drawable.ic_icon_translate_title_descriptions));
        translateDescriptionsTask.setNoActionLayout(Prefs.isSuggestedEditsTranslateDescriptionsUnlocked());
        translateDescriptionsTask.setDisabled(!Prefs.isSuggestedEditsTranslateDescriptionsUnlocked());

        addImageCaptionsTask = new EditTask();
        addImageCaptionsTask.setTitle(getString(R.string.image_caption_task_title));
        addImageCaptionsTask.setDescription(getString(R.string.image_caption_task_description));
        addImageCaptionsTask.setImagePlaceHolderShown(true);
        addImageCaptionsTask.setImageDrawable(ContextCompat.getDrawable(requireContext(), R.drawable.ic_icon_caption_images));
        addImageCaptionsTask.setDisabled(true);

        translateImageCaptionsTask = new EditTask();
        translateImageCaptionsTask.setTitle(getString(R.string.translate_caption_task_title));
        translateImageCaptionsTask.setDescription(getString(R.string.translate_caption_task_description));
        translateImageCaptionsTask.setImagePlaceHolderShown(true);
        translateImageCaptionsTask.setImageDrawable(ContextCompat.getDrawable(requireContext(), R.drawable.ic_icon_translate_title_descriptions));
        translateImageCaptionsTask.setDisabled(true);
    }

    private void updateDisplayedTasks(@Nullable EditorTaskCounts editorTaskCounts) {
        displayedTasks.clear();
        try {
            if (editorTaskCounts == null) {
                return;
            }

            int targetForTranslateDescriptions = editorTaskCounts.getDescriptionEditTargets().get(1);

            displayedTasks.add(addDescriptionsTask);
            addDescriptionsTask.setDisabled(!Prefs.isSuggestedEditsAddDescriptionsUnlocked());

            if (WikipediaApp.getInstance().language().getAppLanguageCodes().size() < MIN_LANGUAGES_TO_UNLOCK_TRANSLATION) {
                if (Prefs.showTranslateDescriptionsTeaserTask()) {
                    displayedTasks.add(translateDescriptionsTeaserTask);
                    translateDescriptionsTeaserTask.setDisabledDescriptionText(String.format(getString(R.string.image_caption_edit_disable_text), targetForTranslateDescriptions));
                    translateDescriptionsTeaserTask.setDisabled(!Prefs.isSuggestedEditsTranslateDescriptionsUnlocked());
                }
            } else {
                displayedTasks.add(translateDescriptionsTask);
                translateDescriptionsTask.setDisabledDescriptionText(String.format(getString(R.string.image_caption_edit_disable_text), targetForTranslateDescriptions));
                translateDescriptionsTask.setDisabled(!Prefs.isSuggestedEditsTranslateDescriptionsUnlocked());
            }

            // TODO: enable image caption tasks.

        } catch (Exception e) {
            L.e(e);
        } finally {
            tasksRecyclerView.getAdapter().notifyDataSetChanged();
        }
    }

    @Override
    public void onActivityCreated(Bundle savedInstanceState) {
        super.onActivityCreated(savedInstanceState);
        setHasOptionsMenu(true);
    }

    @Override
    public void onCreateOptionsMenu(Menu menu, MenuInflater inflater) {
        inflater.inflate(R.menu.menu_suggested_edits_tasks, menu);
    }

    @Override
    public void onPrepareOptionsMenu(Menu menu) {
        super.onPrepareOptionsMenu(menu);
    }

    @Override
    public boolean onOptionsItemSelected(MenuItem item) {
        switch (item.getItemId()) {
            case R.id.menu_help:
                FeedbackUtil.showAndroidAppEditingFAQ(requireContext());
            default:
                return super.onOptionsItemSelected(item);
        }
    }


    @OnClick(R.id.user_contributions_button)
    void onUserContributionsClicked() {
        startActivity(MyContributionsActivity.Companion.newIntent(requireContext()));
    }

    @Override
    public void onDestroy() {
        super.onDestroy();
        disposables.clear();
        if (unbinder != null) {
            unbinder.unbind();
            unbinder = null;
        }
    }

    private class TaskViewCallback implements EditTaskView.Callback {
        @Override
        public void onPositiveActionClick(EditTask task) {
            if (task.equals(translateDescriptionsTeaserTask)) {
                requireActivity().startActivityForResult(WikipediaLanguagesActivity.newIntent(requireActivity(),
                        LanguageSettingsInvokeSource.DESCRIPTION_EDITING.text()), ACTIVITY_REQUEST_ADD_A_LANGUAGE);
            }
        }

        @Override
        public void onNegativeActionClick(EditTask task) {
            if (task.equals(translateDescriptionsTeaserTask)) {
                int multilingualTaskPosition = displayedTasks.indexOf(translateDescriptionsTeaserTask);
                displayedTasks.remove(translateDescriptionsTeaserTask);
                tasksRecyclerView.getAdapter().notifyItemChanged(multilingualTaskPosition);
                Prefs.setShowTranslateDescriptionsTeaserTask(false);
            }
        }

        @Override
        public void onViewClick(EditTask task) {
            if (task.equals(addDescriptionsTask)) {
                startActivity(AddTitleDescriptionsActivity.Companion.newIntent(requireActivity(), InvokeSource.EDIT_FEED_TITLE_DESC));
            } else if (task.equals(translateDescriptionsTask)) {
                if (WikipediaApp.getInstance().language().getAppLanguageCodes().size() > 1) {
                    startActivity(AddTitleDescriptionsActivity.Companion.newIntent(requireActivity(), EDIT_FEED_TRANSLATE_TITLE_DESC));
                }
            }
        }
    }
}<|MERGE_RESOLUTION|>--- conflicted
+++ resolved
@@ -80,15 +80,6 @@
         unbinder = ButterKnife.bind(this, view);
         ((AppCompatActivity) getActivity()).getSupportActionBar().setElevation(0f);
         ((AppCompatActivity) getActivity()).getSupportActionBar().setDisplayHomeAsUpEnabled(true);
-<<<<<<< HEAD
-        updateUI();
-        setUpRecyclerView();
-        return view;
-    }
-=======
-
-        showOneTimeOnboarding();
->>>>>>> 115d5981
 
         swipeRefreshLayout.setOnRefreshListener(this::updateUI);
 
@@ -160,6 +151,7 @@
     }
 
 
+    @SuppressWarnings("checkstyle:magicnumber")
     private void setUpTasks() {
         addDescriptionsTask = new EditTask();
         addDescriptionsTask.setTitle(getString(R.string.title_description_task_title));
