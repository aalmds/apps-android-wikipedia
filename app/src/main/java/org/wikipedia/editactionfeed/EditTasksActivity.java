package org.wikipedia.editactionfeed;

import android.content.Context;
import android.content.Intent;
import android.os.Bundle;
import android.support.annotation.NonNull;
import android.view.MenuItem;

import org.wikipedia.Constants;
<<<<<<< HEAD
import org.wikipedia.activity.SingleFragmentActivity;
import org.wikipedia.analytics.SuggestedEditsFunnel;
=======
import org.wikipedia.WikipediaApp;
import org.wikipedia.activity.SingleFragmentActivity;
import org.wikipedia.main.MainActivity;
>>>>>>> 628558f9

public class EditTasksActivity extends SingleFragmentActivity<EditTasksFragment> {
    public static Intent newIntent(@NonNull Context context, Constants.InvokeSource invokeSource) {
        return new Intent(context, EditTasksActivity.class)
                .putExtra(Constants.INTENT_EXTRA_INVOKE_SOURCE, invokeSource);
    }

    @Override
    public void onCreate(Bundle savedInstanceState) {
        super.onCreate(savedInstanceState);
        SuggestedEditsFunnel.reset();
        if (getIntent().hasExtra(Constants.INTENT_EXTRA_INVOKE_SOURCE)) {
            SuggestedEditsFunnel.get((Constants.InvokeSource) getIntent().getSerializableExtra(Constants.INTENT_EXTRA_INVOKE_SOURCE));
        } else {
            SuggestedEditsFunnel.get();
        }
    }

    @Override
<<<<<<< HEAD
    public void onPause() {
        super.onPause();
        SuggestedEditsFunnel.get().pause();
    }

    @Override
    public void onResume() {
        super.onResume();
        SuggestedEditsFunnel.get().resume();
    }

    @Override
    public void onDestroy() {
        super.onDestroy();
        SuggestedEditsFunnel.get().log();
=======
    public boolean onOptionsItemSelected(MenuItem item) {
        switch (item.getItemId()) {
            case android.R.id.home:
                if (!WikipediaApp.getInstance().haveMainActivity()) {
                    startActivity(MainActivity.newIntent(this)
                            .addFlags(Intent.FLAG_ACTIVITY_CLEAR_TOP)
                            .putExtra(Constants.INTENT_RETURN_TO_MAIN, true));
                } else {
                    finish();
                }
                return true;
            default:
                return super.onOptionsItemSelected(item);
        }
    }

    public static Intent newIntent(@NonNull Context context) {
        return new Intent(context, EditTasksActivity.class);
>>>>>>> 628558f9
    }

    @Override
    protected EditTasksFragment createFragment() {
        return EditTasksFragment.newInstance();
    }
}<|MERGE_RESOLUTION|>--- conflicted
+++ resolved
@@ -7,14 +7,10 @@
 import android.view.MenuItem;
 
 import org.wikipedia.Constants;
-<<<<<<< HEAD
+import org.wikipedia.WikipediaApp;
 import org.wikipedia.activity.SingleFragmentActivity;
 import org.wikipedia.analytics.SuggestedEditsFunnel;
-=======
-import org.wikipedia.WikipediaApp;
-import org.wikipedia.activity.SingleFragmentActivity;
 import org.wikipedia.main.MainActivity;
->>>>>>> 628558f9
 
 public class EditTasksActivity extends SingleFragmentActivity<EditTasksFragment> {
     public static Intent newIntent(@NonNull Context context, Constants.InvokeSource invokeSource) {
@@ -34,7 +30,6 @@
     }
 
     @Override
-<<<<<<< HEAD
     public void onPause() {
         super.onPause();
         SuggestedEditsFunnel.get().pause();
@@ -50,7 +45,8 @@
     public void onDestroy() {
         super.onDestroy();
         SuggestedEditsFunnel.get().log();
-=======
+    }
+    
     public boolean onOptionsItemSelected(MenuItem item) {
         switch (item.getItemId()) {
             case android.R.id.home:
@@ -69,7 +65,6 @@
 
     public static Intent newIntent(@NonNull Context context) {
         return new Intent(context, EditTasksActivity.class);
->>>>>>> 628558f9
     }
 
     @Override
