package org.wikipedia.edit.preview;

import android.annotation.SuppressLint;
import android.content.res.AssetManager;
import android.content.res.Configuration;
import android.content.res.Resources;
import android.net.Uri;
import android.os.Bundle;
import android.util.DisplayMetrics;
import android.view.LayoutInflater;
import android.view.View;
import android.view.ViewGroup;
import android.webkit.WebView;
import android.widget.ScrollView;

import androidx.annotation.NonNull;
import androidx.appcompat.app.AlertDialog;
import androidx.fragment.app.Fragment;

import org.wikipedia.R;
import org.wikipedia.WikipediaApp;
import org.wikipedia.analytics.EditFunnel;
import org.wikipedia.bridge.CommunicationBridge;
import org.wikipedia.dataclient.WikiSite;
import org.wikipedia.dataclient.okhttp.OkHttpWebViewClient;
import org.wikipedia.edit.EditSectionActivity;
import org.wikipedia.edit.summaries.EditSummaryTag;
import org.wikipedia.history.HistoryEntry;
import org.wikipedia.page.LinkHandler;
import org.wikipedia.page.PageActivity;
import org.wikipedia.page.PageTitle;
import org.wikipedia.page.PageViewModel;
import org.wikipedia.util.ConfigurationCompat;
import org.wikipedia.util.L10nUtil;
import org.wikipedia.util.UriUtil;
import org.wikipedia.views.ObservableWebView;
import org.wikipedia.views.ViewAnimations;

import java.util.ArrayList;
import java.util.List;
import java.util.Locale;

import io.reactivex.disposables.CompositeDisposable;

import static org.wikipedia.dataclient.RestService.PAGE_HTML_PREVIEW_ENDPOINT;
import static org.wikipedia.util.DeviceUtil.hideSoftKeyboard;
import static org.wikipedia.util.UriUtil.handleExternalLink;

public class EditPreviewFragment extends Fragment {
    private ObservableWebView webview;
    private ScrollView previewContainer;
    private EditSectionActivity parentActivity;

    private ViewGroup editSummaryTagsContainer;

    private String previewHTML;

    private PageViewModel model = new PageViewModel();
    private CommunicationBridge bridge;

    private List<EditSummaryTag> summaryTags;
    private EditSummaryTag otherTag;

    private EditFunnel funnel;
    private CompositeDisposable disposables = new CompositeDisposable();

    @Override
    @SuppressLint({"AddJavascriptInterface", "SetJavaScriptEnabled"})
    public View onCreateView(@NonNull LayoutInflater inflater, ViewGroup container, Bundle savedInstanceState) {
        View parent = inflater.inflate(R.layout.fragment_preview_edit, container, false);
        webview = parent.findViewById(R.id.edit_preview_webview);
        previewContainer = parent.findViewById(R.id.edit_preview_container);
        editSummaryTagsContainer = parent.findViewById(R.id.edit_summary_tags_container);
<<<<<<< HEAD
        bridge = new CommunicationBridge(webview, requireContext());
        webview.getSettings().setJavaScriptEnabled(true);
=======
        bridge = new CommunicationBridge(webview);
>>>>>>> 4e33c172
        webview.setWebViewClient(new OkHttpWebViewClient() {
            @NonNull @Override public PageViewModel getModel() {
                return model;
            }

            @Override public void onPageFinished(WebView view, String url) {
                super.onPageFinished(view, url);
                parentActivity.showProgressBar(false);
                parentActivity.supportInvalidateOptionsMenu();
                //Save the html received from the the wikitext to mobile-html transform, to use in the savedInstanceState
                view.evaluateJavascript(
                        "(function() { return (document.documentElement.outerHTML); })();",
                        html -> {
                            previewHTML = html;
                        });
            }
        });

        return parent;
    }

    @Override
    public void onActivityCreated(Bundle savedInstanceState) {
        super.onActivityCreated(savedInstanceState);

        parentActivity = (EditSectionActivity)getActivity();
        PageTitle pageTitle = parentActivity.getPageTitle();
        model.setTitle(pageTitle);
        model.setTitleOriginal(pageTitle);
        model.setCurEntry(new HistoryEntry(pageTitle, HistoryEntry.SOURCE_INTERNAL_LINK));
        funnel = WikipediaApp.getInstance().getFunnelManager().getEditFunnel(pageTitle);

        /*
        Use a Resources object with a different Locale, so that the text of the canned summary
        buttons is shown in the selected Wiki language, instead of the current UI language.
        However, there's a caveat: creating a new Resources object actually modifies something
        internally in the AssetManager, so we'll need to create another new Resources object
        with the original Locale when we're done.
        https://code.google.com/p/android/issues/detail?id=67672
         */
        Resources oldResources = getResources();
        AssetManager assets = oldResources.getAssets();
        DisplayMetrics metrics = oldResources.getDisplayMetrics();
        Locale oldLocale = ConfigurationCompat.getLocale(oldResources.getConfiguration());
        Locale newLocale = new Locale(pageTitle.getWikiSite().languageCode());
        Configuration config = new Configuration(oldResources.getConfiguration());
        Resources tempResources = getResources();
        boolean hasSameLocale = oldLocale.getLanguage().equals(newLocale.getLanguage());
        if (!hasSameLocale && !newLocale.getLanguage().equals("test")) {
            L10nUtil.setDesiredLocale(config, newLocale);
            tempResources = new Resources(assets, metrics, config);
        }

        // build up summary tags...
        int[] summaryTagStrings = {
                R.string.edit_summary_tag_typo,
                R.string.edit_summary_tag_grammar,
                R.string.edit_summary_tag_links
        };

        summaryTags = new ArrayList<>();
        for (int i : summaryTagStrings) {
            final EditSummaryTag tag = new EditSummaryTag(getActivity());
            tag.setText(tempResources.getString(i));
            tag.setTag(i);
            tag.setOnClickListener((view) -> {
                funnel.logEditSummaryTap((Integer) view.getTag());
                tag.setSelected(!tag.getSelected());
            });
            editSummaryTagsContainer.addView(tag);
            summaryTags.add(tag);
        }

        otherTag = new EditSummaryTag(getActivity());
        otherTag.setText(tempResources.getString(R.string.edit_summary_tag_other));
        editSummaryTagsContainer.addView(otherTag);
        otherTag.setOnClickListener((view) -> {
            funnel.logEditSummaryTap(R.string.edit_summary_tag_other);
            if (otherTag.getSelected()) {
                otherTag.setSelected(false);
            } else {
                parentActivity.showCustomSummary();
            }
        });

        /*
        Reset AssetManager to its original state, by creating a new Resources object
        with the original Locale (from above)
         */
        if (!hasSameLocale) {
            config.setLocale(oldLocale);
            new Resources(assets, metrics, config);
        }

        if (savedInstanceState != null) {

            for (int i = 0; i < summaryTags.size(); i++) {
                summaryTags.get(i).setSelected(savedInstanceState.getBoolean("summaryTag" + i, false));
            }
            if (savedInstanceState.containsKey("otherTag")) {
                otherTag.setSelected(true);
                otherTag.setText(savedInstanceState.getString("otherTag"));
            }

            previewHTML = savedInstanceState.getString("previewHTML");
            boolean isActive = savedInstanceState.getBoolean("isActive");
            previewContainer.setVisibility(isActive ? View.VISIBLE : View.GONE);
            if (isActive) {
                displayPreviewHtml(previewHTML);
            }
        }
    }

    private void displayPreviewHtml(String previewHTML) {
        webview.loadData(previewHTML, "text/html", "UTF-8");
        setUpWebView();
    }

    public void setCustomSummary(String summary) {
        otherTag.setText(summary.length() > 0 ? summary : getString(R.string.edit_summary_tag_other));
        otherTag.setSelected(summary.length() > 0);
    }

    private boolean isWebViewSetup = false;

    /**
     * Fetches preview html from the modified wikitext text, and shows (fades in) the Preview fragment,
     * which includes edit summary tags. When the fade-in completes, the state of the
     * actionbar button(s) is updated, and the preview is shown.
     * @param title The PageTitle associated with the text being modified.
     * @param wikiText The text of the section to be shown in the Preview.
     */
    public void showPreview(final PageTitle title, final String wikiText) {
        hideSoftKeyboard(requireActivity());
        parentActivity.showProgressBar(true);
        String url = model.getTitle().getWikiSite().uri() + PAGE_HTML_PREVIEW_ENDPOINT + title.getPrefixedText();
        String postData;
        postData = "wikitext=" + UriUtil.encodeURL(wikiText);
        webview.postUrl(url, postData.getBytes());

        setUpWebView();
    }

    private void setUpWebView() {
        if (!isWebViewSetup) {
            isWebViewSetup = true;

            bridge.addListener("link_clicked", new LinkHandler(requireActivity()) {
                @Override
                public void onPageLinkClicked(@NonNull String href, @NonNull String linkText) {
                    // TODO: also need to handle references, issues, disambig, ... in preview eventually
                }

                @Override
                public void onInternalLinkClicked(@NonNull final PageTitle title) {
                    showLeavingEditDialogue(() -> startActivity(PageActivity.newIntentForCurrentTab(getContext(),
                            new HistoryEntry(title, HistoryEntry.SOURCE_INTERNAL_LINK), title)));
                }

                @Override
                public void onExternalLinkClicked(@NonNull final Uri uri) {
                    showLeavingEditDialogue(() -> handleExternalLink(getContext(), uri));
                }

                /**
                 * Shows the user a dialogue asking them if they really meant to leave the edit
                 * workflow, and warning them that their changes have not yet been saved.
                 * @param runnable The runnable that is run if the user chooses to leave.
                 */
                private void showLeavingEditDialogue(final Runnable runnable) {
                    //Ask the user if they really meant to leave the edit workflow
                    final AlertDialog leavingEditDialog = new AlertDialog.Builder(requireActivity())
                            .setMessage(R.string.dialog_message_leaving_edit)
                            .setPositiveButton(R.string.dialog_message_leaving_edit_leave, (dialog, which) -> {
                                //They meant to leave; close dialogue and run specified action
                                dialog.dismiss();
                                runnable.run();
                            })
                            .setNegativeButton(R.string.dialog_message_leaving_edit_stay, null)
                            .create();
                    leavingEditDialog.show();
                }

                @Override
                public WikiSite getWikiSite() {
                    return parentActivity.getPageTitle().getWikiSite();
                }
            });
            bridge.addListener("image_clicked", (messageType, messagePayload) -> {
                // TODO: do something when an image is clicked in Preview.
            });
            bridge.addListener("mediaClicked", (messageType, messagePayload) -> {
                // TODO: do something when a video is clicked in Preview.
            });
            bridge.addListener("reference_clicked", (messageType, messagePayload) -> {
                // TODO: do something when a reference is clicked in Preview.
            });
        }

        ViewAnimations.fadeIn(previewContainer, () -> parentActivity.supportInvalidateOptionsMenu());
        ViewAnimations.fadeOut(requireActivity().findViewById(R.id.edit_section_container));
    }

    /**
     * Gets the overall edit summary, as specified by the user by clicking various tags,
     * and/or entering a custom summary.
     * @return Summary of the edit. If the user clicked more than one summary tag,
     * they will be separated by commas.
     */
    public String getSummary() {
        StringBuilder summaryStr = new StringBuilder();
        for (EditSummaryTag tag : summaryTags) {
            if (!tag.getSelected()) {
                continue;
            }
            if (summaryStr.length() > 0) {
                summaryStr.append(", ");
            }
            summaryStr.append(tag);
        }
        if (otherTag.getSelected()) {
            if (summaryStr.length() > 0) {
                summaryStr.append(", ");
            }
            summaryStr.append(otherTag);
        }
        return summaryStr.toString();
    }

    @Override
    public void onDestroyView() {
        disposables.clear();
        if (webview != null) {
            webview.clearAllListeners();
            ((ViewGroup) webview.getParent()).removeView(webview);
            webview = null;
        }
        super.onDestroyView();
    }

    public boolean handleBackPressed() {
        if (isActive()) {
            hide();
            return true;
        }
        return false;
    }

    /**
     * Hides (fades out) the Preview fragment.
     * When fade-out completes, the state of the actionbar button(s) is updated.
     */
    public void hide() {
        View editSectionContainer = requireActivity().findViewById(R.id.edit_section_container);
        ViewAnimations.crossFade(previewContainer, editSectionContainer, () -> parentActivity.supportInvalidateOptionsMenu());
    }

    public boolean isActive() {
        return previewContainer.getVisibility() == View.VISIBLE;
    }

    @Override
    public void onSaveInstanceState(@NonNull Bundle outState) {
        super.onSaveInstanceState(outState);
        outState.putString("previewHTML", previewHTML);
        outState.putBoolean("isActive", isActive());
        for (int i = 0; i < summaryTags.size(); i++) {
            outState.putBoolean("summaryTag" + i, summaryTags.get(i).getSelected());
        }
        if (otherTag.getSelected()) {
            outState.putString("otherTag", otherTag.toString());
        }
    }
}<|MERGE_RESOLUTION|>--- conflicted
+++ resolved
@@ -71,12 +71,9 @@
         webview = parent.findViewById(R.id.edit_preview_webview);
         previewContainer = parent.findViewById(R.id.edit_preview_container);
         editSummaryTagsContainer = parent.findViewById(R.id.edit_summary_tags_container);
-<<<<<<< HEAD
-        bridge = new CommunicationBridge(webview, requireContext());
+        bridge = new CommunicationBridge(webview);
         webview.getSettings().setJavaScriptEnabled(true);
-=======
-        bridge = new CommunicationBridge(webview);
->>>>>>> 4e33c172
+
         webview.setWebViewClient(new OkHttpWebViewClient() {
             @NonNull @Override public PageViewModel getModel() {
                 return model;
