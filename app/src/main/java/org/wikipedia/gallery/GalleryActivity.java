package org.wikipedia.gallery;

import android.app.Activity;
import android.app.DownloadManager;
import android.content.Context;
import android.content.Intent;
import android.content.IntentFilter;
import android.graphics.Bitmap;
import android.net.Uri;
import android.os.Bundle;
import android.text.TextUtils;
import android.util.SparseArray;
import android.view.Gravity;
import android.view.Menu;
import android.view.View;
import android.view.ViewGroup;
import android.widget.ImageView;
import android.widget.ProgressBar;
import android.widget.TextView;

import androidx.annotation.NonNull;
import androidx.annotation.Nullable;
import androidx.appcompat.app.AppCompatActivity;
import androidx.appcompat.widget.Toolbar;
import androidx.core.content.ContextCompat;
import androidx.fragment.app.Fragment;
import androidx.fragment.app.FragmentManager;
import androidx.fragment.app.FragmentPagerAdapter;
import androidx.fragment.app.FragmentTransaction;
import androidx.viewpager.widget.ViewPager;

import org.apache.commons.lang3.StringUtils;
import org.wikipedia.R;
import org.wikipedia.WikipediaApp;
import org.wikipedia.activity.BaseActivity;
import org.wikipedia.analytics.GalleryFunnel;
import org.wikipedia.auth.AccountUtil;
import org.wikipedia.dataclient.Service;
import org.wikipedia.dataclient.ServiceFactory;
import org.wikipedia.dataclient.WikiSite;
import org.wikipedia.dataclient.mwapi.media.MediaHelper;
import org.wikipedia.descriptions.DescriptionEditActivity;
import org.wikipedia.feed.image.FeaturedImage;
import org.wikipedia.history.HistoryEntry;
import org.wikipedia.json.GsonMarshaller;
import org.wikipedia.json.GsonUnmarshaller;
import org.wikipedia.page.ExclusiveBottomSheetPresenter;
import org.wikipedia.page.LinkMovementMethodExt;
import org.wikipedia.page.PageActivity;
import org.wikipedia.page.PageTitle;
import org.wikipedia.page.linkpreview.LinkPreviewDialog;
import org.wikipedia.suggestededits.SuggestedEditsSummary;
import org.wikipedia.theme.Theme;
import org.wikipedia.util.ClipboardUtil;
import org.wikipedia.util.FeedbackUtil;
import org.wikipedia.util.GradientUtil;
import org.wikipedia.util.ImageUrlUtil;
import org.wikipedia.util.ShareUtil;
import org.wikipedia.util.StringUtil;
import org.wikipedia.util.log.L;
import org.wikipedia.views.ViewAnimations;
import org.wikipedia.views.WikiErrorView;

import java.io.File;
import java.util.ArrayList;
import java.util.Collections;
import java.util.List;

import butterknife.BindView;
import butterknife.ButterKnife;
import butterknife.OnClick;
import butterknife.OnLongClick;
import butterknife.Unbinder;
import io.reactivex.android.schedulers.AndroidSchedulers;
import io.reactivex.disposables.CompositeDisposable;
import io.reactivex.disposables.Disposable;
import io.reactivex.schedulers.Schedulers;

import static org.wikipedia.Constants.INTENT_EXTRA_ACTION;
import static org.wikipedia.Constants.InvokeSource.GALLERY_ACTIVITY;
import static org.wikipedia.Constants.InvokeSource.LINK_PREVIEW_MENU;
import static org.wikipedia.Constants.PREFERRED_GALLERY_IMAGE_SIZE;
import static org.wikipedia.descriptions.DescriptionEditActivity.Action.ADD_CAPTION;
import static org.wikipedia.descriptions.DescriptionEditActivity.Action.TRANSLATE_CAPTION;
import static org.wikipedia.util.StringUtil.addUnderscores;
import static org.wikipedia.util.StringUtil.removeUnderscores;
import static org.wikipedia.util.StringUtil.strip;
import static org.wikipedia.util.UriUtil.handleExternalLink;
import static org.wikipedia.util.UriUtil.resolveProtocolRelativeUrl;

public class GalleryActivity extends BaseActivity implements LinkPreviewDialog.Callback,
        GalleryItemFragment.Callback {
    public static final int ACTIVITY_RESULT_PAGE_SELECTED = 1;
    private static final int ACTIVITY_REQUEST_DESCRIPTION_EDIT = 2;
    public static final int ACTIVITY_RESULT_IMAGE_CAPTION_ADDED = 3;

    public static final String EXTRA_PAGETITLE = "pageTitle";
    public static final String EXTRA_FILENAME = "filename";
    public static final String EXTRA_WIKI = "wiki";
    public static final String EXTRA_REVISION = "revision";
    public static final String EXTRA_SOURCE = "source";
    public static final String EXTRA_FEATURED_IMAGE = "featuredImage";
    public static final String EXTRA_FEATURED_IMAGE_AGE = "featuredImageAge";

    @NonNull private WikipediaApp app = WikipediaApp.getInstance();
    @NonNull private ExclusiveBottomSheetPresenter bottomSheetPresenter = new ExclusiveBottomSheetPresenter();
    @Nullable private PageTitle pageTitle;

    @BindView(R.id.gallery_toolbar_container) ViewGroup toolbarContainer;
    @BindView(R.id.gallery_toolbar) Toolbar toolbar;
    @BindView(R.id.gallery_toolbar_gradient) View toolbarGradient;
    @BindView(R.id.gallery_info_container) ViewGroup infoContainer;
    @BindView(R.id.gallery_info_gradient) View infoGradient;
    @BindView(R.id.gallery_progressbar) ProgressBar progressBar;
    @BindView(R.id.gallery_description_container) View galleryDescriptionContainer;
    @BindView(R.id.gallery_description_text) TextView descriptionText;
    @BindView(R.id.gallery_license_icon) ImageView licenseIcon;
    @BindView(R.id.gallery_license_icon_by) ImageView byIcon;
    @BindView(R.id.gallery_license_icon_sa) ImageView saIcon;
    @BindView(R.id.gallery_credit_text) TextView creditText;
    @BindView(R.id.gallery_item_pager) ViewPager galleryPager;
    @BindView(R.id.view_gallery_error) WikiErrorView errorView;
    @BindView(R.id.gallery_caption_edit_button) View captionEditButton;
    @BindView(R.id.gallery_caption_translate_container) View captionTranslateContainer;
    @BindView(R.id.gallery_caption_translate_button_text) TextView captionTranslateButtonText;
    @Nullable private Unbinder unbinder;
    private CompositeDisposable disposables = new CompositeDisposable();
    private Disposable imageCaptionDisposable;
    private String revision;
    private WikiSite sourceWiki;

    private boolean controlsShowing = true;
    private GalleryPageChangeListener pageChangeListener = new GalleryPageChangeListener();

    @Nullable private GalleryFunnel funnel;

    /**
     * If we have an intent that tells us a specific image to jump to within the gallery,
     * then this will be non-null.
     */
    private String initialFilename;

    /**
     * If we come back from savedInstanceState, then this will be the previous pager position.
     */
    private int initialImageIndex = -1;

    private GalleryItemAdapter galleryAdapter;
    private MediaDownloadReceiver downloadReceiver = new MediaDownloadReceiver();
    private MediaDownloadReceiverCallback downloadReceiverCallback = new MediaDownloadReceiverCallback();
    @Nullable private String targetLanguageCode;

    @NonNull
    public static Intent newIntent(@NonNull Context context, int age, @NonNull String filename,
                                   @NonNull FeaturedImage image, @NonNull WikiSite wiki, int source) {
        return newIntent(context, null, filename, wiki, "", source)
                .putExtra(EXTRA_FEATURED_IMAGE, GsonMarshaller.marshal(image))
                .putExtra(EXTRA_FEATURED_IMAGE_AGE, age);
    }

    @NonNull
    public static Intent newIntent(@NonNull Context context, @Nullable PageTitle pageTitle,
                                   @NonNull String filename, @NonNull WikiSite wiki, @NonNull String revision, int source) {
        Intent intent = new Intent()
                .setClass(context, GalleryActivity.class)
                .putExtra(EXTRA_FILENAME, filename)
                .putExtra(EXTRA_WIKI, wiki)
                .putExtra(EXTRA_REVISION, revision)
                .putExtra(EXTRA_SOURCE, source);
        if (pageTitle != null) {
            intent.putExtra(EXTRA_PAGETITLE, pageTitle);
        }

        return intent;
    }

    @Override
    public void onCreate(Bundle savedInstanceState) {
        super.onCreate(savedInstanceState);
        setContentView(R.layout.activity_gallery);
        unbinder = ButterKnife.bind(this);

        setSupportActionBar(toolbar);
        getSupportActionBar().setDisplayHomeAsUpEnabled(true);
        getSupportActionBar().setTitle("");

        toolbarGradient.setBackground(GradientUtil.getPowerGradient(R.color.black26, Gravity.TOP));
        infoGradient.setBackground(GradientUtil.getPowerGradient(R.color.black38, Gravity.BOTTOM));
        descriptionText.setMovementMethod(linkMovementMethod);
        creditText.setMovementMethod(linkMovementMethod);

        ((ImageView) errorView.findViewById(R.id.view_wiki_error_icon))
                .setColorFilter(ContextCompat.getColor(this, R.color.base70));
        ((TextView) errorView.findViewById(R.id.view_wiki_error_text))
                .setTextColor(ContextCompat.getColor(this, R.color.base70));

        errorView.setBackClickListener(v -> onBackPressed());
        errorView.setRetryClickListener(v -> {
            errorView.setVisibility(View.GONE);
            loadGalleryContent();
        });

        if (getIntent().hasExtra(EXTRA_PAGETITLE)) {
            pageTitle = getIntent().getParcelableExtra(EXTRA_PAGETITLE);
        }
        initialFilename = getIntent().getStringExtra(EXTRA_FILENAME);
        revision = getIntent().getStringExtra(EXTRA_REVISION);
        sourceWiki = getIntent().getParcelableExtra(EXTRA_WIKI);

        galleryAdapter = new GalleryItemAdapter(GalleryActivity.this);
        galleryPager.setAdapter(galleryAdapter);
        galleryPager.addOnPageChangeListener(pageChangeListener);

        funnel = new GalleryFunnel(app, getIntent().getParcelableExtra(EXTRA_WIKI),
                getIntent().getIntExtra(EXTRA_SOURCE, 0));

        if (savedInstanceState == null) {
            if (initialFilename != null) {
                funnel.logGalleryOpen(pageTitle, removeUnderscores(initialFilename));
            }
        } else {
            controlsShowing = savedInstanceState.getBoolean("controlsShowing");
            initialImageIndex = savedInstanceState.getInt("pagerIndex");
            // if we have a savedInstanceState, then the initial index overrides
            // the initial Title from our intent.
            initialFilename = null;
            FragmentManager fm = getSupportFragmentManager();
            if (getSupportFragmentManager().getBackStackEntryCount() > 0) {
                FragmentTransaction ft = getSupportFragmentManager().beginTransaction();
                for (int i = 0; i < fm.getBackStackEntryCount(); i++) {
                    Fragment fragment = fm.findFragmentById(fm.getBackStackEntryAt(i).getId());
                    if (fragment instanceof GalleryItemFragment) {
                        ft.remove(fragment);
                    }
                }
                ft.commitAllowingStateLoss();
            }
        }
        toolbarContainer.post(() -> setControlsShowing(controlsShowing));
        loadGalleryContent();
    }

    @Override public void onDestroy() {
        disposables.clear();
        disposeImageCaptionDisposable();
        galleryPager.removeOnPageChangeListener(pageChangeListener);
        pageChangeListener = null;

        if (unbinder != null) {
            unbinder.unbind();
        }

        super.onDestroy();
    }

    @Override
    public void onResume() {
        super.onResume();
        registerReceiver(downloadReceiver, new IntentFilter(DownloadManager.ACTION_DOWNLOAD_COMPLETE));
        downloadReceiver.setCallback(downloadReceiverCallback);
    }

    @Override
    public void onPause() {
        super.onPause();
        downloadReceiver.setCallback(null);
        unregisterReceiver(downloadReceiver);
    }

    @Override
    public boolean onCreateOptionsMenu(Menu menu) {
        getMenuInflater().inflate(R.menu.menu_gallery, menu);
        return true;
    }

    @Override
    public void onDownload(@NonNull GalleryItemFragment item) {
        if (funnel != null && item.getImageTitle() != null) {
            funnel.logGallerySave(pageTitle, item.getImageTitle().getDisplayText());
        }
        if (item.getImageTitle() != null && item.getMediaInfo() != null) {
            downloadReceiver.download(this, item.getImageTitle(), item.getMediaInfo());
            FeedbackUtil.showMessage(this, R.string.gallery_save_progress);
        } else {
            FeedbackUtil.showMessage(this, R.string.err_cannot_save_file);
        }
    }

    @Override
    public void onShare(@NonNull GalleryItemFragment item, @Nullable Bitmap bitmap, @NonNull String subject, @NonNull PageTitle title) {
        if (funnel != null && item.getImageTitle() != null) {
            funnel.logGalleryShare(pageTitle, item.getImageTitle().getDisplayText());
        }
        if (bitmap != null && item.getMediaInfo() != null) {
            ShareUtil.shareImage(this, bitmap, new File(ImageUrlUtil.getUrlForPreferredSize(item.getMediaInfo().getThumbUrl(), PREFERRED_GALLERY_IMAGE_SIZE)).getName(),
                    subject, title.getCanonicalUri());
        } else {
            ShareUtil.shareText(this, title);
        }
    }

    @Override
    protected void setTheme() {
        setTheme(Theme.DARK.getResourceId());
    }

    @Override
    public void onActivityResult(int requestCode, int resultCode, final Intent data) {
        super.onActivityResult(requestCode, resultCode, data);
        if (requestCode == ACTIVITY_REQUEST_DESCRIPTION_EDIT && resultCode == RESULT_OK) {
            FeedbackUtil.showMessage(this, data.getSerializableExtra(INTENT_EXTRA_ACTION) == ADD_CAPTION
                    ? getString(R.string.description_edit_success_saved_image_caption_snackbar)
                    : getString(R.string.description_edit_success_saved_image_caption_in_lang_snackbar, app.language().getAppLanguageLocalizedName(targetLanguageCode)));
            layOutGalleryDescription();
            setResult(ACTIVITY_RESULT_IMAGE_CAPTION_ADDED);
        }
    }

    @OnClick(R.id.gallery_caption_edit_button) void onEditClick(View v) {
        GalleryItemFragment item = getCurrentItem();
        if (item == null || item.getImageTitle() == null || item.getMediaInfo() == null || item.getMediaInfo().getMetadata() == null) {
            return;
        }

        PageTitle title = new PageTitle(item.getImageTitle().getPrefixedText(), new WikiSite(Service.COMMONS_URL, sourceWiki.languageCode()));
        String currentCaption = item.getMediaInfo().getCaptions().get(sourceWiki.languageCode());
        title.setDescription(currentCaption);

        SuggestedEditsSummary summary = new SuggestedEditsSummary(title.getPrefixedText(), sourceWiki.languageCode(), title,
                title.getDisplayText(), StringUtils.defaultIfBlank(StringUtil.fromHtml(item.getMediaInfo().getMetadata().imageDescription()).toString(), null),
                item.getMediaInfo().getThumbUrl(), null, null, null, null);

        startActivityForResult(DescriptionEditActivity.newIntent(this, title, null, summary, null, ADD_CAPTION, GALLERY_ACTIVITY),
                ACTIVITY_REQUEST_DESCRIPTION_EDIT);
    }

    @OnClick(R.id.gallery_caption_translate_button) void onTranslateClick(View v) {
        if (app.language().getAppLanguageCodes().size() < 2) {
            return;
        }

        GalleryItemFragment item = getCurrentItem();
        if (item == null || item.getImageTitle() == null || item.getMediaInfo() == null || item.getMediaInfo().getMetadata() == null) {
            return;
        }

        PageTitle sourceTitle = new PageTitle(item.getImageTitle().getPrefixedText(), new WikiSite(Service.COMMONS_URL, sourceWiki.languageCode()));
        PageTitle targetTitle = new PageTitle(item.getImageTitle().getPrefixedText(), new WikiSite(Service.COMMONS_URL, StringUtils.defaultString(targetLanguageCode, app.language().getAppLanguageCodes().get(1))));
        String currentCaption = item.getMediaInfo().getCaptions().get(app.getAppOrSystemLanguageCode());
        if (TextUtils.isEmpty(currentCaption)) {
            currentCaption = StringUtil.fromHtml(item.getMediaInfo().getMetadata().imageDescription()).toString();
        }

        SuggestedEditsSummary sourceSummary = new SuggestedEditsSummary(sourceTitle.getPrefixedText(), sourceTitle.getWikiSite().languageCode(), sourceTitle,
                sourceTitle.getDisplayText(), currentCaption, item.getMediaInfo().getThumbUrl(),
                null, null, null, null);

        SuggestedEditsSummary targetSummary = new SuggestedEditsSummary(targetTitle.getPrefixedText(), targetTitle.getWikiSite().languageCode(), targetTitle,
                targetTitle.getDisplayText(), null, item.getMediaInfo().getThumbUrl(),
                null, null, null, null);

        startActivityForResult(DescriptionEditActivity.newIntent(this, targetTitle, null, sourceSummary, targetSummary,
                (sourceSummary.getLang().equals(targetSummary.getLang())) ? ADD_CAPTION : TRANSLATE_CAPTION, GALLERY_ACTIVITY),
                ACTIVITY_REQUEST_DESCRIPTION_EDIT);
    }

    @OnClick(R.id.gallery_license_container) void onClick(View v) {
        if (licenseIcon.getContentDescription() == null) {
            return;
        }
        FeedbackUtil.showMessageAsPlainText((Activity) licenseIcon.getContext(), licenseIcon.getContentDescription());
    }

    @OnLongClick(R.id.gallery_license_container) boolean onLongClick(View v) {
        String licenseUrl = (String) licenseIcon.getTag();
        if (!TextUtils.isEmpty(licenseUrl)) {
            handleExternalLink(GalleryActivity.this, Uri.parse(resolveProtocolRelativeUrl(licenseUrl)));
        }
        return true;
    }

    private void disposeImageCaptionDisposable() {
        if (imageCaptionDisposable != null && !imageCaptionDisposable.isDisposed()) {
            imageCaptionDisposable.dispose();
        }
    }

    private class GalleryPageChangeListener extends ViewPager.SimpleOnPageChangeListener {
        private int currentPosition = -1;
        @Override
        public void onPageSelected(int position) {
            // the pager has settled on a new position
            layOutGalleryDescription();
            GalleryItemFragment item = getCurrentItem();
            if (currentPosition != -1 && item != null && item.getImageTitle() != null && funnel != null) {
                if (position < currentPosition) {
                    funnel.logGallerySwipeLeft(pageTitle, item.getImageTitle().getDisplayText());
                } else if (position > currentPosition) {
                    funnel.logGallerySwipeRight(pageTitle, item.getImageTitle().getDisplayText());
                }
            }
            currentPosition = position;
        }
        @Override
        public void onPageScrollStateChanged(int state) {
            if (state == ViewPager.SCROLL_STATE_IDLE) {
                galleryAdapter.purgeFragments();
            }
        }
    }

    @Override
    protected void onSaveInstanceState(@NonNull Bundle outState) {
        super.onSaveInstanceState(outState);
        outState.putBoolean("controlsShowing", controlsShowing);
        outState.putInt("pagerIndex", galleryPager.getCurrentItem());
    }

    private void updateProgressBar(boolean visible) {
        progressBar.setIndeterminate(true);
        progressBar.setVisibility(visible ? View.VISIBLE : View.GONE);
    }

    @Override
    public void onBackPressed() {
        // log the "gallery close" event only upon explicit closing of the activity
        // (back button, or home-as-up button in the toolbar)
        GalleryItemFragment item = getCurrentItem();
        if (item != null && item.getImageTitle() != null && funnel != null) {
            funnel.logGalleryClose(pageTitle, item.getImageTitle().getDisplayText());
        }
        super.onBackPressed();
    }

    /**
     * Show or hide all the UI controls in this activity (slide them out or in).
     * @param showing Whether to show or hide the controls.
     */
    private void setControlsShowing(boolean showing) {
        controlsShowing = showing;
        if (controlsShowing) {
            ViewAnimations.ensureTranslationY(toolbarContainer, 0);
            ViewAnimations.ensureTranslationY(infoContainer, 0);
        } else {
            ViewAnimations.ensureTranslationY(toolbarContainer, -toolbarContainer.getHeight());
            ViewAnimations.ensureTranslationY(infoContainer, infoContainer.getHeight());
        }
    }

    /**
     * Toggle showing or hiding of all the UI controls.
     */
    public void toggleControls() {
        setControlsShowing(!controlsShowing);
    }

    public void showLinkPreview(@NonNull PageTitle title) {
        bottomSheetPresenter.show(getSupportFragmentManager(),
                LinkPreviewDialog.newInstance(new HistoryEntry(title, HistoryEntry.SOURCE_GALLERY), null));
    }

    /**
     * LinkMovementMethod for handling clicking of links in the description or metadata
     * text fields. For internal links, this activity will close, and pass the page title as
     * the result. For external links, they will be bounced out to the Browser.
     */
    private LinkMovementMethodExt linkMovementMethod =
        new LinkMovementMethodExt((@NonNull String url) -> {
        L.v("Link clicked was " + url);
        url = resolveProtocolRelativeUrl(url);
        if (url.startsWith("/wiki/")) {
            PageTitle title = app.getWikiSite().titleForInternalLink(url);
            showLinkPreview(title);
        } else {
            Uri uri = Uri.parse(url);
            String authority = uri.getAuthority();
            if (authority != null && WikiSite.supportedAuthority(authority)
                && uri.getPath() != null && uri.getPath().startsWith("/wiki/")) {
                PageTitle title = new WikiSite(uri).titleForUri(uri);
                showLinkPreview(title);
            } else {
                // if it's a /w/ URI, turn it into a full URI and go external
                if (url.startsWith("/w/")) {
                    url = String.format("%1$s://%2$s", app.getWikiSite().scheme(),
                            app.getWikiSite().authority()) + url;
                }
                handleExternalLink(GalleryActivity.this, Uri.parse(url));
            }
        }
    });

    /**
     * Close this activity, with the specified PageTitle as the activity result, to be picked up
     * by the activity that originally launched us.
     * @param resultTitle PageTitle to pass as the activity result.
     */
    public void finishWithPageResult(@NonNull PageTitle resultTitle) {
        finishWithPageResult(resultTitle, new HistoryEntry(resultTitle, HistoryEntry.SOURCE_GALLERY));
    }

    public void finishWithPageResult(@NonNull PageTitle resultTitle, @NonNull HistoryEntry historyEntry) {
        Intent intent = PageActivity.newIntentForCurrentTab(GalleryActivity.this, historyEntry, resultTitle, false);
        setResult(ACTIVITY_RESULT_PAGE_SELECTED, intent);
        finish();
    }

    @Override public void onLinkPreviewLoadPage(@NonNull PageTitle title, @NonNull HistoryEntry entry, boolean inNewTab) {
        finishWithPageResult(title, entry);
    }

    @Override public void onLinkPreviewCopyLink(@NonNull PageTitle title) {
        ClipboardUtil.setPlainText(this, null, title.getCanonicalUri());
        FeedbackUtil.showMessage(this, R.string.address_copied);
    }

    @Override public void onLinkPreviewAddToList(@NonNull PageTitle title) {
        bottomSheetPresenter.showAddToListDialog(getSupportFragmentManager(), title, LINK_PREVIEW_MENU);
    }

    @Override public void onLinkPreviewShareLink(@NonNull PageTitle title) {
        ShareUtil.shareText(this, title);
    }

    void showError(@Nullable Throwable caught) {
        errorView.setError(caught);
        errorView.setVisibility(View.VISIBLE);
    }

    private void fetchGalleryItems() {
        if (pageTitle == null) {
            return;
        }
        updateProgressBar(true);

<<<<<<< HEAD
        disposables.add(ServiceFactory.getRest(pageTitle.getWikiSite()).getMediaList(pageTitle.getConvertedText(), revision)
=======
        disposables.add(ServiceFactory.getRest(pageTitle.getWikiSite()).getMediaList(pageTitle.getPrefixedText())
>>>>>>> 5bb5d803
                .subscribeOn(Schedulers.io())
                .observeOn(AndroidSchedulers.mainThread())
                .subscribe(mediaList -> {
                    updateProgressBar(false);
                    applyGalleryList(mediaList.getItems("image", "video"));
                }, caught -> {
                    updateProgressBar(false);
                    showError(caught);
                }));
    }

    /**
     * Kicks off the activity after the views are initialized in onCreate.
     */
    private void loadGalleryContent() {
        updateProgressBar(false);
        if (getIntent().hasExtra(EXTRA_FEATURED_IMAGE)) {
            FeaturedImage featuredImage = GsonUnmarshaller.unmarshal(FeaturedImage.class,
                    getIntent().getStringExtra(EXTRA_FEATURED_IMAGE));
            featuredImage.setAge(getIntent().getIntExtra(EXTRA_FEATURED_IMAGE_AGE, 0));
            updateProgressBar(false);
            applyGalleryList(Collections.singletonList(new MediaListItem(featuredImage.title())));
        } else {
            fetchGalleryItems();
        }
    }

    private void applyGalleryList(@NonNull List<MediaListItem> list) {
        // remove the page transformer while we operate on the pager...
        galleryPager.setPageTransformer(false, null);
        // first, verify that the collection contains the item that the user
        // initially requested, if we have one...
        int initialImagePos = -1;
        if (initialFilename != null) {
            for (MediaListItem item : list) {
                // sometimes the namespace of a file would be in different languages rather than English.
                String title = StringUtil.removeNamespace(item.getTitle());
                String titleFromPage = StringUtil.removeNamespace(addUnderscores(initialFilename));
                if (title.equals(titleFromPage)) {
                    initialImagePos = list.indexOf(item);
                    break;
                }
            }
            if (initialImagePos == -1) {
                // the requested image is not present in the gallery collection, so add it manually.
                // (this can happen if the user clicked on an SVG file, since we hide SVGs
                // by default in the gallery; or lead image in the PageHeader or in the info box)
                initialImagePos = 0;
                list = new ArrayList<>(list);
                list.add(initialImagePos, new MediaListItem(initialFilename));
            }
        }

        // pass the collection to the adapter!
        galleryAdapter.setList(list);
        if (initialImagePos != -1) {
            // if we have a target image to jump to, then do it!
            galleryPager.setCurrentItem(initialImagePos, false);
        } else if (initialImageIndex >= 0
                && initialImageIndex < galleryAdapter.getCount()) {
            // if we have a target image index to jump to, then do it!
            galleryPager.setCurrentItem(initialImageIndex, false);
        }
        galleryPager.setPageTransformer(false, new GalleryPagerTransformer());
    }

    @Nullable
    private GalleryItemFragment getCurrentItem() {
        if (galleryAdapter.getItem(galleryPager.getCurrentItem()) == null) {
            return null;
        }

        return ((GalleryItemFragment) galleryAdapter.getItem(galleryPager.getCurrentItem()));
    }

    /**
     * Populate the description and license text fields with data from the current gallery item.
     */
    public void layOutGalleryDescription() {
        GalleryItemFragment item = getCurrentItem();
        if (item == null || item.getImageTitle() == null || item.getMediaInfo() == null || item.getMediaInfo().getMetadata() == null) {
            infoContainer.setVisibility(View.GONE);
            return;
        }
        updateProgressBar(true);
        disposeImageCaptionDisposable();
        imageCaptionDisposable = MediaHelper.INSTANCE.getImageCaptions(item.getImageTitle().getPrefixedText())
                .subscribeOn(Schedulers.io())
                .observeOn(AndroidSchedulers.mainThread())
                .doAfterTerminate(this::updateGalleryDescription)
                .subscribe(captions -> item.getMediaInfo().setCaptions(captions),
                        L::e);
    }

    public void updateGalleryDescription() {
        updateProgressBar(false);

        GalleryItemFragment item = getCurrentItem();
        if (item == null || item.getImageTitle() == null || item.getMediaInfo() == null || item.getMediaInfo().getMetadata() == null) {
            infoContainer.setVisibility(View.GONE);
            return;
        }

        galleryAdapter.notifyFragments(galleryPager.getCurrentItem());

        // Display the Caption Edit button based on whether the image is hosted on Commons,
        // and not the local Wikipedia.
        boolean captionEditable = AccountUtil.isLoggedIn() && item.getMediaInfo().getThumbUrl().contains(Service.URL_FRAGMENT_FROM_COMMONS);
        captionEditButton.setVisibility(captionEditable ? View.VISIBLE : View.GONE);

        boolean allowTranslate = false;
        boolean showTextWithTargetLang = false;
        // and if we have another language in which the caption doesn't exist, then offer
        // it to be translatable.
        if (app.language().getAppLanguageCodes().size() > 1 && captionEditable) {
            if (!item.getMediaInfo().getCaptions().containsKey(sourceWiki.languageCode())) {
                allowTranslate = true;
                targetLanguageCode = sourceWiki.languageCode();
            } else {
                for (String lang : app.language().getAppLanguageCodes()) {
                    if (!item.getMediaInfo().getCaptions().containsKey(lang)) {
                        allowTranslate = true;
                        showTextWithTargetLang = true;
                        targetLanguageCode = lang;
                        break;
                    }
                }
            }
        }

        // If we have a structured caption in our current language, then display that instead
        // of the unstructured description, and make it editable.
        CharSequence descriptionStr;
        if (item.getMediaInfo().getCaptions().containsKey(sourceWiki.languageCode())) {
            descriptionStr = item.getMediaInfo().getCaptions().get(sourceWiki.languageCode());
        } else {
            descriptionStr = StringUtil.fromHtml(item.getMediaInfo().getMetadata().imageDescription());
        }
        if (descriptionStr != null && descriptionStr.length() > 0) {
            galleryDescriptionContainer.setVisibility(View.VISIBLE);
            descriptionText.setText(strip(descriptionStr));
        } else {
            galleryDescriptionContainer.setVisibility(View.GONE);
        }
        captionTranslateContainer.setVisibility(allowTranslate && AccountUtil.isLoggedIn() ? View.VISIBLE : View.GONE);
        captionTranslateButtonText.setText(showTextWithTargetLang
                ? getString(R.string.gallery_add_image_caption_in_language_button, app.language().getAppLanguageLocalizedName(targetLanguageCode))
                : getString(R.string.gallery_add_image_caption_button));

        ImageLicense license = new ImageLicense(item.getMediaInfo().getMetadata().license(), item.getMediaInfo().getMetadata().licenseShortName(), item.getMediaInfo().getMetadata().licenseUrl());

        // determine which icon to display...
        if (license.getLicenseIcon() == R.drawable.ic_license_by) {
            licenseIcon.setImageResource(R.drawable.ic_license_cc);
            byIcon.setImageResource(R.drawable.ic_license_by);
            byIcon.setVisibility(View.VISIBLE);
            saIcon.setImageResource(R.drawable.ic_license_sharealike);
            saIcon.setVisibility(View.VISIBLE);
        } else {
            licenseIcon.setImageResource(license.getLicenseIcon());
            byIcon.setVisibility(View.GONE);
            saIcon.setVisibility(View.GONE);
        }

        // Set the icon's content description to the UsageTerms property.
        // (if UsageTerms is not present, then default to Fair Use)
        licenseIcon.setContentDescription(StringUtils.defaultIfBlank(item.getMediaInfo().getMetadata().licenseShortName(), getString(R.string.gallery_fair_use_license)));
        // Give the license URL to the icon, to be received by the click handler (may be null).
        licenseIcon.setTag(item.getMediaInfo().getMetadata().licenseUrl());

        String creditStr = !TextUtils.isEmpty(item.getMediaInfo().getMetadata().artist()) ? item.getMediaInfo().getMetadata().artist() : item.getMediaInfo().getMetadata().credit();

        // if we couldn't find a attribution string, then default to unknown
        creditText.setText(StringUtil.fromHtml(StringUtils.defaultIfBlank(creditStr, getString(R.string.gallery_uploader_unknown))));

        infoContainer.setVisibility(View.VISIBLE);
    }

    /**
     * Adapter that will provide the contents for the ViewPager.
     * Each media item will be represented by a GalleryItemFragment, which will be instantiated
     * lazily, and then cached for future use.
     */
    private class GalleryItemAdapter extends FragmentPagerAdapter {
        private List<MediaListItem> list = new ArrayList<>();
        private SparseArray<GalleryItemFragment> fragmentArray;

        GalleryItemAdapter(AppCompatActivity activity) {
            super(activity.getSupportFragmentManager(), BEHAVIOR_RESUME_ONLY_CURRENT_FRAGMENT);
            fragmentArray = new SparseArray<>();
        }

        public void setList(@NonNull List<MediaListItem> list) {
            this.list.clear();
            this.list.addAll(list);
            notifyDataSetChanged();
        }

        void notifyFragments(int currentPosition) {
            for (int i = 0; i < getCount(); i++) {
                if (fragmentArray.get(i) != null) {
                    fragmentArray.get(i).onUpdatePosition(i, currentPosition);
                }
            }
        }

        /**
         * Remove any active fragments to the left+1 and right+1 of the current
         * fragment, to reduce memory usage.
         */
        void purgeFragments() {
            int position = galleryPager.getCurrentItem();
            FragmentTransaction trans = getSupportFragmentManager().beginTransaction();
            for (int i = 0; i < getCount(); i++) {
                if (Math.abs(position - i) < 2) {
                    continue;
                }
                if (fragmentArray.get(i) != null) {
                    trans.remove(fragmentArray.get(i));
                    fragmentArray.remove(i);
                    fragmentArray.put(i, null);
                }
            }
            trans.commitAllowingStateLoss();
        }

        @Override
        public int getCount() {
            return list.size();
        }

        @Override
        @Nullable // don't remove this, it needs to be @Nullable.
        public Fragment getItem(int position) {
            if (list.size() <= position || position < 0) {
                return null;
            }
            // instantiate a new fragment if it doesn't exist
            if (fragmentArray.get(position) == null) {
                fragmentArray.put(position, GalleryItemFragment
                        .newInstance(pageTitle, list.get(position)));
            }
            return fragmentArray.get(position);
        }
    }

    private class MediaDownloadReceiverCallback implements MediaDownloadReceiver.Callback {
        @Override
        public void onSuccess() {
            FeedbackUtil.showMessage(GalleryActivity.this, R.string.gallery_save_success);
        }
    }
}<|MERGE_RESOLUTION|>--- conflicted
+++ resolved
@@ -532,11 +532,7 @@
         }
         updateProgressBar(true);
 
-<<<<<<< HEAD
-        disposables.add(ServiceFactory.getRest(pageTitle.getWikiSite()).getMediaList(pageTitle.getConvertedText(), revision)
-=======
-        disposables.add(ServiceFactory.getRest(pageTitle.getWikiSite()).getMediaList(pageTitle.getPrefixedText())
->>>>>>> 5bb5d803
+        disposables.add(ServiceFactory.getRest(pageTitle.getWikiSite()).getMediaList(pageTitle.getPrefixedText(), revision)
                 .subscribeOn(Schedulers.io())
                 .observeOn(AndroidSchedulers.mainThread())
                 .subscribe(mediaList -> {
