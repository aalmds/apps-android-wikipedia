package org.wikipedia.views;

import android.content.Context;
import android.graphics.Color;
import android.graphics.drawable.ColorDrawable;
import android.view.Gravity;
import android.view.View;
import android.view.ViewGroup;
import android.widget.FrameLayout;
import android.widget.PopupWindow;

import androidx.annotation.DrawableRes;
import androidx.annotation.NonNull;
import androidx.annotation.Nullable;
import androidx.core.widget.PopupWindowCompat;

import com.google.android.material.textview.MaterialTextView;

import org.wikipedia.R;
import org.wikipedia.analytics.ABTestExploreVsHomeFunnel;
import org.wikipedia.auth.AccountUtil;
import org.wikipedia.page.tabs.Tab;
import org.wikipedia.watchlist.WatchlistExpiry;

import butterknife.BindView;
import butterknife.ButterKnife;
import butterknife.OnClick;

public class PageActionOverflowView extends FrameLayout {

    public interface Callback {
        void forwardClick();
        void watchlistClick(boolean hasWatchlistExpirySession);
        void shareClick();
        void newTabClick();
        void feedClick();
    }

    @Nullable private Callback callback;
    @Nullable private PopupWindow popupWindowHost;
    private boolean hasWatchlistExpirySession;
    @BindView(R.id.overflow_forward) MaterialTextView forwardButton;
    @BindView(R.id.overflow_feed) MaterialTextView exploreButton;
    @BindView(R.id.overflow_watchlist) MaterialTextView watchlistButton;

    public PageActionOverflowView(Context context) {
        super(context);
        inflate(getContext(), R.layout.view_page_action_overflow, this);
        ButterKnife.bind(this);

        ABTestExploreVsHomeFunnel funnel = new ABTestExploreVsHomeFunnel();
        if (funnel.shouldSeeHome()) {
            exploreButton.setText(R.string.home);
            exploreButton.setCompoundDrawablesWithIntrinsicBounds(R.drawable.ic_baseline_home_24, 0, 0, 0);
        }
    }

    public void show(@NonNull View anchorView, @Nullable Callback callback, @NonNull Tab currentTab, @Nullable WatchlistExpiry watchlistExpiry) {
        this.callback = callback;
        popupWindowHost = new PopupWindow(this, ViewGroup.LayoutParams.WRAP_CONTENT,
                ViewGroup.LayoutParams.WRAP_CONTENT, true);
        popupWindowHost.setBackgroundDrawable(new ColorDrawable(Color.TRANSPARENT));
        PopupWindowCompat.setOverlapAnchor(popupWindowHost, true);
        PopupWindowCompat.showAsDropDown(popupWindowHost, anchorView, 0, 0, Gravity.END);
        hasWatchlistExpirySession = watchlistExpiry != null;
        forwardButton.setVisibility(currentTab.canGoForward() ? VISIBLE : GONE);
        watchlistButton.setText(hasWatchlistExpirySession ? R.string.menu_page_remove_from_watchlist : R.string.menu_page_add_to_watchlist);
        watchlistButton.setCompoundDrawablesWithIntrinsicBounds(getWatchlistIcon(watchlistExpiry), 0, 0, 0);
<<<<<<< HEAD
=======
        watchlistButton.setVisibility(AccountUtil.isLoggedIn() ? VISIBLE : GONE);
>>>>>>> abb9b22c
    }

    @DrawableRes
    private int getWatchlistIcon(@Nullable WatchlistExpiry expiry) {
        if (expiry == WatchlistExpiry.NEVER) {
<<<<<<< HEAD
            return R.drawable.ic_star_black_24dp;
=======
            return R.drawable.ic_star_24;
>>>>>>> abb9b22c
        } else if (expiry == null) {
            return R.drawable.ic_baseline_star_outline_24;
        } else {
            return R.drawable.ic_baseline_star_half_24;
        }
    }

    @OnClick({R.id.overflow_forward, R.id.overflow_watchlist, R.id.overflow_new_tab, R.id.overflow_share, R.id.overflow_feed})
    void onItemClick(View view) {
        if (popupWindowHost != null) {
            popupWindowHost.dismiss();
            popupWindowHost = null;
        }
        if (callback == null) {
            return;
        }
        switch (view.getId()) {
            case R.id.overflow_forward:
                callback.forwardClick();
                break;
            case R.id.overflow_watchlist:
                callback.watchlistClick(hasWatchlistExpirySession);
                break;
            case R.id.overflow_new_tab:
                callback.newTabClick();
                break;
            case R.id.overflow_share:
                callback.shareClick();
                break;
            case R.id.overflow_feed:
                callback.feedClick();
                break;
            default:
                break;
        }
    }
}<|MERGE_RESOLUTION|>--- conflicted
+++ resolved
@@ -66,20 +66,13 @@
         forwardButton.setVisibility(currentTab.canGoForward() ? VISIBLE : GONE);
         watchlistButton.setText(hasWatchlistExpirySession ? R.string.menu_page_remove_from_watchlist : R.string.menu_page_add_to_watchlist);
         watchlistButton.setCompoundDrawablesWithIntrinsicBounds(getWatchlistIcon(watchlistExpiry), 0, 0, 0);
-<<<<<<< HEAD
-=======
         watchlistButton.setVisibility(AccountUtil.isLoggedIn() ? VISIBLE : GONE);
->>>>>>> abb9b22c
     }
 
     @DrawableRes
     private int getWatchlistIcon(@Nullable WatchlistExpiry expiry) {
         if (expiry == WatchlistExpiry.NEVER) {
-<<<<<<< HEAD
-            return R.drawable.ic_star_black_24dp;
-=======
             return R.drawable.ic_star_24;
->>>>>>> abb9b22c
         } else if (expiry == null) {
             return R.drawable.ic_baseline_star_outline_24;
         } else {
