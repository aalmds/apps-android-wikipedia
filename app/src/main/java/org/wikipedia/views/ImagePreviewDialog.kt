--- conflicted
+++ resolved
@@ -49,16 +49,7 @@
         super.onViewCreated(view, savedInstanceState)
         progressBar!!.visibility = VISIBLE
         toolbarView.setOnClickListener { dismiss() }
-<<<<<<< HEAD
         titleText!!.text = StringUtil.removeHTMLTags(suggestedEditsSummary.displayTitle!!)
-=======
-        imagePageCommonsLinkContainer.setOnClickListener {
-            dismiss()
-            UriUtil.visitInExternalBrowser(context, Uri.parse(getString(R.string.suggested_edits_image_file_page_commons_link, suggestedEditsSummary.title)))
-        }
-
-        titleText!!.text = StringUtil.removeNamespace(suggestedEditsSummary.displayTitle!!)
->>>>>>> 1b22159e
         loadImage(suggestedEditsSummary.getPreferredSizeThumbnailUrl())
         loadImageInfoIfNeeded()
     }
@@ -103,52 +94,36 @@
     }
 
     private fun setImageDetails() {
-<<<<<<< HEAD
-        addDetailPortion(R.string.suggested_edits_image_preview_dialog_caption_title, suggestedEditsSummary.description, null)
-        addDetailPortion(R.string.suggested_edits_image_preview_dialog_artist, suggestedEditsSummary.metadata!!.artist(), null)
-        addDetailPortion(R.string.suggested_edits_image_preview_dialog_date, suggestedEditsSummary.metadata!!.dateTime(), null)
-        addDetailPortion(R.string.suggested_edits_image_preview_dialog_source, suggestedEditsSummary.metadata!!.imageDescriptionSource(), null)
-        addDetailPortion(R.string.suggested_edits_image_preview_dialog_licensing, suggestedEditsSummary.metadata!!.licenseShortName(), null)
-        addDetailPortion(R.string.suggested_edits_image_preview_dialog_more_info, getString(R.string.suggested_edits_image_preview_dialog_file_page_link_text), getClickListenerFor(getString(R.string.suggested_edits_image_file_page_commons_link, suggestedEditsSummary.title)))
-        detailsHolder.requestLayout()
-    }
-
-    private fun addDetailPortion(titleRes: Int, @Nullable detail: String?, linkClickListener: View.OnClickListener?) {
-        if (!detail.isNullOrEmpty()) {
-            val view = ImageDetailView(requireContext())
-            view.titleTextView.text = getString(titleRes)
-            if (linkClickListener != null) {
-=======
         if ((invokeSource == InvokeSource.SUGGESTED_EDITS_ADD_CAPTION || invokeSource == InvokeSource.FEED_CARD_SUGGESTED_EDITS_IMAGE_CAPTION)
                 && suggestedEditsSummary.pageTitle.description.isNullOrEmpty()) {
             // Show the image description when a structured caption does not exist.
             addDetailPortion(getString(R.string.suggested_edits_image_preview_dialog_description_in_language_title,
                     WikipediaApp.getInstance().language().getAppLanguageLocalizedName(suggestedEditsSummary.lang)),
-                    suggestedEditsSummary.description, false)
+                    suggestedEditsSummary.description, null)
         } else {
             addDetailPortion(getString(R.string.suggested_edits_image_preview_dialog_caption_in_language_title,
                     WikipediaApp.getInstance().language().getAppLanguageLocalizedName(suggestedEditsSummary.lang)),
                     if (suggestedEditsSummary.pageTitle.description.isNullOrEmpty()) suggestedEditsSummary.description
-                    else suggestedEditsSummary.pageTitle.description, false)
+                    else suggestedEditsSummary.pageTitle.description, null)
         }
-        addDetailPortion(getString(R.string.suggested_edits_image_preview_dialog_artist), suggestedEditsSummary.metadata!!.artist(), false)
-        addDetailPortion(getString(R.string.suggested_edits_image_preview_dialog_date), suggestedEditsSummary.metadata!!.dateTime(), false)
-        addDetailPortion(getString(R.string.suggested_edits_image_preview_dialog_source), suggestedEditsSummary.metadata!!.imageDescriptionSource(), true)
-        addDetailPortion(getString(R.string.suggested_edits_image_preview_dialog_licensing), suggestedEditsSummary.metadata!!.licenseShortName(), true)
+        addDetailPortion(getString(R.string.suggested_edits_image_preview_dialog_artist), suggestedEditsSummary.metadata!!.artist(), null)
+        addDetailPortion(getString(R.string.suggested_edits_image_preview_dialog_date), suggestedEditsSummary.metadata!!.dateTime(), null)
+        addDetailPortion(getString(R.string.suggested_edits_image_preview_dialog_source), suggestedEditsSummary.metadata!!.imageDescriptionSource(), null)
+        addDetailPortion(getString(R.string.suggested_edits_image_preview_dialog_licensing), suggestedEditsSummary.metadata!!.licenseShortName(), null)
+        addDetailPortion(getString(R.string.suggested_edits_image_preview_dialog_more_info), getString(R.string.suggested_edits_image_preview_dialog_file_page_link_text), getClickListenerFor(getString(R.string.suggested_edits_image_file_page_commons_link, suggestedEditsSummary.title)))
         detailsHolder.requestLayout()
     }
 
-    private fun addDetailPortion(titleString: String, @Nullable detail: String?, shouldAddAccentTint: Boolean) {
+    private fun addDetailPortion(titleString: String, @Nullable detail: String?, linkClickListener: View.OnClickListener?) {
         if (!detail.isNullOrEmpty()) {
             val view = ImageDetailView(requireContext())
             view.titleTextView.text = titleString
-            if (shouldAddAccentTint) {
->>>>>>> 1b22159e
+            if (linkClickListener != null) {
                 view.detailTextView.setTextColor(ResourceUtil.getThemedColor(context!!, R.attr.colorAccent))
                 externalLinkView.visibility = VISIBLE
                 detailsContainer.setOnClickListener(linkClickListener)
             }
-            view.detailTextView.text = StringUtil.strip(StringUtil.removeHTMLTags(detail))
+            view.detailTextView.text = StringUtil.removeHTMLTags(detail)
             detailsHolder.addView(view)
         }
     }
