--- conflicted
+++ resolved
@@ -19,15 +19,9 @@
     private var source: String = ""
 
     fun logCustomization(favoritesOrder: List<Int>, menuOrder: List<Int>) {
-<<<<<<< HEAD
-        is_anon = !AccountUtil.isLoggedIn
-        is_rfm_enabled = Prefs.readingFocusModeEnabled
-        this.source = if (Prefs.customizeToolbarMenuOrder.contains(PageActionItem.THEME.id))
-=======
         this.isAnon = !AccountUtil.isLoggedIn
         this.isRfmEnabled = Prefs.readingFocusModeEnabled
-        this.source = if (Prefs.customizeFavoritesMenuOrder.contains(PageActionItem.THEME.id))
->>>>>>> 3c2d2f00
+        this.source = if (Prefs.customizeToolbarMenuOrder.contains(PageActionItem.THEME.id))
             InvokeSource.PAGE_OVERFLOW_MENU.value else InvokeSource.PAGE_ACTION_TAB.value
         this.favoritesOrder = favoritesOrder
         this.menuOrder = menuOrder
