package org.wikipedia.readinglist.database;

import android.content.ContentValues;
import android.database.Cursor;
import android.database.sqlite.SQLiteDatabase;
import android.text.TextUtils;

import androidx.annotation.NonNull;
import androidx.annotation.Nullable;

import org.wikipedia.R;
import org.wikipedia.WikipediaApp;
import org.wikipedia.database.contract.ReadingListContract;
import org.wikipedia.database.contract.ReadingListPageContract;
import org.wikipedia.events.ArticleSavedOrDeletedEvent;
import org.wikipedia.page.PageTitle;
import org.wikipedia.readinglist.sync.ReadingListSyncAdapter;
import org.wikipedia.readinglist.sync.ReadingListSyncEvent;
import org.wikipedia.savedpages.SavedPageSyncService;
import org.wikipedia.util.log.L;

import java.util.ArrayList;
import java.util.Collections;
import java.util.List;
import java.util.Random;

public class ReadingListDbHelper {
    private static ReadingListDbHelper INSTANCE;

    public static ReadingListDbHelper instance() {
        if (INSTANCE == null) {
            INSTANCE = new ReadingListDbHelper();
        }
        return INSTANCE;
    }

    public List<ReadingList> getAllLists() {
        List<ReadingList> lists = new ArrayList<>();
        SQLiteDatabase db = getReadableDatabase();
        try (Cursor cursor = db.query(ReadingListContract.TABLE, null, null, null, null, null, null)) {
            while (cursor.moveToNext()) {
                ReadingList list = ReadingList.DATABASE_TABLE.fromCursor(cursor);
                lists.add(list);
            }
        }
        for (ReadingList list : lists) {
            populateListPages(db, list);
        }
        return lists;
    }

    public List<ReadingList> getAllListsWithoutContents() {
        List<ReadingList> lists = new ArrayList<>();
        SQLiteDatabase db = getReadableDatabase();
        try (Cursor cursor = db.query(ReadingListContract.TABLE, null, null, null, null, null, null)) {
            while (cursor.moveToNext()) {
                ReadingList list = ReadingList.DATABASE_TABLE.fromCursor(cursor);
                lists.add(list);
            }
        }
        return lists;
    }

    public List<ReadingList> getAllListsWithUnsyncedPages() {
        List<ReadingList> lists = getAllListsWithoutContents();
        List<ReadingListPage> pages = getAllPagesToBeSynced();
        for (ReadingListPage page : pages) {
            for (ReadingList list : lists) {
                if (page.listId() == list.id()) {
                    list.pages().add(page);
                    break;
                }
            }
        }
        return lists;
    }

<<<<<<< HEAD
=======
    @Nullable
>>>>>>> 7b673cd9
    private ReadingList getListWithoutContentsById(SQLiteDatabase db, long readingListId) {
        try (Cursor cursor = db.query(ReadingListContract.TABLE, null, ReadingListContract.Col.ID.getName() + " = ?",
                new String[]{Long.toString(readingListId)}, null, null, null)) {
            if (cursor.moveToNext()) {
                return ReadingList.DATABASE_TABLE.fromCursor(cursor);
            }
        }
        return null;
    }

    @NonNull
    public ReadingList createList(@NonNull String title, @Nullable String description) {
        if (TextUtils.isEmpty(title)) {
            L.w("Attempted to create list with empty title (default).");
            return getDefaultList();
        }
        return createList(getWritableDatabase(), title, description);
    }

    @NonNull
    ReadingList createList(@NonNull SQLiteDatabase db, @NonNull String title, @Nullable String description) {
        db.beginTransaction();
        try {
            ReadingList protoList = new ReadingList(title, description);
            long id = db.insertOrThrow(ReadingListContract.TABLE, null,
                    ReadingList.DATABASE_TABLE.toContentValues(protoList));
            db.setTransactionSuccessful();
            protoList.id(id);
            return protoList;
        } finally {
            db.endTransaction();
        }
    }

    public void updateList(@NonNull ReadingList list, boolean queueForSync) {
        SQLiteDatabase db = getWritableDatabase();
        updateLists(db, Collections.singletonList(list), queueForSync);
    }

    public void updateLists(@NonNull List<ReadingList> lists, boolean queueForSync) {
        SQLiteDatabase db = getWritableDatabase();
        updateLists(db, lists, queueForSync);
    }

    void updateList(@NonNull SQLiteDatabase db, @NonNull ReadingList list, boolean queueForSync) {
        updateLists(db, Collections.singletonList(list), queueForSync);
    }

    private void updateLists(SQLiteDatabase db, @NonNull List<ReadingList> lists, boolean queueForSync) {
        db.beginTransaction();
        try {
            for (ReadingList list : lists) {
                if (queueForSync) {
                    list.dirty(true);
                }
                updateListInDb(db, list);
            }
            db.setTransactionSuccessful();
        } finally {
            db.endTransaction();
        }
        if (queueForSync) {
            ReadingListSyncAdapter.manualSync();
        }
    }

    public void deleteList(@NonNull ReadingList list) {
        deleteList(list, true);
    }

    public void deleteList(@NonNull ReadingList list, boolean queueForSync) {
        if (list.isDefault()) {
            L.w("Attempted to delete the default list.");
            return;
        }
        SQLiteDatabase db = getWritableDatabase();
        db.beginTransaction();
        try {
            int result = db.delete(ReadingListContract.TABLE,
                    ReadingListContract.Col.ID.getName() + " = ?", new String[]{Long.toString(list.id())});
            if (result != 1) {
                L.w("Failed to delete db entry for list " + list.title());
            }
            db.setTransactionSuccessful();
            if (queueForSync) {
                ReadingListSyncAdapter.manualSyncWithDeleteList(list);
            }
        } finally {
            db.endTransaction();
        }
    }

    public void addPageToList(@NonNull ReadingList list, @NonNull PageTitle title, boolean queueForSync) {
        SQLiteDatabase db = getWritableDatabase();
        db.beginTransaction();
        try {
            addPageToList(db, list, title);
            db.setTransactionSuccessful();
        } finally {
            db.endTransaction();
        }
        SavedPageSyncService.enqueue();
        if (queueForSync) {
            ReadingListSyncAdapter.manualSync();
        }
    }

    public void movePageToList(long sourceReadingListId, @NonNull ReadingList list, @NonNull PageTitle title, boolean queueForSync) {
        SQLiteDatabase db = getWritableDatabase();
        db.beginTransaction();
        try {
            movePageToList(db, sourceReadingListId, list, title);
            db.setTransactionSuccessful();
        } finally {
            db.endTransaction();
        }
        SavedPageSyncService.enqueue();
        if (queueForSync) {
            ReadingListSyncAdapter.manualSync();
        }
    }

    public void addPageToLists(@NonNull List<ReadingList> lists, @NonNull ReadingListPage page, boolean queueForSync) {
        SQLiteDatabase db = getWritableDatabase();
        db.beginTransaction();
        try {
            for (ReadingList list : lists) {
                if (getPageByTitle(db, list.id(), ReadingListPage.toPageTitle(page)) != null) {
                    continue;
                }
                page.status(ReadingListPage.STATUS_QUEUE_FOR_SAVE);
                insertPageInDb(db, list, page);
            }
            db.setTransactionSuccessful();

            WikipediaApp.getInstance().getBus().post(new ArticleSavedOrDeletedEvent(true, page));
        } finally {
            db.endTransaction();
        }
        SavedPageSyncService.enqueue();
        if (queueForSync) {
            ReadingListSyncAdapter.manualSync();
        }
    }

    public void addPagesToList(@NonNull ReadingList list, @NonNull List<ReadingListPage> pages, boolean queueForSync) {
        SQLiteDatabase db = getWritableDatabase();
        addPagesToList(db, list, pages);
        if (queueForSync) {
            ReadingListSyncAdapter.manualSync();
        }
    }

    void addPagesToList(@NonNull SQLiteDatabase db, @NonNull ReadingList list, @NonNull List<ReadingListPage> pages) {
        db.beginTransaction();
        try {
            for (ReadingListPage page : pages) {
                insertPageInDb(db, list, page);
            }
            db.setTransactionSuccessful();

            WikipediaApp.getInstance().getBus().post(new ArticleSavedOrDeletedEvent(true, pages.toArray(new ReadingListPage[]{})));
        } finally {
            db.endTransaction();
        }
        SavedPageSyncService.enqueue();
    }

    public List<String> addPagesToListIfNotExist(@NonNull ReadingList list, @NonNull List<PageTitle> titles) {
        SQLiteDatabase db = getWritableDatabase();
        db.beginTransaction();
        List<String> addedTitles = new ArrayList<>();
        try {
            for (PageTitle title : titles) {
                if (getPageByTitle(db, list.id(), title) != null) {
                    continue;
                }
                addPageToList(db, list, title);
                addedTitles.add(title.getDisplayText());
            }
            db.setTransactionSuccessful();
        } finally {
            db.endTransaction();
        }
        if (!addedTitles.isEmpty()) {
            SavedPageSyncService.enqueue();
            ReadingListSyncAdapter.manualSync();
        }
        return addedTitles;
    }

<<<<<<< HEAD
    public List<String> movePagesToListIfNotExist(long sourceReadingListId, @NonNull ReadingList list, @NonNull List<PageTitle> titles) {
=======
    public List<String> movePagesToListAndDeleteSourcePages(long sourceReadingListId, @NonNull ReadingList list, @NonNull List<PageTitle> titles) {
>>>>>>> 7b673cd9
        SQLiteDatabase db = getWritableDatabase();
        db.beginTransaction();
        List<String> movedTitles = new ArrayList<>();
        try {
            for (PageTitle title : titles) {
<<<<<<< HEAD
                if (getPageByTitle(db, list.id(), title) != null) {
                    continue;
                }
=======
>>>>>>> 7b673cd9
                movePageToList(db, sourceReadingListId, list, title);
                movedTitles.add(title.getDisplayText());
            }
            db.setTransactionSuccessful();
        } finally {
            db.endTransaction();
        }
        if (!movedTitles.isEmpty()) {
            SavedPageSyncService.enqueue();
            ReadingListSyncAdapter.manualSync();
        }
        return movedTitles;
    }

    private void addPageToList(SQLiteDatabase db, @NonNull ReadingList list, @NonNull PageTitle title) {
        ReadingListPage protoPage = new ReadingListPage(title);
        insertPageInDb(db, list, protoPage);
        WikipediaApp.getInstance().getBus().post(new ArticleSavedOrDeletedEvent(true, protoPage));
    }

    private void movePageToList(SQLiteDatabase db, long sourceReadingListId, @NonNull ReadingList list, @NonNull PageTitle title) {
<<<<<<< HEAD
        ReadingListPage sourceReadingListPage = getPageByTitle(db, sourceReadingListId, title);
        ReadingList sourceReadingList = getListWithoutContentsById(db, sourceReadingListId);
        if (sourceReadingListPage != null && sourceReadingList != null) {
            addPageToList(db, list, title);
            markPageForDeletion(db, sourceReadingList, sourceReadingListPage);
            WikipediaApp.getInstance().getBus().post(new ReadingListSyncEvent());
        }
    }

    private void markPageForDeletion(SQLiteDatabase db, @NonNull ReadingList list, @NonNull ReadingListPage page) {
        page.status(ReadingListPage.STATUS_QUEUE_FOR_DELETE);
        updatePageInDb(db, page);
        ReadingListSyncAdapter.manualSyncWithDeletePages(list, Collections.singletonList(page));
        WikipediaApp.getInstance().getBus().post(new ArticleSavedOrDeletedEvent(false, page));
    }

=======
        if (sourceReadingListId != list.id()) {
            ReadingList sourceReadingList = getListWithoutContentsById(db, sourceReadingListId);
            if (sourceReadingList != null) {
                ReadingListPage sourceReadingListPage = getPageByTitle(db, sourceReadingList, title);
                if (sourceReadingListPage != null) {
                    if (getPageByTitle(db, list, title) == null) {
                        addPageToList(db, list, title);
                    }
                    markPagesForDeletion(sourceReadingList, Collections.singletonList(sourceReadingListPage));
                    WikipediaApp.getInstance().getBus().post(new ReadingListSyncEvent());
                }
            }
        }
    }

>>>>>>> 7b673cd9
    public void markPagesForDeletion(@NonNull ReadingList list, @NonNull List<ReadingListPage> pages) {
        markPagesForDeletion(list, pages, true);
    }

    public void markPagesForDeletion(@NonNull ReadingList list, @NonNull List<ReadingListPage> pages, boolean queueForSync) {
        SQLiteDatabase db = getWritableDatabase();
        db.beginTransaction();
        try {
            for (ReadingListPage page : pages) {
                page.status(ReadingListPage.STATUS_QUEUE_FOR_DELETE);
                updatePageInDb(db, page);
            }
            db.setTransactionSuccessful();
            if (queueForSync) {
                ReadingListSyncAdapter.manualSyncWithDeletePages(list, pages);
            }

            WikipediaApp.getInstance().getBus().post(new ArticleSavedOrDeletedEvent(false, pages.toArray(new ReadingListPage[]{})));
        } finally {
            db.endTransaction();
        }
        SavedPageSyncService.enqueue();
    }

    public void markPageForOffline(@NonNull ReadingListPage page, boolean offline, boolean forcedSave) {
        if (page.offline() == offline && !forcedSave) {
            return;
        }
        SQLiteDatabase db = getWritableDatabase();
        db.beginTransaction();
        try {
            page.offline(offline);
            if (forcedSave) {
                page.status(ReadingListPage.STATUS_QUEUE_FOR_FORCED_SAVE);
            }
            updatePageInDb(db, page);
            db.setTransactionSuccessful();
        } finally {
            db.endTransaction();
        }
        SavedPageSyncService.enqueue();
    }

    public void markPagesForOffline(@NonNull List<ReadingListPage> pages, boolean offline, boolean forcedSave) {
        SQLiteDatabase db = getWritableDatabase();
        db.beginTransaction();
        try {
            for (ReadingListPage page : pages) {
                if (page.offline() == offline && !forcedSave) {
                    continue;
                }
                page.offline(offline);
                if (forcedSave) {
                    page.status(ReadingListPage.STATUS_QUEUE_FOR_FORCED_SAVE);
                }
                updatePageInDb(db, page);
            }
            db.setTransactionSuccessful();
        } finally {
            db.endTransaction();
        }
        SavedPageSyncService.enqueue();
    }

    public void markEverythingUnsynced() {
        SQLiteDatabase db = getWritableDatabase();
        db.beginTransaction();
        try {
            ContentValues contentValues = new ContentValues();
            contentValues.put(ReadingListContract.Col.REMOTEID.getName(), -1);
            int result = db.update(ReadingListContract.TABLE, contentValues, null, null);
            L.d("Updated " + result + " lists in db.");
            contentValues = new ContentValues();
            contentValues.put(ReadingListPageContract.Col.REMOTEID.getName(), -1);
            result = db.update(ReadingListPageContract.TABLE, contentValues, null, null);
            L.d("Updated " + result + " pages in db.");
            db.setTransactionSuccessful();
        } finally {
            db.endTransaction();
        }
    }

    public void updatePages(@NonNull List<ReadingListPage> pages) {
        SQLiteDatabase db = getWritableDatabase();
        db.beginTransaction();
        try {
            for (ReadingListPage page : pages) {
                updatePageInDb(db, page);
            }
            db.setTransactionSuccessful();
        } finally {
            db.endTransaction();
        }
    }

    public void updatePage(@NonNull ReadingListPage page) {
        SQLiteDatabase db = getWritableDatabase();
        db.beginTransaction();
        try {
            updatePageInDb(db, page);
            db.setTransactionSuccessful();
        } finally {
            db.endTransaction();
        }
    }

    private void insertPageInDb(SQLiteDatabase db, @NonNull ReadingList list, @NonNull ReadingListPage page) {
        page.listId(list.id());
        long id = db.insertOrThrow(ReadingListPageContract.TABLE, null,
                ReadingListPage.DATABASE_TABLE.toContentValues(page));
        page.id(id);
    }

    private void updatePageInDb(SQLiteDatabase db, @NonNull ReadingListPage page) {
        int result = db.update(ReadingListPageContract.TABLE, ReadingListPage.DATABASE_TABLE.toContentValues(page),
                ReadingListPageContract.Col.ID.getName() + " = ?", new String[]{Long.toString(page.id())});
        if (result != 1) {
            L.w("Failed to update db entry for page " + page.title());
        }
    }

    private void deletePageFromDb(SQLiteDatabase db, @NonNull ReadingListPage page) {
        int result = db.delete(ReadingListPageContract.TABLE,
                ReadingListPageContract.Col.ID.getName() + " = ?", new String[]{Long.toString(page.id())});
        if (result != 1) {
            L.w("Failed to delete db entry for page " + page.title());
        }
    }

    private void updateListInDb(@NonNull SQLiteDatabase db, @NonNull ReadingList list) {
        // implicitly update the last-access time of the list
        list.touch();
        int result = db.update(ReadingListContract.TABLE, ReadingList.DATABASE_TABLE.toContentValues(list),
                ReadingListContract.Col.ID.getName() + " = ?", new String[]{Long.toString(list.id())});
        if (result != 1) {
            L.w("Failed to update db entry for list " + list.title());
        }
    }

    public void resetToDefaults() {
        List<ReadingList> lists = getAllLists();
        for (ReadingList list : lists) {
            if (!list.isDefault()) {
                deleteList(list, false);
            }
            markPagesForDeletion(list, list.pages(), false);
        }
        // Ensure that we have a default list, in the unlikely case that it got deleted/corrupted.
        getDefaultList();
    }

    public boolean isEmpty() {
        SQLiteDatabase db = getReadableDatabase();

        try (Cursor cursor = db.query(ReadingListPageContract.TABLE, null,
                ReadingListPageContract.Col.STATUS.getName() + " != ?",
                new String[]{Integer.toString(ReadingListPage.STATUS_QUEUE_FOR_DELETE)},
                null, null, null)) {
            if (cursor.moveToFirst()) {
                return false;
            }
        }

        try (Cursor cursor = db.query(ReadingListContract.TABLE, null,
                ReadingListContract.Col.TITLE.getName() + " != ?", new String[]{""},
                null, null, null)) {
            return !cursor.moveToFirst();
        }
    }

    @Nullable
    public ReadingListPage getRandomPage() {
        SQLiteDatabase db = getReadableDatabase();
        try (Cursor cursor = db.query(ReadingListPageContract.TABLE, null,
                        ReadingListPageContract.Col.STATUS.getName() + " = ?",
                new String[]{Integer.toString(ReadingListPage.STATUS_SAVED)},
                null, null, null)) {
            if (cursor.moveToFirst()) {
                cursor.move(new Random().nextInt(cursor.getCount()));
                return ReadingListPage.DATABASE_TABLE.fromCursor(cursor);
            }
        }
        return null;
    }

    @Nullable
    public ReadingListPage findPageInAnyList(@NonNull PageTitle title) {
        SQLiteDatabase db = getReadableDatabase();
        try (Cursor cursor = db.query(ReadingListPageContract.TABLE, null,
                ReadingListPageContract.Col.SITE.getName() + " = ? AND "
                        + ReadingListPageContract.Col.LANG.getName() + " = ? AND "
                        + ReadingListPageContract.Col.NAMESPACE.getName() + " = ? AND "
                        + "( " + ReadingListPageContract.Col.DISPLAY_TITLE.getName() + " = ? OR "
                        + ReadingListPageContract.Col.API_TITLE.getName() + " = ? ) AND "
                        + ReadingListPageContract.Col.STATUS.getName() + " != ?",
                new String[]{title.getWikiSite().authority(), title.getWikiSite().languageCode(),
                        Integer.toString(title.namespace().code()), title.getDisplayText(), title.getPrefixedText(),
                        Integer.toString(ReadingListPage.STATUS_QUEUE_FOR_DELETE)},
                null, null, null)) {
            if (cursor.moveToFirst()) {
                return ReadingListPage.DATABASE_TABLE.fromCursor(cursor);
            }
        }
        return null;
    }

    public boolean pageExistsInList(@NonNull ReadingList list, @NonNull PageTitle title) {
        SQLiteDatabase db = getReadableDatabase();
        return getPageByTitle(db, list.id(), title) != null;
    }

    @Nullable
    public ReadingListPage getPageByTitle(@NonNull ReadingList list, @NonNull PageTitle title) {
        SQLiteDatabase db = getReadableDatabase();
        return getPageByTitle(db, list.id(), title);
    }

    @NonNull
    public List<ReadingListPage> getAllPageOccurrences(@NonNull PageTitle title) {
        List<ReadingListPage> pages = new ArrayList<>();
        SQLiteDatabase db = getReadableDatabase();
        try (Cursor cursor = db.query(ReadingListPageContract.TABLE, null,
                ReadingListPageContract.Col.SITE.getName() + " = ? AND "
                        + ReadingListPageContract.Col.LANG.getName() + " = ? AND "
                        + ReadingListPageContract.Col.NAMESPACE.getName() + " = ? AND "
                        + "( " + ReadingListPageContract.Col.DISPLAY_TITLE.getName() + " = ? OR "
                        + ReadingListPageContract.Col.API_TITLE.getName() + " = ? ) AND "
                        + ReadingListPageContract.Col.STATUS.getName() + " != ?",
                new String[]{title.getWikiSite().authority(), title.getWikiSite().languageCode(),
                        Integer.toString(title.namespace().code()), title.getDisplayText(), title.getPrefixedText(),
                        Integer.toString(ReadingListPage.STATUS_QUEUE_FOR_DELETE)},
                null, null, null)) {
            while (cursor.moveToNext()) {
                pages.add(ReadingListPage.DATABASE_TABLE.fromCursor(cursor));
            }
        }
        return pages;
    }

    @NonNull
    public List<ReadingList> getListsFromPageOccurrences(@NonNull List<ReadingListPage> pages) {
        List<ReadingList> lists = new ArrayList<>();
        SQLiteDatabase db = getReadableDatabase();
        List<Long> listIds = new ArrayList<>();
        for (ReadingListPage page : pages) {
            if (!listIds.contains(page.listId())) {
                listIds.add(page.listId());
            }
        }
        for (long listId : listIds) {
            try (Cursor cursor = db.query(ReadingListContract.TABLE, null,
                    ReadingListContract.Col.ID.getName() + " = ?", new String[]{Long.toString(listId)},
                    null, null, null)) {
                if (cursor.moveToFirst()) {
                    lists.add(ReadingList.DATABASE_TABLE.fromCursor(cursor));
                }
            }
        }
        for (ReadingList list : lists) {
            for (ReadingListPage page : pages) {
                if (list.id() == page.listId()) {
                    list.pages().add(page);
                }
            }
        }
        return lists;
    }

    @NonNull
    ReadingList createDefaultList(@NonNull SQLiteDatabase db) {
        return createList(db, "",
                WikipediaApp.getInstance().getString(R.string.default_reading_list_description));
    }

    @NonNull
    public ReadingList getDefaultList() {
        List<ReadingList> lists = getAllListsWithoutContents();
        for (ReadingList list : lists) {
            if (list.isDefault()) {
                return list;
            }
        }
        L.logRemoteError(new RuntimeException("Recreating default list (should not happen)."));
        return createDefaultList(getWritableDatabase());
    }

    @NonNull
    public List<ReadingListPage> getAllPagesToBeSaved() {
        List<ReadingListPage> pages = new ArrayList<>();
        SQLiteDatabase db = getReadableDatabase();
        try (Cursor cursor = db.query(ReadingListPageContract.TABLE, null,
                ReadingListPageContract.Col.STATUS.getName() + " = ? AND "
                + ReadingListPageContract.Col.OFFLINE.getName() + " = ?",
                new String[]{Integer.toString(ReadingListPage.STATUS_QUEUE_FOR_SAVE), Integer.toString(1)},
                null, null, null)) {
            while (cursor.moveToNext()) {
                pages.add(ReadingListPage.DATABASE_TABLE.fromCursor(cursor));
            }
        }
        return pages;
    }

    @NonNull
    public List<ReadingListPage> getAllPagesToBeForcedSave() {
        List<ReadingListPage> pages = new ArrayList<>();
        SQLiteDatabase db = getReadableDatabase();
        try (Cursor cursor = db.query(ReadingListPageContract.TABLE, null,
                ReadingListPageContract.Col.STATUS.getName() + " = ? AND "
                        + ReadingListPageContract.Col.OFFLINE.getName() + " = ?",
                new String[]{Integer.toString(ReadingListPage.STATUS_QUEUE_FOR_FORCED_SAVE), Integer.toString(1)},
                null, null, null)) {
            while (cursor.moveToNext()) {
                pages.add(ReadingListPage.DATABASE_TABLE.fromCursor(cursor));
            }
        }
        return pages;
    }

    public List<ReadingListPage> getAllPagesToBeUnsaved() {
        List<ReadingListPage> pages = new ArrayList<>();
        SQLiteDatabase db = getReadableDatabase();
        try (Cursor cursor = db.query(ReadingListPageContract.TABLE, null,
                ReadingListPageContract.Col.STATUS.getName() + " = ? AND "
                + ReadingListPageContract.Col.OFFLINE.getName() + " = ?",
                new String[]{Integer.toString(ReadingListPage.STATUS_SAVED), Integer.toString(0)},
                null, null, null)) {
            while (cursor.moveToNext()) {
                pages.add(ReadingListPage.DATABASE_TABLE.fromCursor(cursor));
            }
        }
        return pages;
    }

    @NonNull
    public List<ReadingListPage> getAllPagesToBeDeleted() {
        List<ReadingListPage> pages = new ArrayList<>();
        SQLiteDatabase db = getReadableDatabase();
        try (Cursor cursor = db.query(ReadingListPageContract.TABLE, null,
                ReadingListPageContract.Col.STATUS.getName() + " = ?",
                new String[]{Integer.toString(ReadingListPage.STATUS_QUEUE_FOR_DELETE)},
                null, null, null)) {
            while (cursor.moveToNext()) {
                pages.add(ReadingListPage.DATABASE_TABLE.fromCursor(cursor));
            }
        }
        return pages;
    }

    @NonNull
    private List<ReadingListPage> getAllPagesToBeSynced() {
        List<ReadingListPage> pages = new ArrayList<>();
        SQLiteDatabase db = getReadableDatabase();
        try (Cursor cursor = db.query(ReadingListPageContract.TABLE, null,
                ReadingListPageContract.Col.REMOTEID.getName() + " < ?",
                new String[]{Integer.toString(1)},
                null, null, null)) {
            while (cursor.moveToNext()) {
                pages.add(ReadingListPage.DATABASE_TABLE.fromCursor(cursor));
            }
        }
        return pages;
    }

    public void resetUnsavedPageStatus() {
        SQLiteDatabase db = getWritableDatabase();
        db.beginTransaction();
        try {
            ContentValues contentValues = new ContentValues();
            contentValues.put(ReadingListPageContract.Col.STATUS.getName(), ReadingListPage.STATUS_QUEUE_FOR_SAVE);
            int result = db.update(ReadingListPageContract.TABLE, contentValues,
                    ReadingListPageContract.Col.STATUS.getName() + " = ? AND "
                            + ReadingListPageContract.Col.OFFLINE.getName() + " = ?",
                    new String[]{Integer.toString(ReadingListPage.STATUS_SAVED), Integer.toString(0)});
            L.d("Updated " + result + " pages in db.");
            db.setTransactionSuccessful();
        } finally {
            db.endTransaction();
        }
    }

    public void purgeDeletedPages() {
        SQLiteDatabase db = getWritableDatabase();
        db.beginTransaction();
        try {
            int result = db.delete(ReadingListPageContract.TABLE,
                    ReadingListPageContract.Col.STATUS.getName() + " = ?",
                    new String[]{Integer.toString(ReadingListPage.STATUS_QUEUE_FOR_DELETE)});
            L.d("Deleted " + result + " pages from db.");
            db.setTransactionSuccessful();
        } finally {
            db.endTransaction();
        }
    }

    @Nullable
    public ReadingList getFullListById(long id) {
        SQLiteDatabase db = getReadableDatabase();
        ReadingList list = null;
        try (Cursor cursor = db.query(ReadingListContract.TABLE, null,
                ReadingListContract.Col.ID.getName() + " = ?", new String[]{Long.toString(id)},
                null, null, null)) {
            if (cursor.moveToFirst()) {
                list = ReadingList.DATABASE_TABLE.fromCursor(cursor);
            }
        }
        if (list == null) {
            return null;
        }
        populateListPages(db, list);
        return list;
    }

    private void populateListPages(SQLiteDatabase db, @NonNull ReadingList list) {
        try (Cursor cursor = db.query(ReadingListPageContract.TABLE, null,
                (ReadingListPageContract.Col.LISTID.getName() + " = ? AND " + ReadingListPageContract.Col.STATUS.getName() + " != ?"),
                new String[]{Long.toString(list.id()), Integer.toString(ReadingListPage.STATUS_QUEUE_FOR_DELETE)},
                null, null, null)) {
            while (cursor.moveToNext()) {
                list.pages().add(ReadingListPage.DATABASE_TABLE.fromCursor(cursor));
            }
        }
    }

    @Nullable
    public ReadingListPage getPageById(long id) {
        SQLiteDatabase db = getReadableDatabase();
        try (Cursor cursor = db.query(ReadingListPageContract.TABLE, null, ReadingListPageContract.Col.ID.getName() + " = ?",
                new String[]{Long.toString(id)}, null, null, null)) {
            if (cursor.moveToNext()) {
                return ReadingListPage.DATABASE_TABLE.fromCursor(cursor);
            }
        }
        return null;
    }

    @Nullable
    private ReadingListPage getPageByTitle(SQLiteDatabase db, long readingListId, @NonNull PageTitle title) {
        try (Cursor cursor = db.query(ReadingListPageContract.TABLE, null,
                ReadingListPageContract.Col.SITE.getName() + " = ? AND "
                        + ReadingListPageContract.Col.LANG.getName() + " = ? AND "
                        + ReadingListPageContract.Col.NAMESPACE.getName() + " = ? AND "
                        + "( " + ReadingListPageContract.Col.DISPLAY_TITLE.getName() + " = ? OR "
                        + ReadingListPageContract.Col.API_TITLE.getName() + " = ? ) AND "
                        + ReadingListPageContract.Col.LISTID.getName() + " = ? AND "
                        + ReadingListPageContract.Col.STATUS.getName() + " != ?",
                new String[]{title.getWikiSite().authority(), title.getWikiSite().languageCode(),
                        Integer.toString(title.namespace().code()), title.getDisplayText(), title.getPrefixedText(),
                        Long.toString(readingListId),
                        Integer.toString(ReadingListPage.STATUS_QUEUE_FOR_DELETE)},
                null, null, null)) {
            if (cursor.moveToNext()) {
                return ReadingListPage.DATABASE_TABLE.fromCursor(cursor);
            }
        }
        return null;
    }

    private SQLiteDatabase getReadableDatabase() {
        return WikipediaApp.getInstance().getDatabase().getReadableDatabase();
    }

    private SQLiteDatabase getWritableDatabase() {
        return WikipediaApp.getInstance().getDatabase().getWritableDatabase();
    }
}<|MERGE_RESOLUTION|>--- conflicted
+++ resolved
@@ -75,10 +75,7 @@
         return lists;
     }
 
-<<<<<<< HEAD
-=======
     @Nullable
->>>>>>> 7b673cd9
     private ReadingList getListWithoutContentsById(SQLiteDatabase db, long readingListId) {
         try (Cursor cursor = db.query(ReadingListContract.TABLE, null, ReadingListContract.Col.ID.getName() + " = ?",
                 new String[]{Long.toString(readingListId)}, null, null, null)) {
@@ -186,12 +183,20 @@
         }
     }
 
-    public void movePageToList(long sourceReadingListId, @NonNull ReadingList list, @NonNull PageTitle title, boolean queueForSync) {
-        SQLiteDatabase db = getWritableDatabase();
-        db.beginTransaction();
-        try {
-            movePageToList(db, sourceReadingListId, list, title);
-            db.setTransactionSuccessful();
+    public void addPageToLists(@NonNull List<ReadingList> lists, @NonNull ReadingListPage page, boolean queueForSync) {
+        SQLiteDatabase db = getWritableDatabase();
+        db.beginTransaction();
+        try {
+            for (ReadingList list : lists) {
+                if (getPageByTitle(db, list, ReadingListPage.toPageTitle(page)) != null) {
+                    continue;
+                }
+                page.status(ReadingListPage.STATUS_QUEUE_FOR_SAVE);
+                insertPageInDb(db, list, page);
+            }
+            db.setTransactionSuccessful();
+
+            WikipediaApp.getInstance().getBus().post(new ArticleSavedOrDeletedEvent(true, page));
         } finally {
             db.endTransaction();
         }
@@ -201,29 +206,6 @@
         }
     }
 
-    public void addPageToLists(@NonNull List<ReadingList> lists, @NonNull ReadingListPage page, boolean queueForSync) {
-        SQLiteDatabase db = getWritableDatabase();
-        db.beginTransaction();
-        try {
-            for (ReadingList list : lists) {
-                if (getPageByTitle(db, list.id(), ReadingListPage.toPageTitle(page)) != null) {
-                    continue;
-                }
-                page.status(ReadingListPage.STATUS_QUEUE_FOR_SAVE);
-                insertPageInDb(db, list, page);
-            }
-            db.setTransactionSuccessful();
-
-            WikipediaApp.getInstance().getBus().post(new ArticleSavedOrDeletedEvent(true, page));
-        } finally {
-            db.endTransaction();
-        }
-        SavedPageSyncService.enqueue();
-        if (queueForSync) {
-            ReadingListSyncAdapter.manualSync();
-        }
-    }
-
     public void addPagesToList(@NonNull ReadingList list, @NonNull List<ReadingListPage> pages, boolean queueForSync) {
         SQLiteDatabase db = getWritableDatabase();
         addPagesToList(db, list, pages);
@@ -253,7 +235,7 @@
         List<String> addedTitles = new ArrayList<>();
         try {
             for (PageTitle title : titles) {
-                if (getPageByTitle(db, list.id(), title) != null) {
+                if (getPageByTitle(db, list, title) != null) {
                     continue;
                 }
                 addPageToList(db, list, title);
@@ -270,22 +252,12 @@
         return addedTitles;
     }
 
-<<<<<<< HEAD
-    public List<String> movePagesToListIfNotExist(long sourceReadingListId, @NonNull ReadingList list, @NonNull List<PageTitle> titles) {
-=======
     public List<String> movePagesToListAndDeleteSourcePages(long sourceReadingListId, @NonNull ReadingList list, @NonNull List<PageTitle> titles) {
->>>>>>> 7b673cd9
         SQLiteDatabase db = getWritableDatabase();
         db.beginTransaction();
         List<String> movedTitles = new ArrayList<>();
         try {
             for (PageTitle title : titles) {
-<<<<<<< HEAD
-                if (getPageByTitle(db, list.id(), title) != null) {
-                    continue;
-                }
-=======
->>>>>>> 7b673cd9
                 movePageToList(db, sourceReadingListId, list, title);
                 movedTitles.add(title.getDisplayText());
             }
@@ -307,24 +279,6 @@
     }
 
     private void movePageToList(SQLiteDatabase db, long sourceReadingListId, @NonNull ReadingList list, @NonNull PageTitle title) {
-<<<<<<< HEAD
-        ReadingListPage sourceReadingListPage = getPageByTitle(db, sourceReadingListId, title);
-        ReadingList sourceReadingList = getListWithoutContentsById(db, sourceReadingListId);
-        if (sourceReadingListPage != null && sourceReadingList != null) {
-            addPageToList(db, list, title);
-            markPageForDeletion(db, sourceReadingList, sourceReadingListPage);
-            WikipediaApp.getInstance().getBus().post(new ReadingListSyncEvent());
-        }
-    }
-
-    private void markPageForDeletion(SQLiteDatabase db, @NonNull ReadingList list, @NonNull ReadingListPage page) {
-        page.status(ReadingListPage.STATUS_QUEUE_FOR_DELETE);
-        updatePageInDb(db, page);
-        ReadingListSyncAdapter.manualSyncWithDeletePages(list, Collections.singletonList(page));
-        WikipediaApp.getInstance().getBus().post(new ArticleSavedOrDeletedEvent(false, page));
-    }
-
-=======
         if (sourceReadingListId != list.id()) {
             ReadingList sourceReadingList = getListWithoutContentsById(db, sourceReadingListId);
             if (sourceReadingList != null) {
@@ -340,7 +294,6 @@
         }
     }
 
->>>>>>> 7b673cd9
     public void markPagesForDeletion(@NonNull ReadingList list, @NonNull List<ReadingListPage> pages) {
         markPagesForDeletion(list, pages, true);
     }
@@ -549,13 +502,13 @@
 
     public boolean pageExistsInList(@NonNull ReadingList list, @NonNull PageTitle title) {
         SQLiteDatabase db = getReadableDatabase();
-        return getPageByTitle(db, list.id(), title) != null;
+        return getPageByTitle(db, list, title) != null;
     }
 
     @Nullable
     public ReadingListPage getPageByTitle(@NonNull ReadingList list, @NonNull PageTitle title) {
         SQLiteDatabase db = getReadableDatabase();
-        return getPageByTitle(db, list.id(), title);
+        return getPageByTitle(db, list, title);
     }
 
     @NonNull
@@ -777,7 +730,7 @@
     }
 
     @Nullable
-    private ReadingListPage getPageByTitle(SQLiteDatabase db, long readingListId, @NonNull PageTitle title) {
+    private ReadingListPage getPageByTitle(SQLiteDatabase db, @NonNull ReadingList list, @NonNull PageTitle title) {
         try (Cursor cursor = db.query(ReadingListPageContract.TABLE, null,
                 ReadingListPageContract.Col.SITE.getName() + " = ? AND "
                         + ReadingListPageContract.Col.LANG.getName() + " = ? AND "
@@ -788,7 +741,7 @@
                         + ReadingListPageContract.Col.STATUS.getName() + " != ?",
                 new String[]{title.getWikiSite().authority(), title.getWikiSite().languageCode(),
                         Integer.toString(title.namespace().code()), title.getDisplayText(), title.getPrefixedText(),
-                        Long.toString(readingListId),
+                        Long.toString(list.id()),
                         Integer.toString(ReadingListPage.STATUS_QUEUE_FOR_DELETE)},
                 null, null, null)) {
             if (cursor.moveToNext()) {
