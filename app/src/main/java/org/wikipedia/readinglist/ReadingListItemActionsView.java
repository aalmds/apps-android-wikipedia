--- conflicted
+++ resolved
@@ -44,17 +44,7 @@
         init();
     }
 
-<<<<<<< HEAD
-    public void setState(@NonNull String pageTitle, @NonNull String listTitle, boolean offline) {
-=======
-    @TargetApi(Build.VERSION_CODES.LOLLIPOP)
-    public ReadingListItemActionsView(Context context, AttributeSet attrs, int defStyleAttr, int defStyleRes) {
-        super(context, attrs, defStyleAttr, defStyleRes);
-        init();
-    }
-
     public void setState(@NonNull String pageTitle, @NonNull String removeFromListText, boolean offline) {
->>>>>>> f6c3a0e0
         offlineSwitchView.setChecked(offline);
         titleView.setText(pageTitle);
         removeTextView.setText(removeFromListText);
