package org.wikipedia.readinglist;

import android.content.Context;
import android.graphics.Color;
import android.graphics.PorterDuff;
import android.graphics.Rect;
import android.os.Build;
import android.os.Bundle;
import android.support.annotation.NonNull;
import android.support.annotation.Nullable;
import android.support.design.widget.AppBarLayout;
import android.support.design.widget.CollapsingToolbarLayout;
import android.support.v4.app.ActivityOptionsCompat;
import android.support.v4.app.Fragment;
import android.support.v4.view.ViewCompat;
import android.support.v4.widget.SwipeRefreshLayout;
import android.support.v7.app.AppCompatActivity;
import android.support.v7.view.ActionMode;
import android.support.v7.widget.LinearLayoutManager;
import android.support.v7.widget.RecyclerView;
import android.support.v7.widget.SimpleItemAnimator;
import android.support.v7.widget.Toolbar;
import android.support.v7.widget.helper.ItemTouchHelper;
import android.text.TextUtils;
import android.view.LayoutInflater;
import android.view.Menu;
import android.view.MenuInflater;
import android.view.MenuItem;
import android.view.View;
import android.view.ViewGroup;
import android.view.WindowManager;
import android.widget.TextView;
import android.widget.Toast;

import org.apache.commons.lang3.StringUtils;
import org.wikipedia.Constants;
import org.wikipedia.R;
import org.wikipedia.WikipediaApp;
import org.wikipedia.analytics.ReadingListsFunnel;
import org.wikipedia.events.PageDownloadEvent;
import org.wikipedia.history.HistoryEntry;
import org.wikipedia.history.SearchActionModeCallback;
import org.wikipedia.main.MainActivity;
import org.wikipedia.main.floatingqueue.FloatingQueueView;
import org.wikipedia.page.ExclusiveBottomSheetPresenter;
import org.wikipedia.page.PageActivity;
import org.wikipedia.page.PageAvailableOfflineHandler;
import org.wikipedia.page.PageTitle;
import org.wikipedia.readinglist.database.ReadingList;
import org.wikipedia.readinglist.database.ReadingListDbHelper;
import org.wikipedia.readinglist.database.ReadingListPage;
import org.wikipedia.readinglist.sync.ReadingListSyncAdapter;
import org.wikipedia.readinglist.sync.ReadingListSyncEvent;
import org.wikipedia.settings.Prefs;
import org.wikipedia.settings.SiteInfoClient;
import org.wikipedia.util.DeviceUtil;
import org.wikipedia.util.DimenUtil;
import org.wikipedia.util.FeedbackUtil;
import org.wikipedia.util.ResourceUtil;
import org.wikipedia.util.ShareUtil;
import org.wikipedia.views.DefaultViewHolder;
import org.wikipedia.views.DrawableItemDecoration;
import org.wikipedia.views.MarginItemDecoration;
import org.wikipedia.views.MultiSelectActionModeCallback;
import org.wikipedia.views.PageItemView;
import org.wikipedia.views.SearchEmptyView;
import org.wikipedia.views.SwipeableItemTouchHelperCallback;
import org.wikipedia.views.ViewUtil;

import java.util.ArrayList;
import java.util.Collections;
import java.util.List;

import butterknife.BindView;
import butterknife.ButterKnife;
import butterknife.Unbinder;
import io.reactivex.Completable;
import io.reactivex.Observable;
import io.reactivex.android.schedulers.AndroidSchedulers;
import io.reactivex.disposables.CompositeDisposable;
import io.reactivex.functions.Consumer;
import io.reactivex.schedulers.Schedulers;

import static android.view.View.GONE;
import static android.view.View.VISIBLE;
import static org.wikipedia.readinglist.ReadingListActivity.EXTRA_READING_LIST_ID;
import static org.wikipedia.readinglist.ReadingListsFragment.ARTICLE_ITEM_IMAGE_DIMENSION;
import static org.wikipedia.util.ResourceUtil.getThemedAttributeId;
import static org.wikipedia.views.CircularProgressBar.MAX_PROGRESS;

public class ReadingListFragment extends Fragment implements
        ReadingListItemActionsDialog.Callback, FloatingQueueView.Callback {
    @BindView(R.id.reading_list_toolbar) Toolbar toolbar;
    @BindView(R.id.reading_list_toolbar_container) CollapsingToolbarLayout toolBarLayout;
    @BindView(R.id.reading_list_app_bar) AppBarLayout appBarLayout;
    @BindView(R.id.reading_list_header) ReadingListHeaderView headerImageView;
    @BindView(R.id.reading_list_contents) RecyclerView recyclerView;
    @BindView(R.id.reading_list_empty_text) TextView emptyView;
    @BindView(R.id.search_empty_view) SearchEmptyView searchEmptyView;
    @BindView(R.id.reading_list_swipe_refresh) SwipeRefreshLayout swipeRefreshLayout;
    @BindView(R.id.floating_queue_view) FloatingQueueView floatingQueueView;
    private Unbinder unbinder;
    private CompositeDisposable disposables = new CompositeDisposable();

    @Nullable private ReadingList readingList;
    private long readingListId;

    private ReadingListPageItemAdapter adapter = new ReadingListPageItemAdapter();
    private ReadingListItemView headerView;
    @Nullable private ActionMode actionMode;
    private AppBarListener appBarListener = new AppBarListener();
    private boolean showOverflowMenu;

    private ReadingListsFunnel funnel = new ReadingListsFunnel();
    private HeaderCallback headerCallback = new HeaderCallback();
    private ReadingListItemCallback readingListItemCallback = new ReadingListItemCallback();
    private ReadingListPageItemCallback readingListPageItemCallback = new ReadingListPageItemCallback();
    private SearchCallback searchActionModeCallback = new SearchCallback();
    private MultiSelectActionModeCallback multiSelectActionModeCallback = new MultiSelectCallback();
    private ExclusiveBottomSheetPresenter bottomSheetPresenter = new ExclusiveBottomSheetPresenter();
    private SwipeableItemTouchHelperCallback touchCallback;
    private boolean toolbarExpanded = true;
    private boolean transparentStatusBarEnabled = true;

    private List<Object> displayedLists = new ArrayList<>();
    private String currentSearchQuery;
    private boolean articleLimitMessageShown = false;

    @NonNull
    public static ReadingListFragment newInstance(long listId) {
        ReadingListFragment instance = new ReadingListFragment();
        Bundle args = new Bundle();
        args.putLong(EXTRA_READING_LIST_ID, listId);
        instance.setArguments(args);
        return instance;
    }

    @Nullable
    @Override
    public View onCreateView(@NonNull LayoutInflater inflater, ViewGroup container, Bundle savedInstanceState) {
        super.onCreateView(inflater, container, savedInstanceState);
        View view = inflater.inflate(R.layout.fragment_reading_list, container, false);
        unbinder = ButterKnife.bind(this, view);

        getAppCompatActivity().setSupportActionBar(toolbar);
        getAppCompatActivity().getSupportActionBar().setDisplayHomeAsUpEnabled(true);
        getAppCompatActivity().getSupportActionBar().setTitle("");

        DeviceUtil.updateStatusBarTheme(requireActivity(), toolbar, true);
        appBarLayout.addOnOffsetChangedListener(appBarListener);
        toolBarLayout.setCollapsedTitleTextColor(ResourceUtil.getThemedColor(requireContext(), R.attr.main_toolbar_icon_color));
        if (Build.VERSION.SDK_INT >= Build.VERSION_CODES.M) {
            toolBarLayout.setStatusBarScrimColor(ResourceUtil.getThemedColor(requireContext(), R.attr.main_status_bar_color));
        }

        touchCallback = new SwipeableItemTouchHelperCallback(requireContext());
        ItemTouchHelper itemTouchHelper = new ItemTouchHelper(touchCallback);
        itemTouchHelper.attachToRecyclerView(recyclerView);

        recyclerView.setLayoutManager(new LinearLayoutManager(getContext()));
        recyclerView.setAdapter(adapter);
        ((SimpleItemAnimator) recyclerView.getItemAnimator()).setSupportsChangeAnimations(false);
        recyclerView.addItemDecoration(new DrawableItemDecoration(requireContext(), R.attr.list_separator_drawable, false));
        recyclerView.addItemDecoration(new MarginItemDecoration(0, 0, 0, DimenUtil.roundedDpToPx(DimenUtil.getDimension(R.dimen.floating_queue_container_height))) {
            @Override
            public void getItemOffsets(Rect outRect, View view, RecyclerView parent, RecyclerView.State state) {
                if (parent.getChildAdapterPosition(view) == adapter.getItemCount() - 1 && floatingQueueView.getVisibility() == View.VISIBLE) {
                    super.getItemOffsets(outRect, view, parent, state);
                }
            }
        });

        headerView = new ReadingListItemView(getContext());
        headerView.setCallback(headerCallback);
        headerView.setClickable(false);
        headerView.setThumbnailVisible(false);
        headerView.setTitleTextAppearance(R.style.ReadingListTitleTextAppearance);

        readingListId = getArguments().getLong(EXTRA_READING_LIST_ID);

        disposables.add(WikipediaApp.getInstance().getBus().subscribe(new EventBusConsumer()));

        floatingQueueView.setCallback(this);
        swipeRefreshLayout.setColorSchemeResources(getThemedAttributeId(requireContext(), R.attr.colorAccent));
        swipeRefreshLayout.setOnRefreshListener(() -> ReadingListsFragment.refreshSync(ReadingListFragment.this, swipeRefreshLayout));
        if (ReadingListSyncAdapter.isDisabledByRemoteConfig()) {
            swipeRefreshLayout.setEnabled(false);
        }
        appBarLayout.addOnOffsetChangedListener((appBarLayout, verticalOffset) -> swipeRefreshLayout.setEnabled(verticalOffset == 0));

        return view;
    }

    @Override
    public void onActivityCreated(Bundle savedInstanceState) {
        super.onActivityCreated(savedInstanceState);
        setHasOptionsMenu(true);
    }

    @Override
    public void onPause() {
        super.onPause();
        floatingQueueView.animation(true);
    }

    @Override
    public void onResume() {
        super.onResume();
        updateReadingListData();
        floatingQueueView.update();
    }

    @Override public void onDestroyView() {
        disposables.clear();
        recyclerView.setAdapter(null);
        appBarLayout.removeOnOffsetChangedListener(appBarListener);
        unbinder.unbind();
        unbinder = null;
        super.onDestroyView();
    }

    @Override
    public void onCreateOptionsMenu(Menu menu, MenuInflater inflater) {
        inflater.inflate(R.menu.menu_reading_list, menu);
        if (showOverflowMenu) {
            inflater.inflate(R.menu.menu_reading_list_item, menu);
        }
    }

    @Override
    public void onPrepareOptionsMenu(Menu menu) {
        super.onPrepareOptionsMenu(menu);
        MenuItem sortByNameItem = menu.findItem(R.id.menu_sort_by_name);
        MenuItem sortByRecentItem = menu.findItem(R.id.menu_sort_by_recent);
        int sortMode = Prefs.getReadingListPageSortMode(ReadingList.SORT_BY_NAME_ASC);
        sortByNameItem.setTitle(sortMode == ReadingList.SORT_BY_NAME_ASC ? R.string.reading_list_sort_by_name_desc : R.string.reading_list_sort_by_name);
        sortByRecentItem.setTitle(sortMode == ReadingList.SORT_BY_RECENT_DESC ? R.string.reading_list_sort_by_recent_desc : R.string.reading_list_sort_by_recent);

        MenuItem searchItem = menu.findItem(R.id.menu_search_lists);
        MenuItem sortOptionsItem = menu.findItem(R.id.menu_sort_options);
        searchItem.getIcon().setColorFilter(toolbarExpanded ? getResources().getColor(android.R.color.white)
                : ResourceUtil.getThemedColor(requireContext(), R.attr.main_toolbar_icon_color), PorterDuff.Mode.SRC_IN);
        sortOptionsItem.getIcon().setColorFilter(toolbarExpanded ? getResources().getColor(android.R.color.white)
                : ResourceUtil.getThemedColor(requireContext(), R.attr.main_toolbar_icon_color), PorterDuff.Mode.SRC_IN);

        if (readingList != null && readingList.isDefault()) {
            if (menu.findItem(R.id.menu_reading_list_rename) != null) {
                menu.findItem(R.id.menu_reading_list_rename).setVisible(false);
            }
            if (menu.findItem(R.id.menu_reading_list_delete) != null) {
                menu.findItem(R.id.menu_reading_list_delete).setVisible(false);
            }
        }
    }

    @Override
    public boolean onOptionsItemSelected(MenuItem item) {
        switch (item.getItemId()) {
            case R.id.menu_search_lists:
                getAppCompatActivity().startSupportActionMode(searchActionModeCallback);
                return true;
            case R.id.menu_sort_by_name:
                setSortMode(ReadingList.SORT_BY_NAME_ASC, ReadingList.SORT_BY_NAME_DESC);
                return true;
            case R.id.menu_sort_by_recent:
                setSortMode(ReadingList.SORT_BY_RECENT_DESC, ReadingList.SORT_BY_RECENT_ASC);
                return true;
            case R.id.menu_reading_list_rename:
                rename();
                return true;
            case R.id.menu_reading_list_delete:
                delete();
                return true;
            case R.id.menu_reading_list_save_all_offline:
                if (readingList != null) {
                    ReadingListBehaviorsUtil.INSTANCE.savePagesForOffline(requireActivity(), readingList.pages(), () -> {
                        adapter.notifyDataSetChanged();
                        update();
                    });
                }
                return true;
            case R.id.menu_reading_list_remove_all_offline:
                if (readingList != null) {
                    ReadingListBehaviorsUtil.INSTANCE.removePagesFromOffline(requireActivity(), readingList.pages(), () -> {
                        adapter.notifyDataSetChanged();
                        update();
                    });
                }
                return true;
            default:
                return super.onOptionsItemSelected(item);
        }
    }


    @Override
    public void onFloatingQueueClicked(@NonNull PageTitle title) {
        startActivity(PageActivity.newIntentForExistingTab(requireContext(),
                new HistoryEntry(title, HistoryEntry.SOURCE_FLOATING_QUEUE), title), getTransitionAnimationBundle(title));
    }

    private Bundle getTransitionAnimationBundle(@NonNull PageTitle pageTitle) {
        return pageTitle.getThumbUrl() != null ? ActivityOptionsCompat.makeSceneTransitionAnimation(requireActivity(),
                floatingQueueView.getImageView(), ViewCompat.getTransitionName(floatingQueueView.getImageView())).toBundle() : null;
    }

    private AppCompatActivity getAppCompatActivity() {
        return (AppCompatActivity) getActivity();
    }

    private void update() {
        update(readingList);
    }

    private void update(@Nullable ReadingList readingList) {
        if (readingList == null) {
            return;
        }
        emptyView.setVisibility(readingList.pages().isEmpty() ? VISIBLE : GONE);
        headerView.setReadingList(readingList, ReadingListItemView.Description.DETAIL);
        headerImageView.setReadingList(readingList);
        ReadingList.sort(readingList, Prefs.getReadingListPageSortMode(ReadingList.SORT_BY_NAME_ASC));
        setSearchQuery();
        if (!toolbarExpanded) {
            toolBarLayout.setTitle(readingList.title());
        }
        if (!articleLimitMessageShown && readingList.pages().size() >= SiteInfoClient.getMaxPagesPerReadingList()) {
            String message = getString(R.string.reading_list_article_limit_message, readingList.title(), SiteInfoClient.getMaxPagesPerReadingList());
            FeedbackUtil.makeSnackbar(getActivity(), message, FeedbackUtil.LENGTH_DEFAULT).show();
            articleLimitMessageShown = true;
        }
    }

    private void updateReadingListData() {
        disposables.add(Observable.fromCallable(() -> ReadingListDbHelper.instance().getFullListById(readingListId))
                .subscribeOn(Schedulers.io())
                .observeOn(AndroidSchedulers.mainThread())
                .subscribe(list -> {
                    swipeRefreshLayout.setRefreshing(false);
                    readingList = list;
                    if (readingList != null) {
                        searchEmptyView.setEmptyText(getString(R.string.search_reading_list_no_results,
                                readingList.title()));
                    }
                    update();
                }, t -> {
                    // If we failed to retrieve the requested list, it means that the list is no
                    // longer in the database (likely removed due to sync).
                    // In this case, there's nothing for us to do, so just bail from the activity.
                    requireActivity().finish();
                }));
    }

    private void setSearchQuery() {
        setSearchQuery(currentSearchQuery);
    }

    private void setSearchQuery(@Nullable String query) {
        if (readingList == null) {
            return;
        }
        currentSearchQuery = query;
        if (TextUtils.isEmpty(query)) {
            displayedLists.clear();
            displayedLists.addAll(readingList.pages());
            adapter.notifyDataSetChanged();
            updateEmptyState(query);
        } else {
            ReadingListBehaviorsUtil.INSTANCE.searchListsAndPages(query, lists -> {
                displayedLists = lists;
                adapter.notifyDataSetChanged();
                updateEmptyState(query);
            });
        }
        touchCallback.setSwipeableEnabled(TextUtils.isEmpty(query));
    }

    private void updateEmptyState(@Nullable String searchQuery) {
        if (TextUtils.isEmpty(searchQuery)) {
            searchEmptyView.setVisibility(GONE);
            recyclerView.setVisibility(VISIBLE);
            emptyView.setVisibility(displayedLists.isEmpty() ? VISIBLE : GONE);
        } else {
            recyclerView.setVisibility(displayedLists.isEmpty() ? GONE : VISIBLE);
            searchEmptyView.setVisibility(displayedLists.isEmpty() ? VISIBLE : GONE);
            emptyView.setVisibility(GONE);
        }
    }

    private void setSortMode(int sortModeAsc, int sortModeDesc) {
        int sortMode = Prefs.getReadingListPageSortMode(ReadingList.SORT_BY_NAME_ASC);
        if (sortMode != sortModeAsc) {
            sortMode = sortModeAsc;
        } else {
            sortMode = sortModeDesc;
        }
        Prefs.setReadingListPageSortMode(sortMode);
        requireActivity().invalidateOptionsMenu();
        update();
    }

    private void rename() {
        ReadingListBehaviorsUtil.INSTANCE.renameReadingList(requireActivity(), readingList, () -> {
            update();
            funnel.logModifyList(readingList, 0);
        });
    }

    private void finishActionMode() {
        if (actionMode != null) {
            actionMode.finish();
        }
    }

    private void beginMultiSelect() {
        if (SearchCallback.is(actionMode)) {
            finishActionMode();
        }
        if (!MultiSelectCallback.is(actionMode)) {
            getAppCompatActivity().startSupportActionMode(multiSelectActionModeCallback);
        }
    }

    private void toggleSelectPage(@Nullable ReadingListPage page) {
        if (page == null) {
            return;
        }
        page.selected(!page.selected());
        int selectedCount = getSelectedPageCount();
        if (selectedCount == 0) {
            finishActionMode();
        } else if (actionMode != null) {
            actionMode.setTitle(getString(R.string.multi_select_items_selected, selectedCount));
        }
        adapter.notifyDataSetChanged();
    }

    private int getSelectedPageCount() {
        int selectedCount = 0;
        for (Object list : displayedLists) {
            if (list instanceof ReadingListPage && ((ReadingListPage) list).selected()) {
                selectedCount++;
            }
        }
        return selectedCount;
    }

    private void unselectAllPages() {
        if (readingList == null) {
            return;
        }
        for (ReadingListPage page : readingList.pages()) {
            page.selected(false);
        }
        adapter.notifyDataSetChanged();
    }

    @NonNull
    private List<ReadingListPage> getSelectedPages() {
        List<ReadingListPage> result = new ArrayList<>();
        if (readingList == null) {
            return result;
        }
        for (Object list : displayedLists) {
            if (list instanceof ReadingListPage && ((ReadingListPage) list).selected()) {
                result.add((ReadingListPage) list);
                ((ReadingListPage) list).selected(false);
            }
        }
        return result;
    }

    private void deleteSelectedPages() {
        List<ReadingListPage> selectedPages = getSelectedPages();
        if (!selectedPages.isEmpty()) {

            ReadingListDbHelper.instance().markPagesForDeletion(readingList, selectedPages);
            readingList.pages().removeAll(selectedPages);

            funnel.logDeleteItem(readingList, 0);
            ReadingListBehaviorsUtil.INSTANCE.showDeletePagesUndoSnackbar(requireActivity(), readingList, selectedPages, this::updateReadingListData);
            update();
        }
    }

    private void addSelectedPagesToList() {
        List<ReadingListPage> selectedPages = getSelectedPages();
        if (!selectedPages.isEmpty()) {
            List<PageTitle> titles = new ArrayList<>();
            for (ReadingListPage page : selectedPages) {
                titles.add(ReadingListPage.toPageTitle(page));
            }
            bottomSheetPresenter.show(getChildFragmentManager(),
                    AddToReadingListDialog.newInstance(titles,
                            Constants.InvokeSource.READING_LIST_ACTIVITY));
            update();
        }
    }

    private void delete() {
        ReadingListBehaviorsUtil.INSTANCE.deleteReadingList(requireActivity(), readingList, true, () -> {
            startActivity(MainActivity.newIntent(requireActivity())
                    .putExtra(Constants.INTENT_EXTRA_DELETE_READING_LIST, readingList.title()));
            requireActivity().finish();
        });
    }

    @Override
    public void onToggleItemOffline(@NonNull ReadingListPage page) {
        ReadingListBehaviorsUtil.INSTANCE.togglePageOffline(requireActivity(), page, () -> {
            adapter.notifyDataSetChanged();
            update();
        });
    }

    @Override
    public void onShareItem(@NonNull ReadingListPage page) {
        ShareUtil.shareText(getContext(), ReadingListPage.toPageTitle(page));
    }

    @Override
<<<<<<< HEAD
    public void onAddItemToOther(int pageIndex) {
        ReadingListPage page = readingList == null ? null : readingList.pages().get(pageIndex);
        if (page != null) {
            bottomSheetPresenter.show(getChildFragmentManager(),
                    AddToReadingListDialog.newInstance(ReadingListPage.toPageTitle(page),
                            Constants.InvokeSource.READING_LIST_ACTIVITY));
        }
=======
    public void onAddItemToOther(@NonNull ReadingListPage page) {
        bottomSheetPresenter.show(getChildFragmentManager(),
                AddToReadingListDialog.newInstance(ReadingListPage.toPageTitle(page),
                        AddToReadingListDialog.InvokeSource.READING_LIST_ACTIVITY));
>>>>>>> 0c9dea86
    }

    @Override
    public void onDeleteItem(@NonNull ReadingListPage page) {
        List<ReadingList> listsContainPage = TextUtils.isEmpty(currentSearchQuery) ? Collections.singletonList(readingList) : ReadingListBehaviorsUtil.INSTANCE.getListsContainPage(page);
        ReadingListBehaviorsUtil.INSTANCE.deletePages(requireActivity(), listsContainPage, page, this::updateReadingListData, () -> {
            // TODO: need to verify the log of delete item since this action will delete multiple items in the same time.
            funnel.logDeleteItem(readingList, 0);
            update();
        });
    }

    private class AppBarListener implements AppBarLayout.OnOffsetChangedListener {
        @Override
        public void onOffsetChanged(AppBarLayout appBarLayout, int verticalOffset) {
            if (verticalOffset > -appBarLayout.getTotalScrollRange() && showOverflowMenu) {
                showOverflowMenu = false;
                toolBarLayout.setTitle("");
                getAppCompatActivity().supportInvalidateOptionsMenu();
                toolbarExpanded = true;
            } else if (verticalOffset <= -appBarLayout.getTotalScrollRange() && !showOverflowMenu) {
                showOverflowMenu = true;
                toolBarLayout.setTitle(readingList != null ? readingList.title() : null);
                getAppCompatActivity().supportInvalidateOptionsMenu();
                toolbarExpanded = false;
            }

            recyclerView.post(() -> {
                if (isAdded()) {
                    DeviceUtil.updateStatusBarTheme(requireActivity(), toolbar, toolbarExpanded && transparentStatusBarEnabled);
                    requireActivity().getWindow().clearFlags(WindowManager.LayoutParams.FLAG_TRANSLUCENT_STATUS);
                    requireActivity().getWindow().setStatusBarColor(transparentStatusBarEnabled
                            ? Color.TRANSPARENT : ResourceUtil.getThemedColor(requireActivity(), R.attr.main_status_bar_color));
                }
            });
            // prevent swiping when collapsing the view
            swipeRefreshLayout.setEnabled(verticalOffset == 0);
        }
    }

    private class ReadingListItemHolder extends DefaultViewHolder<View> {
        private ReadingListItemView itemView;

        ReadingListItemHolder(ReadingListItemView itemView) {
            super(itemView);
            this.itemView = itemView;
        }

        void bindItem(ReadingList readingList) {
            itemView.setReadingList(readingList, ReadingListItemView.Description.SUMMARY);
            itemView.setSearchQuery(currentSearchQuery);
        }

        public ReadingListItemView getView() {
            return itemView;
        }
    }

    private class ReadingListPageItemHolder extends DefaultViewHolder<PageItemView<ReadingListPage>>
                implements SwipeableItemTouchHelperCallback.Callback {
        private ReadingListPage page;

        ReadingListPageItemHolder(PageItemView<ReadingListPage> itemView) {
            super(itemView);
        }

        void bindItem(ReadingListPage page) {
            this.page = page;
            getView().setItem(page);
            getView().setTitle(page.title());
            getView().setDescription(StringUtils.capitalize(page.description()));
            getView().setImageUrl(page.thumbUrl());
            getView().setSelected(page.selected());
            getView().setActionIcon(R.drawable.ic_more_vert_white_24dp);
            getView().setActionTint(R.attr.secondary_text_color);
            getView().setActionHint(R.string.abc_action_menu_overflow_description);
            getView().setSecondaryActionIcon(page.saving() ? R.drawable.ic_download_in_progress : R.drawable.ic_download_circle_gray_24dp,
                    !page.offline() || page.saving());
            getView().setCircularProgressVisibility(page.downloadProgress() > 0 && page.downloadProgress() < MAX_PROGRESS);
            getView().setProgress(page.downloadProgress() == MAX_PROGRESS ? 0 : page.downloadProgress());
            getView().setSecondaryActionHint(R.string.reading_list_article_make_offline);
            getView().setSearchQuery(currentSearchQuery);
            getView().setListItemImageDimensions(getImageDimension(), getImageDimension());
            PageAvailableOfflineHandler.INSTANCE.check(page, available -> getView().setViewsGreyedOut(!available));

            if (!TextUtils.isEmpty(currentSearchQuery)) {
                getView().setTitleMaxLines(2);
                getView().setTitleEllipsis();
                getView().setDescriptionMaxLines(2);
                getView().setDescriptionEllipsis();
                getView().setUpChipGroup(ReadingListBehaviorsUtil.INSTANCE.getListsContainPage(page));
            } else {
                getView().hideChipGroup();
            }

        }

        @Override
        public void onSwipe() {
            if (TextUtils.isEmpty(currentSearchQuery)) {
                ReadingListBehaviorsUtil.INSTANCE.deletePages(requireActivity(), Collections.singletonList(readingList), page, ReadingListFragment.this::updateReadingListData, () -> {
                    funnel.logDeleteItem(readingList, 0);
                    update();
                });
            }
        }

        private int getImageDimension() {
            return DimenUtil.roundedDpToPx(TextUtils.isEmpty(currentSearchQuery)
                    ? DimenUtil.getDimension(R.dimen.view_list_card_item_image) : ARTICLE_ITEM_IMAGE_DIMENSION);
        }
    }

    private class ReadingListHeaderHolder extends RecyclerView.ViewHolder {
        ReadingListHeaderHolder(View itemView) {
            super(itemView);
        }
    }

    private final class ReadingListPageItemAdapter extends RecyclerView.Adapter<RecyclerView.ViewHolder> {
        private static final int TYPE_HEADER = 0;
        private static final int TYPE_ITEM = 1;
        private static final int TYPE_PAGE_ITEM = 2;

        private int getHeaderCount() {
            return (TextUtils.isEmpty(currentSearchQuery)) ? 1 : 0;
        }

        @Override
        public int getItemViewType(int position) {
            if (getHeaderCount() == 1 && position == 0) {
                return TYPE_HEADER;
            } else if (displayedLists.get(position - getHeaderCount()) instanceof ReadingList) {
                return TYPE_ITEM;
            } else {
                return TYPE_PAGE_ITEM;
            }
        }

        @Override
        public int getItemCount() {
            return getHeaderCount() + displayedLists.size();
        }

        @Override
        public RecyclerView.ViewHolder onCreateViewHolder(@NonNull ViewGroup parent, int type) {
            if (type == TYPE_ITEM) {
                ReadingListItemView view = new ReadingListItemView(getContext());
                return new ReadingListItemHolder(view);
            } else if (type == TYPE_HEADER) {
                return new ReadingListHeaderHolder(headerView);
            } else {
                return new ReadingListPageItemHolder(new PageItemView<>(requireContext()));
            }
        }

        @Override
        public void onBindViewHolder(@NonNull RecyclerView.ViewHolder holder, int pos) {
            if (readingList != null) {
                if (holder instanceof ReadingListItemHolder) {
                    ((ReadingListItemHolder) holder).bindItem((ReadingList) displayedLists.get(pos - getHeaderCount()));
                } else if (holder instanceof  ReadingListPageItemHolder) {
                    ((ReadingListPageItemHolder) holder).bindItem((ReadingListPage) displayedLists.get(pos - getHeaderCount()));
                }
            }
        }

        @Override public void onViewAttachedToWindow(@NonNull RecyclerView.ViewHolder holder) {
            super.onViewAttachedToWindow(holder);
            if (holder instanceof ReadingListItemHolder) {
                ((ReadingListItemHolder) holder).getView().setCallback(readingListItemCallback);
            } else if (holder instanceof  ReadingListPageItemHolder) {
                ((ReadingListPageItemHolder) holder).getView().setCallback(readingListPageItemCallback);
            }
        }

        @Override public void onViewDetachedFromWindow(@NonNull RecyclerView.ViewHolder holder) {
            if (holder instanceof ReadingListItemHolder) {
                ((ReadingListItemHolder) holder).getView().setCallback(null);
            } else if (holder instanceof ReadingListPageItemHolder) {
                ((ReadingListPageItemHolder) holder).getView().setCallback(null);
            }
            super.onViewDetachedFromWindow(holder);
        }
    }

    private class HeaderCallback implements ReadingListItemView.Callback {
        @Override
        public void onClick(@NonNull ReadingList readingList) {
        }

        @Override
        public void onRename(@NonNull ReadingList readingList) {
            rename();
        }

        @Override
        public void onDelete(@NonNull ReadingList readingList) {
            delete();
        }

        @Override
        public void onSaveAllOffline(@NonNull ReadingList readingList) {
            ReadingListBehaviorsUtil.INSTANCE.savePagesForOffline(requireActivity(), readingList.pages(), () -> {
                adapter.notifyDataSetChanged();
                update();
            });
        }

        @Override
        public void onRemoveAllOffline(@NonNull ReadingList readingList) {
            ReadingListBehaviorsUtil.INSTANCE.removePagesFromOffline(requireActivity(), readingList.pages(), () -> {
                adapter.notifyDataSetChanged();
                update();
            });
        }
    }

    private class ReadingListItemCallback implements ReadingListItemView.Callback {

        @Override
        public void onClick(@NonNull ReadingList readingList) {
            if (actionMode != null) {
                actionMode.finish();
            }
            startActivity(ReadingListActivity.newIntent(requireContext(), readingList));
        }

        @Override
        public void onRename(@NonNull ReadingList readingList) {
            ReadingListBehaviorsUtil.INSTANCE.renameReadingList(requireActivity(), readingList, () -> update(readingList));
        }

        @Override
        public void onDelete(@NonNull ReadingList readingList) {
            ReadingListBehaviorsUtil.INSTANCE.deleteReadingList(requireActivity(), readingList, true, () -> {
                ReadingListBehaviorsUtil.INSTANCE.showDeleteListUndoSnackbar(requireActivity(), readingList, ReadingListFragment.this::setSearchQuery);
                setSearchQuery();
            });
        }

        @Override
        public void onSaveAllOffline(@NonNull ReadingList readingList) {
            ReadingListBehaviorsUtil.INSTANCE.savePagesForOffline(requireActivity(), readingList.pages(), ReadingListFragment.this::setSearchQuery);
        }

        @Override
        public void onRemoveAllOffline(@NonNull ReadingList readingList) {
            ReadingListBehaviorsUtil.INSTANCE.removePagesFromOffline(requireActivity(), readingList.pages(), ReadingListFragment.this::setSearchQuery);
        }
    }

    private class ReadingListPageItemCallback implements PageItemView.Callback<ReadingListPage> {
        @Override
        public void onClick(@Nullable ReadingListPage page) {
            if (MultiSelectCallback.is(actionMode)) {
                toggleSelectPage(page);
            } else if (page != null) {
                PageTitle title = ReadingListPage.toPageTitle(page);
                HistoryEntry entry = new HistoryEntry(title, HistoryEntry.SOURCE_READING_LIST);

                page.touch();
                Completable.fromAction(() -> {
                    ReadingListDbHelper.instance().updateLists(ReadingListBehaviorsUtil.INSTANCE.getListsContainPage(page), false);
                    ReadingListDbHelper.instance().updatePage(page);
                }).subscribeOn(Schedulers.io()).subscribe();

                startActivity(PageActivity.newIntentForNewTab(requireContext(), entry, entry.getTitle()), getTransitionAnimationBundle(entry.getTitle()));
            }
        }

        @Override
        public boolean onLongClick(@Nullable ReadingListPage item) {
            if (actionMode == null || MultiSelectCallback.is(actionMode)) {
                beginMultiSelect();
                toggleSelectPage(item);
            }
            return true;
        }

        @Override
        public void onThumbClick(@Nullable ReadingListPage item) {
            onClick(item);
        }

        @Override
        public void onActionClick(@Nullable ReadingListPage page, @NonNull View view) {
            if (page == null) {
                return;
            }
            bottomSheetPresenter.show(getChildFragmentManager(),
                    ReadingListItemActionsDialog.newInstance(TextUtils.isEmpty(currentSearchQuery)
                            ? Collections.singletonList(readingList) : ReadingListBehaviorsUtil.INSTANCE.getListsContainPage(page), page));
        }

        @Override
        public void onSecondaryActionClick(@Nullable ReadingListPage page, @NonNull View view) {
            if (page != null) {
                if (Prefs.isDownloadOnlyOverWiFiEnabled() && !DeviceUtil.isOnWiFi()
                        && page.status() == ReadingListPage.STATUS_QUEUE_FOR_SAVE) {
                    page.offline(false);
                }

                if (page.saving()) {
                    Toast.makeText(getContext(), R.string.reading_list_article_save_in_progress, Toast.LENGTH_LONG).show();
                } else {
                    ReadingListBehaviorsUtil.INSTANCE.toggleOffline(requireActivity(), page, () -> {
                        adapter.notifyDataSetChanged();
                        update();
                    });
                }
            }
        }

        @Override
        public void onListChipClick(@Nullable ReadingList readingList) {
        }
    }

    private class SearchCallback extends SearchActionModeCallback {
        @Override
        public boolean onCreateActionMode(ActionMode mode, Menu menu) {
            actionMode = mode;
            recyclerView.stopScroll();
            appBarLayout.setExpanded(false, false);
            floatingQueueView.hide();
            transparentStatusBarEnabled = false;
            ViewUtil.finishActionModeWhenTappingOnView(getView(), actionMode);
            return super.onCreateActionMode(mode, menu);
        }

        @Override
        protected void onQueryChange(String s) {
            setSearchQuery(s.trim());
        }

        @Override
        public void onDestroyActionMode(ActionMode mode) {
            super.onDestroyActionMode(mode);
            actionMode = null;
            currentSearchQuery = null;
            floatingQueueView.show();
            transparentStatusBarEnabled = true;
            updateReadingListData();
        }

        @Override
        protected String getSearchHintString() {
            return getString(R.string.search_hint_search_my_lists_and_articles);
        }

        @Override
        protected boolean finishActionModeIfKeyboardHiding() {
            return true;
        }

        @Override
        protected Context getParentContext() {
            return requireContext();
        }
    }

    private class MultiSelectCallback extends MultiSelectActionModeCallback {
        @Override public boolean onCreateActionMode(ActionMode mode, Menu menu) {
            super.onCreateActionMode(mode, menu);
            mode.getMenuInflater().inflate(R.menu.menu_action_mode_reading_list, menu);
            actionMode = mode;
            transparentStatusBarEnabled = false;
            return true;
        }

        @Override public boolean onActionItemClicked(ActionMode mode, MenuItem menuItem) {
            switch (menuItem.getItemId()) {
                case R.id.menu_delete_selected:
                    onDeleteSelected();
                    finishActionMode();
                    return true;
                case R.id.menu_remove_from_offline:
                    ReadingListBehaviorsUtil.INSTANCE.removePagesFromOffline(requireActivity(), getSelectedPages(), () -> {
                        adapter.notifyDataSetChanged();
                        update();
                    });
                    finishActionMode();
                    return true;
                case R.id.menu_save_for_offline:
                    ReadingListBehaviorsUtil.INSTANCE.savePagesForOffline(requireActivity(), getSelectedPages(), () -> {
                        adapter.notifyDataSetChanged();
                        update();
                    });
                    finishActionMode();
                    return true;
                case R.id.menu_add_to_another_list:
                    addSelectedPagesToList();
                    finishActionMode();
                    return true;
                default:
            }
            return false;
        }

        @Override protected void onDeleteSelected() {
            deleteSelectedPages();
        }

        @Override public void onDestroyActionMode(ActionMode mode) {
            unselectAllPages();
            actionMode = null;
            transparentStatusBarEnabled = true;
            super.onDestroyActionMode(mode);
        }
    }

    private class EventBusConsumer implements Consumer<Object> {
        @Override
        public void accept(Object event) throws Exception {
            if (event instanceof ReadingListSyncEvent) {
                updateReadingListData();
            } else if (event instanceof PageDownloadEvent) {
                int pagePosition = getPagePositionInList(((PageDownloadEvent) event).getPage());
                if (pagePosition != -1 && displayedLists.get(pagePosition) instanceof ReadingListPage) {
                    ((ReadingListPage) displayedLists.get(pagePosition)).downloadProgress(((PageDownloadEvent) event).getPage().downloadProgress());
                    adapter.notifyItemChanged(pagePosition + 1);
                }
            }
        }
    }

    private int getPagePositionInList(ReadingListPage page) {
        for (Object list : displayedLists) {
            if (list instanceof ReadingListPage && ((ReadingListPage) list).id() == page.id()) {
                return displayedLists.indexOf(list);
            }
        }
        return -1;
    }
}<|MERGE_RESOLUTION|>--- conflicted
+++ resolved
@@ -519,20 +519,10 @@
     }
 
     @Override
-<<<<<<< HEAD
-    public void onAddItemToOther(int pageIndex) {
-        ReadingListPage page = readingList == null ? null : readingList.pages().get(pageIndex);
-        if (page != null) {
-            bottomSheetPresenter.show(getChildFragmentManager(),
-                    AddToReadingListDialog.newInstance(ReadingListPage.toPageTitle(page),
-                            Constants.InvokeSource.READING_LIST_ACTIVITY));
-        }
-=======
     public void onAddItemToOther(@NonNull ReadingListPage page) {
         bottomSheetPresenter.show(getChildFragmentManager(),
                 AddToReadingListDialog.newInstance(ReadingListPage.toPageTitle(page),
                         AddToReadingListDialog.InvokeSource.READING_LIST_ACTIVITY));
->>>>>>> 0c9dea86
     }
 
     @Override
