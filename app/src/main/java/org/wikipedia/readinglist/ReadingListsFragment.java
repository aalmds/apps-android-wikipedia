--- conflicted
+++ resolved
@@ -436,15 +436,11 @@
         void bindItem(ReadingListPage page) {
             getView().setItem(page);
             getView().setTitle(page.title());
-<<<<<<< HEAD
             getView().setTitleMaxLines(2);
             getView().setTitleEllipsis();
             getView().setDescription(StringUtils.capitalize(page.description()));
             getView().setDescriptionMaxLines(2);
             getView().setDescriptionEllipsis();
-=======
-            getView().setDescription(StringUtils.capitalize(page.description()));
->>>>>>> 8a8d60ff
             getView().setImageUrl(page.thumbUrl());
             getView().setSelected(page.selected());
             getView().setActionIcon(R.drawable.ic_more_vert_white_24dp);
@@ -456,25 +452,11 @@
             getView().setProgress(page.downloadProgress() == MAX_PROGRESS ? 0 : page.downloadProgress());
             getView().setSecondaryActionHint(R.string.reading_list_article_make_offline);
             getView().setSearchQuery(currentSearchQuery);
-<<<<<<< HEAD
             getView().setUpChipGroup(ReadingListBehaviorsUtil.INSTANCE.getListsContainPage(page));
-=======
->>>>>>> 8a8d60ff
             PageAvailableOfflineHandler.INSTANCE.check(page, available -> getView().setViewsGreyedOut(!available));
         }
     }
 
-<<<<<<< HEAD
-    private List<String> getReadingListsWithPage() {
-        List<String> readingListsWithPage = new ArrayList<>();
-        readingListsWithPage.add("Saved");
-        readingListsWithPage.add("Cities");
-        readingListsWithPage.add("Country");
-        return readingListsWithPage;
-    }
-
-=======
->>>>>>> 8a8d60ff
     private final class ReadingListAdapter extends RecyclerView.Adapter<DefaultViewHolder> {
         private static final int VIEW_TYPE_ITEM = 0;
         private static final int VIEW_TYPE_PAGE_ITEM = 1;
@@ -646,14 +628,11 @@
                     });
                 }
             }
-<<<<<<< HEAD
         }
 
         @Override
         public void onListChipClick(@Nullable ReadingList readingList) {
             startActivity(ReadingListActivity.newIntent(requireContext(), readingList));
-=======
->>>>>>> 8a8d60ff
         }
     }
 
