package org.wikipedia.notifications

import android.annotation.SuppressLint
import android.app.AlarmManager
import android.app.PendingIntent
import android.content.BroadcastReceiver
import android.content.Context
import android.content.Intent
import android.os.SystemClock
import androidx.annotation.StringRes
import io.reactivex.rxjava3.android.schedulers.AndroidSchedulers
import io.reactivex.rxjava3.core.Completable
import io.reactivex.rxjava3.schedulers.Schedulers
import org.wikipedia.Constants
import org.wikipedia.R
import org.wikipedia.WikipediaApp
import org.wikipedia.analytics.NotificationFunnel
import org.wikipedia.auth.AccountUtil
import org.wikipedia.csrf.CsrfTokenClient
import org.wikipedia.dataclient.ServiceFactory
import org.wikipedia.dataclient.WikiSite
import org.wikipedia.dataclient.mwapi.MwException
import org.wikipedia.main.MainActivity
import org.wikipedia.push.WikipediaFirebaseMessagingService
import org.wikipedia.settings.Prefs
import org.wikipedia.util.ReleaseUtil
import org.wikipedia.util.log.L
import java.util.*
import java.util.concurrent.TimeUnit

class NotificationPollBroadcastReceiver : BroadcastReceiver() {

    override fun onReceive(context: Context, intent: Intent) {
        when {
            Intent.ACTION_BOOT_COMPLETED == intent.action -> {
                // To test the BOOT_COMPLETED intent:
                // `adb shell am broadcast -a android.intent.action.BOOT_COMPLETED`

                // Update our channel name, if needed.
                L.d("channel=" + ReleaseUtil.getChannel(context))
                startPollTask(context)
            }
            ACTION_POLL == intent.action -> {
                if (!AccountUtil.isLoggedIn) {
                    return
                }
                maybeShowLocalNotificationForEditorReactivation(context)
                if (!Prefs.notificationPollEnabled()) {
                    return
                }

                // If push notifications are active, then don't actually do any polling.
                if (WikipediaFirebaseMessagingService.isUsingPush()) {
                    return
                }
                LOCALLY_KNOWN_NOTIFICATIONS = Prefs.getLocallyKnownNotifications()
                pollNotifications(context)
            }
            ACTION_CANCEL == intent.action -> {
                NotificationFunnel.processIntent(intent)
            }
        }
    }

    companion object {
        const val ACTION_POLL = "action_notification_poll"
        const val ACTION_CANCEL = "action_notification_cancel"
        const val TYPE_MULTIPLE = "multiple"

        private const val TYPE_LOCAL = "local"
        private const val MAX_LOCALLY_KNOWN_NOTIFICATIONS = 32
        private const val FIRST_EDITOR_REACTIVATION_NOTIFICATION_SHOW_ON_DAY = 3
        private const val SECOND_EDITOR_REACTIVATION_NOTIFICATION_SHOW_ON_DAY = 7
        private val DBNAME_WIKI_SITE_MAP = mutableMapOf<String, WikiSite>()
        private val DBNAME_WIKI_NAME_MAP = mutableMapOf<String, String>()
        private var LOCALLY_KNOWN_NOTIFICATIONS = Prefs.getLocallyKnownNotifications()

        @JvmStatic
        fun startPollTask(context: Context) {
            val alarmManager = context.getSystemService(Context.ALARM_SERVICE) as AlarmManager
            try {
                alarmManager.setInexactRepeating(AlarmManager.ELAPSED_REALTIME_WAKEUP,
                        SystemClock.elapsedRealtime(),
                        TimeUnit.MINUTES.toMillis((context.resources.getInteger(R.integer.notification_poll_interval_minutes) /
                                if (Prefs.isSuggestedEditsReactivationTestEnabled() && !ReleaseUtil.isDevRelease) 10 else 1).toLong()),
                        getAlarmPendingIntent(context))
            } catch (e: Exception) {
                // There seems to be a Samsung-specific issue where it doesn't update the existing
                // alarm correctly and adds it as a new one, and eventually hits the limit of 500
                // concurrent alarms, causing a crash.
                L.e(e)
            }
        }

        fun stopPollTask(context: Context) {
            val alarmManager = context.getSystemService(Context.ALARM_SERVICE) as AlarmManager
            alarmManager.cancel(getAlarmPendingIntent(context))
        }

        private fun getAlarmPendingIntent(context: Context): PendingIntent {
            val intent = Intent(context, NotificationPollBroadcastReceiver::class.java)
            intent.action = ACTION_POLL
            return PendingIntent.getBroadcast(context, 0, intent, PendingIntent.FLAG_UPDATE_CURRENT)
        }

        fun getCancelNotificationPendingIntent(context: Context, id: Long, type: String?): PendingIntent {
            val intent = Intent(context, NotificationPollBroadcastReceiver::class.java)
                    .setAction(ACTION_CANCEL)
                    .putExtra(Constants.INTENT_EXTRA_NOTIFICATION_ID, id)
                    .putExtra(Constants.INTENT_EXTRA_NOTIFICATION_TYPE, type)
            return PendingIntent.getBroadcast(context, id.toInt(), intent, 0)
        }

        @SuppressLint("CheckResult")
        @JvmStatic
        fun pollNotifications(context: Context) {
            ServiceFactory.get(WikipediaApp.getInstance().wikiSite).lastUnreadNotification
                    .subscribeOn(Schedulers.io())
                    .observeOn(AndroidSchedulers.mainThread())
                    .subscribe({ response ->
                        var lastNotificationTime = ""
                        if (response.query()!!.notifications()!!.list() != null &&
                                response.query()!!.notifications()!!.list()!!.size > 0) {
                            for (n in response.query()!!.notifications()!!.list()!!) {
                                if (n.utcIso8601 > lastNotificationTime) {
                                    lastNotificationTime = n.utcIso8601
                                }
                            }
                        }
                        if (lastNotificationTime <= Prefs.getRemoteNotificationsSeenTime()) {
                            // we're in sync!
                            return@subscribe
                        }
                        Prefs.setRemoteNotificationsSeenTime(lastNotificationTime)
                        retrieveNotifications(context)
                    }) { t ->
                        if (t is MwException && t.error.title == "login-required") {
                            assertLoggedIn()
                        }
                        L.e(t)
                    }
        }

        private fun assertLoggedIn() {
            // Attempt to get a dummy CSRF token, which should automatically re-log us in explicitly,
            // and should automatically log us out if the credentials are no longer valid.
            Completable.fromAction {
                CsrfTokenClient(WikipediaApp.getInstance().wikiSite, WikipediaApp.getInstance().wikiSite)
                        .tokenBlocking
            }.subscribeOn(Schedulers.io())
                    .subscribe()
        }

        @SuppressLint("CheckResult")
        private fun retrieveNotifications(context: Context) {
            DBNAME_WIKI_SITE_MAP.clear()
            DBNAME_WIKI_NAME_MAP.clear()
            ServiceFactory.get(WikipediaApp.getInstance().wikiSite).unreadNotificationWikis
                    .subscribeOn(Schedulers.io())
                    .observeOn(AndroidSchedulers.mainThread())
                    .subscribe({ response ->
                        val wikiMap = response.query()!!.unreadNotificationWikis()
                        val wikis = mutableListOf<String>()
                        wikis.addAll(wikiMap!!.keys)
                        for (dbName in wikiMap.keys) {
                            if (wikiMap[dbName]!!.source != null) {
                                DBNAME_WIKI_SITE_MAP[dbName] = WikiSite(wikiMap[dbName]!!.source!!.base)
                                DBNAME_WIKI_NAME_MAP[dbName] = wikiMap[dbName]!!.source!!.title
                            }
                        }
                        getFullNotifications(context, wikis)
                    }) { t -> L.e(t) }
        }

        private fun getFullNotifications(context: Context, foreignWikis: List<String?>) {
            ServiceFactory.get(WikipediaApp.getInstance().wikiSite).getAllNotifications(if (foreignWikis.isEmpty()) "*" else foreignWikis.joinToString("|"), "!read", null)
                    .subscribeOn(Schedulers.io())
                    .observeOn(AndroidSchedulers.mainThread())
                    .subscribe({ response -> onNotificationsComplete(context, response.query()!!.notifications()!!.list()!!) }) { t -> L.e(t) }
        }

        private fun onNotificationsComplete(context: Context, notifications: List<Notification>) {
            if (notifications.isEmpty() || Prefs.isSuggestedEditsHighestPriorityEnabled()) {
                return
            }
            var locallyKnownModified = false
            val knownNotifications = mutableListOf<Notification>()
            val notificationsToDisplay = mutableListOf<Notification>()
            for (n in notifications) {
                knownNotifications.add(n)
                if (LOCALLY_KNOWN_NOTIFICATIONS.contains(n.key())) {
                    continue
                }
                LOCALLY_KNOWN_NOTIFICATIONS.add(n.key())
                if (LOCALLY_KNOWN_NOTIFICATIONS.size > MAX_LOCALLY_KNOWN_NOTIFICATIONS) {
                    LOCALLY_KNOWN_NOTIFICATIONS.removeAt(0)
                }
                notificationsToDisplay.add(n)
                locallyKnownModified = true
            }
            if (notificationsToDisplay.size > 2) {
                NotificationPresenter.showMultipleUnread(context, notificationsToDisplay.size)
            } else {
                for (n in notificationsToDisplay) {
                    // TODO: remove these conditions when the time is right.
                    if (n.category().startsWith(Notification.CATEGORY_SYSTEM) && Prefs.notificationWelcomeEnabled() ||
                            n.category() == Notification.CATEGORY_EDIT_THANK && Prefs.notificationThanksEnabled() ||
                            n.category() == Notification.CATEGORY_THANK_YOU_EDIT && Prefs.notificationMilestoneEnabled() ||
                            n.category() == Notification.CATEGORY_REVERTED && Prefs.notificationRevertEnabled() ||
                            n.category() == Notification.CATEGORY_EDIT_USER_TALK && Prefs.notificationUserTalkEnabled() ||
                            n.category() == Notification.CATEGORY_LOGIN_FAIL && Prefs.notificationLoginFailEnabled() ||
                            n.category().startsWith(Notification.CATEGORY_MENTION) && Prefs.notificationMentionEnabled() ||
                            Prefs.showAllNotifications()) {
                        NotificationPresenter.showNotification(context, n, (if (DBNAME_WIKI_NAME_MAP.containsKey(n.wiki())) DBNAME_WIKI_NAME_MAP[n.wiki()] else n.wiki())!!)
                    }
                }
            }
            if (locallyKnownModified) {
                Prefs.setLocallyKnownNotifications(LOCALLY_KNOWN_NOTIFICATIONS)
            }
            if (knownNotifications.size > MAX_LOCALLY_KNOWN_NOTIFICATIONS) {
                markItemsAsRead(knownNotifications.subList(0, knownNotifications.size - MAX_LOCALLY_KNOWN_NOTIFICATIONS))
            }
        }

        private fun markItemsAsRead(items: List<Notification>) {
            val notificationsPerWiki = mutableMapOf<WikiSite, MutableList<Notification>>()
            for (item in items) {
                val wiki = if (DBNAME_WIKI_SITE_MAP.containsKey(item.wiki())) DBNAME_WIKI_SITE_MAP[item.wiki()]!! else WikipediaApp.getInstance().wikiSite
                if (!notificationsPerWiki.containsKey(wiki)) {
                    notificationsPerWiki[wiki] = mutableListOf()
                }
                notificationsPerWiki[wiki]!!.add(item)
            }
            for (wiki in notificationsPerWiki.keys) {
                markRead(wiki, notificationsPerWiki[wiki]!!, false)
            }
        }

<<<<<<< HEAD
        fun markRead(wiki: WikiSite, notifications: List<Notification?>, unread: Boolean) {
=======
        @JvmStatic
        fun markRead(wiki: WikiSite, notifications: List<Notification>, unread: Boolean) {
>>>>>>> 82140b4f
            val idListStr = notifications.joinToString("|")
            val editTokenClient = CsrfTokenClient(wiki, WikipediaApp.getInstance().wikiSite)
            editTokenClient.request(object : CsrfTokenClient.DefaultCallback() {
                override fun success(token: String) {
                    ServiceFactory.get(wiki).markRead(token, if (unread) null else idListStr, if (unread) idListStr else null)
                            .subscribeOn(Schedulers.io())
                            .subscribe({ }) { t -> L.e(t) }
                }
            })
        }

        private fun maybeShowLocalNotificationForEditorReactivation(context: Context) {
            if (Prefs.getLastDescriptionEditTime() == 0L || WikipediaApp.getInstance().isAnyActivityResumed) {
                return
            }
            var days = TimeUnit.MILLISECONDS.toDays(System.currentTimeMillis() - Prefs.getLastDescriptionEditTime())
            if (Prefs.isSuggestedEditsReactivationTestEnabled()) {
                days = TimeUnit.MILLISECONDS.toMinutes(System.currentTimeMillis() - Prefs.getLastDescriptionEditTime())
            }
            if (days in FIRST_EDITOR_REACTIVATION_NOTIFICATION_SHOW_ON_DAY until SECOND_EDITOR_REACTIVATION_NOTIFICATION_SHOW_ON_DAY && !Prefs.isSuggestedEditsReactivationPassStageOne()) {
                Prefs.setSuggestedEditsReactivationPassStageOne(true)
                showSuggestedEditsLocalNotification(context, R.string.suggested_edits_reactivation_notification_stage_one)
            } else if (days >= SECOND_EDITOR_REACTIVATION_NOTIFICATION_SHOW_ON_DAY && Prefs.isSuggestedEditsReactivationPassStageOne()) {
                Prefs.setSuggestedEditsReactivationPassStageOne(false)
                showSuggestedEditsLocalNotification(context, R.string.suggested_edits_reactivation_notification_stage_two)
            }
        }

        fun showSuggestedEditsLocalNotification(context: Context, @StringRes description: Int) {
            val intent = NotificationPresenter.addIntentExtras(MainActivity.newIntent(context).putExtra(Constants.INTENT_EXTRA_GO_TO_SE_TAB, true), 0, TYPE_LOCAL)
            NotificationPresenter.showNotification(context, NotificationPresenter.getDefaultBuilder(context, 0, TYPE_LOCAL), 0,
                    context.getString(R.string.suggested_edits_reactivation_notification_title),
                    context.getString(description), context.getString(description),
                    R.drawable.ic_mode_edit_white_24dp, R.color.accent50, false, intent)
        }
    }
}<|MERGE_RESOLUTION|>--- conflicted
+++ resolved
@@ -237,12 +237,7 @@
             }
         }
 
-<<<<<<< HEAD
-        fun markRead(wiki: WikiSite, notifications: List<Notification?>, unread: Boolean) {
-=======
-        @JvmStatic
         fun markRead(wiki: WikiSite, notifications: List<Notification>, unread: Boolean) {
->>>>>>> 82140b4f
             val idListStr = notifications.joinToString("|")
             val editTokenClient = CsrfTokenClient(wiki, WikipediaApp.getInstance().wikiSite)
             editTokenClient.request(object : CsrfTokenClient.DefaultCallback() {
