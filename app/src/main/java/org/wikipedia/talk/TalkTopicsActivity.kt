package org.wikipedia.talk

import android.content.Context
import android.content.Intent
import android.os.Bundle
import android.view.*
import android.widget.TextView
import androidx.recyclerview.widget.LinearLayoutManager
import androidx.recyclerview.widget.RecyclerView
import io.reactivex.rxjava3.android.schedulers.AndroidSchedulers
import io.reactivex.rxjava3.disposables.CompositeDisposable
import io.reactivex.rxjava3.schedulers.Schedulers
import kotlinx.android.synthetic.main.activity_talk_topics.*
import kotlinx.android.synthetic.main.activity_talk_topics.talk_error_view
import kotlinx.android.synthetic.main.activity_talk_topics.talk_progress_bar
import kotlinx.android.synthetic.main.activity_talk_topics.talk_recycler_view
import kotlinx.android.synthetic.main.activity_talk_topics.talk_refresh_view
import org.wikipedia.Constants
import org.wikipedia.R
import org.wikipedia.WikipediaApp
import org.wikipedia.activity.BaseActivity
import org.wikipedia.dataclient.ServiceFactory
import org.wikipedia.dataclient.page.TalkPage
import org.wikipedia.settings.languages.WikipediaLanguagesActivity
import org.wikipedia.util.StringUtil
import org.wikipedia.util.log.L
import org.wikipedia.views.DrawableItemDecoration
import org.wikipedia.views.FooterMarginItemDecoration
import kotlin.collections.ArrayList

class TalkTopicsActivity : BaseActivity() {
    private var userName: String = ""
    private val disposables = CompositeDisposable()
    private val topics = ArrayList<TalkPage.Topic>()

    public override fun onCreate(savedInstanceState: Bundle?) {
        super.onCreate(savedInstanceState)
        setContentView(R.layout.activity_talk_topics)

        userName = intent.getStringExtra(EXTRA_USER_NAME).orEmpty()
        title = getString(R.string.talk_user_title, StringUtil.removeUnderscores(userName))

        talk_recycler_view.layoutManager = LinearLayoutManager(this)
        talk_recycler_view.addItemDecoration(FooterMarginItemDecoration(0, 80))
        talk_recycler_view.addItemDecoration(DrawableItemDecoration(this, R.attr.list_separator_drawable, false, false))
        talk_recycler_view.adapter = TalkTopicItemAdapter()

        talk_error_view.setBackClickListener {
            finish()
        }

        talk_new_topic_button.setOnClickListener {
            startActivity(TalkTopicActivity.newIntent(this@TalkTopicsActivity, userName, -1))
        }

        talk_refresh_view.setOnRefreshListener {
            loadTopics()
        }

        talk_new_topic_button.visibility = View.GONE
        loadTopics()
    }

    public override fun onDestroy() {
        disposables.clear()
        super.onDestroy()
    }

<<<<<<< HEAD
    public override fun onResume() {
=======
    override fun onResume() {
>>>>>>> 3b176a88
        super.onResume()
        loadTopics()
    }

<<<<<<< HEAD
=======
    override fun onCreateOptionsMenu(menu: Menu?): Boolean {
        menuInflater.inflate(R.menu.menu_talk, menu)
        return super.onCreateOptionsMenu(menu)
    }

    override fun onOptionsItemSelected(item: MenuItem): Boolean {
        if (item.itemId == R.id.menu_change_language) {
            startActivity(WikipediaLanguagesActivity.newIntent(this, Constants.InvokeSource.TALK_ACTIVITY.name))
            return true
        }
        return super.onOptionsItemSelected(item)
    }

>>>>>>> 3b176a88
    private fun loadTopics() {
        disposables.clear()
        talk_progress_bar.visibility = View.VISIBLE
        talk_error_view.visibility = View.GONE
        talk_empty_container.visibility = View.GONE

        disposables.add(ServiceFactory.getRest(WikipediaApp.getInstance().wikiSite).getTalkPage(userName)
                .subscribeOn(Schedulers.io())
                .observeOn(AndroidSchedulers.mainThread())
                .subscribe({ response ->
                    topics.clear()
                    topics.addAll(response.topics!!)
                    updateOnSuccess()
                }, { t ->
                    L.e(t)
                    updateOnError(t)
                }))
    }

    private fun updateOnSuccess() {
        talk_progress_bar.visibility = View.GONE
        talk_error_view.visibility = View.GONE
        talk_new_topic_button.visibility = View.VISIBLE
        talk_refresh_view.isRefreshing = false
        talk_recycler_view.visibility - View.VISIBLE
        talk_recycler_view.adapter?.notifyDataSetChanged()
    }

    private fun updateOnError(t: Throwable) {
        talk_recycler_view.visibility - View.GONE
        talk_new_topic_button.visibility = View.GONE
        talk_progress_bar.visibility = View.GONE
        talk_refresh_view.isRefreshing = false
        talk_error_view.visibility = View.VISIBLE
        talk_error_view.setError(t)
    }

    internal inner class TalkTopicHolder internal constructor(view: View) : RecyclerView.ViewHolder(view), View.OnClickListener {
        private val title: TextView = view.findViewById(R.id.topic_title_text)
        private val subtitle: TextView = view.findViewById(R.id.topic_subtitle_text)
        private val readDot: View = view.findViewById(R.id.topic_read_dot)
        private var id: Int = 0

        fun bindItem(topic: TalkPage.Topic) {
            id = topic.id
            val titleStr = StringUtil.fromHtml(topic.html).toString().trim()
            if (id == 0 && titleStr.isEmpty() && topic.replies!!.isNotEmpty()) {
                subtitle.text = StringUtil.fromHtml(topic.replies!![0].html)
                title.visibility = View.GONE
                subtitle.visibility = View.VISIBLE
                readDot.visibility = View.GONE
            } else {
                title.text = if (titleStr.isNotEmpty()) titleStr else getString(R.string.talk_no_subject)
                title.visibility = View.VISIBLE
                subtitle.visibility = View.GONE

                // TODO: implement read/unread topics
                readDot.visibility = View.VISIBLE
            }
            itemView.setOnClickListener(this)
        }

        override fun onClick(v: View?) {
            startActivity(TalkTopicActivity.newIntent(this@TalkTopicsActivity, userName, id))
        }
    }

    internal inner class TalkTopicItemAdapter : RecyclerView.Adapter<RecyclerView.ViewHolder>() {
        override fun getItemCount(): Int {
            return topics.size
        }

        override fun onCreateViewHolder(parent: ViewGroup, type: Int): RecyclerView.ViewHolder {
            return TalkTopicHolder(layoutInflater.inflate(R.layout.item_talk_topic, parent, false))
        }

        override fun onBindViewHolder(holder: RecyclerView.ViewHolder, pos: Int) {
            (holder as TalkTopicHolder).bindItem(topics[pos])
        }
    }

    companion object {
        const val EXTRA_USER_NAME = "userName"

        @JvmStatic
        fun newIntent(context: Context, userName: String?): Intent {
            return Intent(context, TalkTopicsActivity::class.java)
                    .putExtra(EXTRA_USER_NAME, userName.orEmpty())
        }
    }
}<|MERGE_RESOLUTION|>--- conflicted
+++ resolved
@@ -66,17 +66,11 @@
         super.onDestroy()
     }
 
-<<<<<<< HEAD
     public override fun onResume() {
-=======
-    override fun onResume() {
->>>>>>> 3b176a88
         super.onResume()
         loadTopics()
     }
 
-<<<<<<< HEAD
-=======
     override fun onCreateOptionsMenu(menu: Menu?): Boolean {
         menuInflater.inflate(R.menu.menu_talk, menu)
         return super.onCreateOptionsMenu(menu)
@@ -90,7 +84,6 @@
         return super.onOptionsItemSelected(item)
     }
 
->>>>>>> 3b176a88
     private fun loadTopics() {
         disposables.clear()
         talk_progress_bar.visibility = View.VISIBLE
