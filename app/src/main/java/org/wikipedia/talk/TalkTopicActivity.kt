--- conflicted
+++ resolved
@@ -36,12 +36,8 @@
 
 class TalkTopicActivity : BaseActivity() {
     private val disposables = CompositeDisposable()
-<<<<<<< HEAD
     private var topicId: Int = -1
-=======
-    private var topicId: Int = 0
     private var wikiSite: WikiSite = WikipediaApp.getInstance().wikiSite
->>>>>>> 087dafb9
     private var userName: String = ""
     private var topic: TalkPage.Topic? = null
     private var replyActive = false
@@ -138,11 +134,7 @@
         talk_progress_bar.visibility = View.VISIBLE
         talk_error_view.visibility = View.GONE
 
-<<<<<<< HEAD
-        disposables.add(ServiceFactory.getRest(WikipediaApp.getInstance().wikiSite).getTalkPage(userName)
-=======
         disposables.add(ServiceFactory.getRest(wikiSite).getTalkPage(userName)
->>>>>>> 087dafb9
                 .subscribeOn(Schedulers.io())
                 .observeOn(AndroidSchedulers.mainThread())
                 .subscribe({ response ->
@@ -338,15 +330,10 @@
     }
 
     companion object {
-<<<<<<< HEAD
-        const val EXTRA_USER_NAME = "userName"
-        const val EXTRA_TOPIC = "topicId"
-        const val RESULT_EDIT_SUCCESS = 1
-=======
         private const val EXTRA_LANGUAGE = "language"
         private const val EXTRA_USER_NAME = "userName"
         private const val EXTRA_TOPIC = "topicId"
->>>>>>> 087dafb9
+        const val RESULT_EDIT_SUCCESS = 1
 
         @JvmStatic
         fun newIntent(context: Context, language: String?, userName: String?, topicId: Int): Intent {
