--- conflicted
+++ resolved
@@ -133,7 +133,6 @@
         disposables.add(ServiceFactory.getRest(WikipediaApp.getInstance().wikiSite).getTalkPage(userName)
                 .subscribeOn(Schedulers.io())
                 .observeOn(AndroidSchedulers.mainThread())
-<<<<<<< HEAD
                 .map { response ->
                     val talkTopic = response.topics?.find { t -> t.id == topicId }!!
                     TalkPageSeenDatabaseTable.setTalkTopicSeen(talkTopic)
@@ -141,11 +140,7 @@
                 }
                 .subscribe({ talkTopic ->
                     topic = talkTopic
-=======
-                .subscribe({ response ->
-                    topic = response.topics?.find { t -> t.id == topicId }
                     currentRevision = response.revision
->>>>>>> a1b92561
                     updateOnSuccess()
                 }, { t ->
                     L.e(t)
