--- conflicted
+++ resolved
@@ -14,10 +14,6 @@
 import io.reactivex.rxjava3.disposables.CompositeDisposable
 import io.reactivex.rxjava3.schedulers.Schedulers
 import kotlinx.android.synthetic.main.activity_talk_topic.*
-import kotlinx.android.synthetic.main.activity_talk_topic.talkErrorView
-import kotlinx.android.synthetic.main.activity_talk_topic.talkProgressBar
-import kotlinx.android.synthetic.main.activity_talk_topic.talkRecyclerView
-import kotlinx.android.synthetic.main.activity_talk_topic.talkRefreshView
 import org.wikipedia.Constants
 import org.wikipedia.R
 import org.wikipedia.WikipediaApp
@@ -33,13 +29,7 @@
 import org.wikipedia.page.linkpreview.LinkPreviewDialog
 import org.wikipedia.readinglist.AddToReadingListDialog
 import org.wikipedia.talk.TalkTopicsActivity.Companion.newIntent
-<<<<<<< HEAD
-import org.wikipedia.util.DeviceUtil
-import org.wikipedia.util.FeedbackUtil
-import org.wikipedia.util.StringUtil
-=======
 import org.wikipedia.util.*
->>>>>>> 987cdba6
 import org.wikipedia.util.log.L
 import org.wikipedia.views.DrawableItemDecoration
 import java.util.concurrent.TimeUnit
@@ -64,7 +54,7 @@
     public override fun onCreate(savedInstanceState: Bundle?) {
         super.onCreate(savedInstanceState)
         setContentView(R.layout.activity_talk_topic)
-        setSupportActionBar(reply_toolbar)
+        setSupportActionBar(replyToolbar)
         supportActionBar?.setDisplayHomeAsUpEnabled(true)
         title = ""
         linkHandler = TalkLinkHandler(this)
@@ -75,56 +65,43 @@
         userName = intent.getStringExtra(EXTRA_USER_NAME).orEmpty()
         topicId = intent.extras?.getInt(EXTRA_TOPIC, -1)!!
 
+        L10nUtil.setConditionalLayoutDirection(talkRefreshView, wikiSite.languageCode())
+
         talkRecyclerView.layoutManager = LinearLayoutManager(this)
         talkRecyclerView.addItemDecoration(DrawableItemDecoration(this, R.attr.list_separator_drawable, drawStart = false, drawEnd = false))
         talkRecyclerView.adapter = TalkReplyItemAdapter()
 
-<<<<<<< HEAD
-        talk_reply_button.setOnClickListener {
+        talkReplyButton.setOnClickListener {
             replyActive = true
-            talk_recycler_view.adapter?.notifyDataSetChanged()
-            talk_scroll_container.fullScroll(View.FOCUS_DOWN)
-            reply_save_button.visibility = View.VISIBLE
-            reply_text_layout.visibility = View.VISIBLE
-            reply_text_layout.requestFocus()
-            DeviceUtil.showSoftKeyboard(reply_edit_text)
-            talk_reply_button.hide()
-        }
-
-        reply_subject_text.addTextChangedListener(textWatcher)
-        reply_edit_text.addTextChangedListener(textWatcher)
-        reply_save_button.setOnClickListener {
+            talkRecyclerView.adapter?.notifyDataSetChanged()
+            talkScrollContainer.fullScroll(View.FOCUS_DOWN)
+            replySaveButton.visibility = View.VISIBLE
+            replyTextLayout.visibility = View.VISIBLE
+            replyTextLayout.requestFocus()
+            DeviceUtil.showSoftKeyboard(replyEditText)
+            talkReplyButton.hide()
+        }
+
+        replySubjectText.addTextChangedListener(textWatcher)
+        replyEditText.addTextChangedListener(textWatcher)
+        replySaveButton.setOnClickListener {
             onSaveClicked()
         }
 
-        talk_refresh_view.isEnabled = !isNewTopic()
-        talk_refresh_view.setOnRefreshListener {
-            loadTopic()
-        }
-
-        talk_reply_button.visibility = View.GONE
-
-        onInitialLoad()
-=======
-        L10nUtil.setConditionalLayoutDirection(talkRefreshView, wikiSite.languageCode())
-
-        talkReplyButton.setOnClickListener {
-            // TODO
-        }
-
+        talkRefreshView.isEnabled = !isNewTopic()
         talkRefreshView.setOnRefreshListener {
             loadTopic()
         }
 
         talkReplyButton.visibility = View.GONE
-        loadTopic()
->>>>>>> 987cdba6
+
+        onInitialLoad()
     }
 
     public override fun onDestroy() {
         disposables.clear()
-        reply_subject_text.removeTextChangedListener(textWatcher)
-        reply_edit_text.removeTextChangedListener(textWatcher)
+        replySubjectText.removeTextChangedListener(textWatcher)
+        replyEditText.removeTextChangedListener(textWatcher)
         super.onDestroy()
     }
 
@@ -132,21 +109,21 @@
         if (isNewTopic()) {
             replyActive = true
             title = getString(R.string.talk_new_topic)
-            talk_progress_bar.visibility = View.GONE
-            talk_error_view.visibility = View.GONE
-            reply_save_button.visibility = View.VISIBLE
-            reply_subject_layout.visibility = View.VISIBLE
-            reply_text_layout.hint = getString(R.string.talk_message_hint)
-            reply_text_layout.visibility = View.VISIBLE
-            reply_subject_layout.requestFocus()
-            DeviceUtil.showSoftKeyboard(reply_subject_layout)
+            talkProgressBar.visibility = View.GONE
+            talkErrorView.visibility = View.GONE
+            replySaveButton.visibility = View.VISIBLE
+            replySubjectLayout.visibility = View.VISIBLE
+            replyTextLayout.hint = getString(R.string.talk_message_hint)
+            replyTextLayout.visibility = View.VISIBLE
+            replySubjectLayout.requestFocus()
+            DeviceUtil.showSoftKeyboard(replySubjectLayout)
         } else {
             replyActive = false
-            reply_edit_text.setText("")
-            reply_save_button.visibility = View.GONE
-            reply_subject_layout.visibility = View.GONE
-            reply_text_layout.visibility = View.GONE
-            reply_text_layout.hint = getString(R.string.talk_reply_hint)
+            replyEditText.setText("")
+            replySaveButton.visibility = View.GONE
+            replySubjectLayout.visibility = View.GONE
+            replyTextLayout.visibility = View.GONE
+            replyTextLayout.hint = getString(R.string.talk_reply_hint)
             loadTopic()
         }
     }
@@ -173,17 +150,10 @@
     }
 
     private fun updateOnSuccess() {
-<<<<<<< HEAD
-        talk_progress_bar.visibility = View.GONE
-        talk_error_view.visibility = View.GONE
-        talk_reply_button.show()
-        talk_refresh_view.isRefreshing = false
-=======
         talkProgressBar.visibility = View.GONE
         talkErrorView.visibility = View.GONE
         talkReplyButton.show()
         talkRefreshView.isRefreshing = false
->>>>>>> 987cdba6
 
         val titleStr = StringUtil.fromHtml(topic?.html).toString().trim()
         title = if (titleStr.isNotEmpty()) titleStr else getString(R.string.talk_no_subject)
@@ -191,19 +161,11 @@
     }
 
     private fun updateOnError(t: Throwable) {
-<<<<<<< HEAD
-        talk_progress_bar.visibility = View.GONE
-        talk_refresh_view.isRefreshing = false
-        talk_reply_button.hide()
-        talk_error_view.visibility = View.VISIBLE
-        talk_error_view.setError(t)
-=======
         talkProgressBar.visibility = View.GONE
         talkRefreshView.isRefreshing = false
         talkReplyButton.hide()
         talkErrorView.visibility = View.VISIBLE
         talkErrorView.setError(t)
->>>>>>> 987cdba6
     }
 
     private fun showLinkPreviewOrNavigate(title: PageTitle) {
@@ -268,8 +230,8 @@
         }
 
         override fun onTextChanged(p0: CharSequence?, p1: Int, p2: Int, p3: Int) {
-            reply_subject_layout.error = null
-            reply_text_layout.error = null
+            replySubjectLayout.error = null
+            replyTextLayout.error = null
         }
 
         override fun afterTextChanged(p0: Editable?) {
@@ -277,16 +239,16 @@
     }
 
     private fun onSaveClicked() {
-        val subject = reply_subject_text.text.toString().trim()
-        var body = reply_edit_text.text.toString().trim()
+        val subject = replySubjectText.text.toString().trim()
+        var body = replyEditText.text.toString().trim()
 
         if (isNewTopic() && subject.isEmpty()) {
-            reply_subject_layout.error = getString(R.string.talk_subject_empty)
-            reply_subject_layout.requestFocus()
+            replySubjectLayout.error = getString(R.string.talk_subject_empty)
+            replySubjectLayout.requestFocus()
             return
         } else if (body.isEmpty()) {
-            reply_text_layout.error = getString(R.string.talk_message_empty)
-            reply_text_layout.requestFocus()
+            replyTextLayout.error = getString(R.string.talk_message_empty)
+            replyTextLayout.requestFocus()
             return
         }
 
@@ -299,8 +261,8 @@
             body = "\n\n" + body
         }
 
-        talk_progress_bar.visibility = View.VISIBLE
-        reply_save_button.isEnabled = false
+        talkProgressBar.visibility = View.VISIBLE
+        replySaveButton.isEnabled = false
 
         csrfClient = CsrfTokenClient(WikipediaApp.getInstance().wikiSite, WikipediaApp.getInstance().wikiSite)
         csrfClient?.request(false, object : CsrfTokenClient.Callback {
@@ -356,7 +318,7 @@
     }
 
     private fun onSaveSuccess() {
-        talk_progress_bar.visibility = View.GONE
+        talkProgressBar.visibility = View.GONE
 
         if (isNewTopic()) {
             setResult(RESULT_EDIT_SUCCESS)
@@ -367,7 +329,7 @@
     }
 
     private fun onSaveError(t: Throwable) {
-        talk_progress_bar.visibility = View.GONE
+        talkProgressBar.visibility = View.GONE
         FeedbackUtil.showError(this, t)
     }
 
