--- conflicted
+++ resolved
@@ -71,9 +71,7 @@
         talkRecyclerView.layoutManager = LinearLayoutManager(this)
         talkRecyclerView.addItemDecoration(DrawableItemDecoration(this, R.attr.list_separator_drawable, drawStart = false, drawEnd = false))
         talkRecyclerView.adapter = TalkReplyItemAdapter()
-
-<<<<<<< HEAD
-=======
+        
         L10nUtil.setConditionalLayoutDirection(talkRefreshView, wikiSite.languageCode())
 
         talkErrorView.setBackClickListener {
@@ -83,7 +81,6 @@
             loadTopic()
         }
 
->>>>>>> bdc94a2d
         talkReplyButton.setOnClickListener {
             replyActive = true
             talkRecyclerView.adapter?.notifyDataSetChanged()
