package org.wikipedia.bridge

import android.content.Context
import org.wikipedia.BuildConfig
import org.wikipedia.R
import org.wikipedia.WikipediaApp
import org.wikipedia.dataclient.RestService
import org.wikipedia.page.Namespace
import org.wikipedia.page.PageViewModel
import org.wikipedia.settings.Prefs
import org.wikipedia.util.L10nUtil
import org.wikipedia.util.L10nUtil.formatDateRelative

object JavaScriptActionHandler {
    @JvmStatic
    fun setHandler(): String {
        return ("pagelib.c1.InteractionHandling.setInteractionHandler((interaction) => { marshaller.onReceiveMessage(JSON.stringify(interaction))})")
    }

    @JvmStatic
    fun setMargin(top: Int, right: Int, bottom: Int, left: Int): String {
        return String.format("pagelib.c1.Page.setMargins({ top:'%dpx', right:'%dpx', bottom:'%dpx', left:'%dpx' })", top, right, bottom, left)
    }

    @JvmStatic
    fun setScrollTop(top: Int): String {
        return String.format("pagelib.c1.Page.setScrollTop(%d)", top)
    }

    @JvmStatic
<<<<<<< HEAD
    fun getTextSelection(): String {
        return String.format("pagelib.c1.InteractionHandling.getSelectionInfo()")
=======
    fun getOffsets(): String {
        return String.format("pagelib.c1.Sections.getOffsets(document.body);")
>>>>>>> fad63fbe
    }

    @JvmStatic
    fun setUp(): String {
        val app: WikipediaApp = WikipediaApp.getInstance()
        return String.format("pagelib.c1.Page.setup({" +
                "platform: pagelib.c1.Platforms.ANDROID," +
                "clientVersion: '%s'," +
                "theme: pagelib.c1.Themes.%s," +
                "dimImages: %b," +
                "areTablesInitiallyExpanded: %b," +
                "textSizeAdjustmentPercentage: '100%%'," +
                "loadImages: %b" +
                "})", BuildConfig.VERSION_NAME, app.getCurrentTheme().getFunnelName().toUpperCase(),
                (app.getCurrentTheme().isDark() && Prefs.shouldDimDarkModeImages()),
                !Prefs.isCollapseTablesEnabled(), Prefs.isImageDownloadEnabled())
    }

    @JvmStatic
    fun setUpEditButtons(isEditable: Boolean, isProtected: Boolean): String {
        return String.format("pagelib.c1.Page.setEditButtons(%b, %b)", isEditable, isProtected)
    }

    @JvmStatic
    fun setFooter(context: Context, model: PageViewModel): String {
        if (model.page == null) {
            return ""
        }

        val languageCount = L10nUtil.getUpdatedLanguageCountIfNeeded(model.page!!.title.wikiSite.languageCode(),
                model.page!!.pageProperties.languageCount)
        val showLanguagesLink = languageCount > 0
        val showEditHistoryLink = !(model.page!!.isMainPage || model.page!!.isFilePage)
        val lastModifiedDate = formatDateRelative(model.page!!.pageProperties.lastModified)
        val showTalkLink = !(model.page!!.title.namespace() === Namespace.TALK)
        val showMapLink = model.page!!.pageProperties.geo != null

        // TODO: page-library also supports showing disambiguation ("similar pages") links and
        // "page issues". We should be mindful that they exist, even if we don't want them for now.

        return "pagelib.c1.Footer.add({" +
                "platform: pagelib.c1.Platforms.ANDROID," +
                "clientVersion: '" + BuildConfig.VERSION_NAME + "'," +
                "title: '${model.page?.displayTitle}'," +
                "menuItems: [" +
                (if (showLanguagesLink) "pagelib.c1.Footer.MenuItemType.languages, " else "") +
                (if (showEditHistoryLink) "pagelib.c1.Footer.MenuItemType.lastEdited, " else "") +
                (if (showTalkLink) "pagelib.c1.Footer.MenuItemType.talkPage, " else "") +
                (if (showMapLink) "pagelib.c1.Footer.MenuItemType.coordinate, " else "") +
                "pagelib.c1.Footer.MenuItemType.referenceList " +
                "], l10n: {" +
                "        'readMoreHeading': '${context.getString(R.string.read_more_section)}'," +
                "        'menuDisambiguationTitle': '${context.getString(R.string.page_similar_titles)}'," +
                "        'menuLanguagesTitle': '${context.getString(R.string.language_count_link_text, languageCount)}'," +
                "        'menuHeading': '${context.getString(R.string.about_article_section)}'," +
                "        'menuLastEditedSubtitle': '${context.getString(R.string.edit_history_link_text)}'," +
                "        'menuLastEditedTitle': '${context.getString(R.string.last_updated_text, lastModifiedDate)}'," +
                "        'licenseString': '${context.getString(R.string.content_license_html)}'," +
                "        'menuTalkPageTitle': '${context.getString(R.string.talk_page_link_text)}'," +
                "        'viewInBrowserString': '${context.getString(R.string.page_view_in_browser)}'," +
                "        'licenseSubstitutionString': 'CC BY-SA 3.0'," +
                "        'menuCoordinateTitle': '${context.getString(R.string.map_view_link_text)}'," +
                "        'menuReferenceListTitle': '${context.getString(R.string.reference_list_title)}'" +
                "     }," +
                "readMore: { " +
                "    itemCount: 3," +
                "    baseURL: '${model.title?.wikiSite?.url() + RestService.REST_API_PREFIX}'" +
                "}" +
                "})"
    }
}<|MERGE_RESOLUTION|>--- conflicted
+++ resolved
@@ -28,13 +28,12 @@
     }
 
     @JvmStatic
-<<<<<<< HEAD
     fun getTextSelection(): String {
         return String.format("pagelib.c1.InteractionHandling.getSelectionInfo()")
-=======
+    }
+
     fun getOffsets(): String {
         return String.format("pagelib.c1.Sections.getOffsets(document.body);")
->>>>>>> fad63fbe
     }
 
     @JvmStatic
