package org.wikipedia.main;

import android.content.Context;
import android.content.Intent;
import android.os.Bundle;
import android.view.Menu;
import android.view.MenuItem;
import android.view.MotionEvent;
import android.widget.ImageView;

import androidx.annotation.LayoutRes;
import androidx.annotation.NonNull;
import androidx.annotation.Nullable;
import androidx.appcompat.view.ActionMode;
import androidx.appcompat.widget.Toolbar;
import androidx.fragment.app.Fragment;

import org.wikipedia.Constants;
import org.wikipedia.R;
import org.wikipedia.WikipediaApp;
import org.wikipedia.activity.SingleFragmentActivity;
import org.wikipedia.appshortcuts.AppShortcuts;
import org.wikipedia.history.HistoryFragment;
import org.wikipedia.navtab.NavTab;
import org.wikipedia.onboarding.InitialOnboardingActivity;
import org.wikipedia.page.PageActivity;
import org.wikipedia.page.tabs.TabActivity;
import org.wikipedia.settings.Prefs;
import org.wikipedia.suggestededits.SuggestedEditsTasksFragment;
import org.wikipedia.util.DimenUtil;
import org.wikipedia.util.FeedbackUtil;
import org.wikipedia.util.ResourceUtil;
import org.wikipedia.views.ImageZoomHelper;
import org.wikipedia.views.TabCountsView;
<<<<<<< HEAD
import org.wikipedia.views.WikiDrawerLayout;
import org.wikipedia.watchlist.WatchlistActivity;
=======
>>>>>>> a97ab245

import butterknife.BindView;
import butterknife.ButterKnife;

import static android.view.View.GONE;
import static android.view.View.VISIBLE;
import static org.wikipedia.Constants.ACTIVITY_REQUEST_INITIAL_ONBOARDING;

public class MainActivity extends SingleFragmentActivity<MainFragment> implements MainFragment.Callback{

    @BindView(R.id.single_fragment_toolbar) Toolbar toolbar;
    @BindView(R.id.single_fragment_toolbar_wordmark) ImageView wordMark;
    private ImageZoomHelper imageZoomHelper;

    private boolean controlNavTabInFragment;

    public static Intent newIntent(@NonNull Context context) {
        return new Intent(context, MainActivity.class);
    }

    @Override
    public void onCreate(@Nullable Bundle savedInstanceState) {
        super.onCreate(savedInstanceState);
        ButterKnife.bind(this);
        AppShortcuts.setShortcuts(this);
        imageZoomHelper = new ImageZoomHelper(this);

        if (Prefs.isInitialOnboardingEnabled() && savedInstanceState == null) {
            // Updating preference so the search multilingual tooltip
            // is not shown again for first time users
            Prefs.setMultilingualSearchTutorialEnabled(false);

            // Use startActivityForResult to avoid preload the Feed contents before finishing the initial onboarding.
            // The ACTIVITY_REQUEST_INITIAL_ONBOARDING has not been used in any onActivityResult
            startActivityForResult(InitialOnboardingActivity.newIntent(this), ACTIVITY_REQUEST_INITIAL_ONBOARDING);
        }

        setNavigationBarColor(ResourceUtil.getThemedColor(this, R.attr.nav_tab_background_color));
        setSupportActionBar(getToolbar());
        if (getSupportActionBar() != null) {
            getSupportActionBar().setTitle("");
            getSupportActionBar().setDisplayHomeAsUpEnabled(false);
        }

        getToolbar().setNavigationIcon(null);
    }

    @Override
    public boolean onCreateOptionsMenu(Menu menu) {
        super.onCreateOptionsMenu(menu);
        getMenuInflater().inflate(R.menu.menu_main, menu);
        return true;
    }

    @Override
    public boolean onPrepareOptionsMenu(Menu menu) {
        getFragment().requestUpdateToolbarElevation();
        MenuItem tabsItem = menu.findItem(R.id.menu_tabs);
        if (WikipediaApp.getInstance().getTabCount() < 1 || (getFragment().getCurrentFragment() instanceof SuggestedEditsTasksFragment)) {
            tabsItem.setVisible(false);
        } else {
            tabsItem.setVisible(true);
            TabCountsView tabCountsView = new TabCountsView(this, null);
            tabCountsView.setOnClickListener(v -> {
                if (WikipediaApp.getInstance().getTabCount() == 1) {
                    startActivity(PageActivity.newIntent(MainActivity.this));
                } else {
                    startActivityForResult(TabActivity.newIntent(MainActivity.this), Constants.ACTIVITY_REQUEST_BROWSE_TABS);
                }
            });
            tabCountsView.updateTabCount();
            tabCountsView.setContentDescription(getString(R.string.menu_page_show_tabs));
            tabsItem.setActionView(tabCountsView);
            tabsItem.expandActionView();
            FeedbackUtil.setToolbarButtonLongPressToast(tabCountsView);
        }
        return true;
    }

    @LayoutRes
    @Override
    protected int getLayout() {
        return R.layout.activity_main;
    }

    @Override protected MainFragment createFragment() {
        return MainFragment.newInstance();
    }

    @Override
    public void onTabChanged(@NonNull NavTab tab) {
        if (tab.equals(NavTab.EXPLORE)) {
            wordMark.setVisibility(VISIBLE);
            toolbar.setTitle("");
            controlNavTabInFragment = false;
        } else {
            if (tab.equals(NavTab.HISTORY) && getFragment().getCurrentFragment() != null) {
                ((HistoryFragment) getFragment().getCurrentFragment()).refresh();
            }

            if (tab.equals(NavTab.SUGGESTED_EDITS)) {
                getFragment().hideNavTabOverlayLayout();
            }

            wordMark.setVisibility(GONE);
            toolbar.setTitle(tab.text());
            controlNavTabInFragment = true;
        }
        getFragment().requestUpdateToolbarElevation();
    }

    @Override
    public void onSupportActionModeStarted(@NonNull ActionMode mode) {
        super.onSupportActionModeStarted(mode);
        if (!controlNavTabInFragment) {
            getFragment().setBottomNavVisible(false);
        }
    }

    @Override
    public void onSupportActionModeFinished(@NonNull ActionMode mode) {
        super.onSupportActionModeFinished(mode);
        getFragment().setBottomNavVisible(true);
    }

    @Override
    public void updateToolbarElevation(boolean elevate) {
        if (elevate) {
            setToolbarElevationDefault();
        } else {
            clearToolbarElevation();
        }
    }

    @Override
    protected void onNewIntent(Intent intent) {
        super.onNewIntent(intent);
        setIntent(intent);
        getFragment().handleIntent(intent);
    }

    @Override
    protected void onGoOffline() {
        getFragment().onGoOffline();
    }

    @Override
    protected void onGoOnline() {
        getFragment().onGoOnline();
    }

    @Override
    public void onBackPressed() {
        if (getFragment().onBackPressed()) {
            return;
        }
        super.onBackPressed();
    }

    @Override
    public boolean dispatchTouchEvent(MotionEvent event) {
        return imageZoomHelper.onDispatchTouchEvent(event) || super.dispatchTouchEvent(event);
    }

    public Toolbar getToolbar() {
        return toolbar;
    }

    public boolean isCurrentFragmentSelected(@NonNull Fragment fragment) {
        return getFragment().getCurrentFragment() == fragment;
    }

    protected void setToolbarElevationDefault() {
        getToolbar().setElevation(DimenUtil.dpToPx(DimenUtil.getDimension(R.dimen.toolbar_default_elevation)));
    }

    protected void clearToolbarElevation() {
        getToolbar().setElevation(0f);
    }
<<<<<<< HEAD

    private class DrawerViewCallback implements MainDrawerView.Callback {
        @Override public void loginLogoutClick() {
            if (AccountUtil.isLoggedIn()) {
                new AlertDialog.Builder(MainActivity.this)
                        .setMessage(R.string.logout_prompt)
                        .setNegativeButton(R.string.logout_dialog_cancel_button_text, null)
                        .setPositiveButton(R.string.preference_title_logout, (dialog, which) -> {
                            WikipediaApp.getInstance().logOut();
                            FeedbackUtil.showMessage(MainActivity.this, R.string.toast_logout_complete);
                            Prefs.setReadingListsLastSyncTime(null);
                            Prefs.setReadingListSyncEnabled(false);
                            getFragment().resetNavTabLayouts();
                        }).show();
            } else {
                getFragment().onLoginRequested();
            }
            closeMainDrawer();
        }

        @Override public void notificationsClick() {
            if (AccountUtil.isLoggedIn()) {
                startActivity(NotificationActivity.newIntent(MainActivity.this));
                closeMainDrawer();
            }
        }

        @Override public void settingsClick() {
            getFragment().startActivityForResult(SettingsActivity.newIntent(MainActivity.this), Constants.ACTIVITY_REQUEST_SETTINGS);
            closeMainDrawer();
        }

        @Override public void configureFeedClick() {
            if (getFragment().getCurrentFragment() instanceof FeedFragment) {
                ((FeedFragment) getFragment().getCurrentFragment()).showConfigureActivity(-1);
            }
            closeMainDrawer();
        }

        @Override public void watchlistClick() {
            if (AccountUtil.isLoggedIn()) {
                startActivity(WatchlistActivity.Companion.newIntent(MainActivity.this));
                closeMainDrawer();
            }
        }

        @Override public void aboutClick() {
            startActivity(new Intent(MainActivity.this, AboutActivity.class));
            closeMainDrawer();
        }
    }
=======
>>>>>>> a97ab245
}<|MERGE_RESOLUTION|>--- conflicted
+++ resolved
@@ -32,11 +32,6 @@
 import org.wikipedia.util.ResourceUtil;
 import org.wikipedia.views.ImageZoomHelper;
 import org.wikipedia.views.TabCountsView;
-<<<<<<< HEAD
-import org.wikipedia.views.WikiDrawerLayout;
-import org.wikipedia.watchlist.WatchlistActivity;
-=======
->>>>>>> a97ab245
 
 import butterknife.BindView;
 import butterknife.ButterKnife;
@@ -216,58 +211,4 @@
     protected void clearToolbarElevation() {
         getToolbar().setElevation(0f);
     }
-<<<<<<< HEAD
-
-    private class DrawerViewCallback implements MainDrawerView.Callback {
-        @Override public void loginLogoutClick() {
-            if (AccountUtil.isLoggedIn()) {
-                new AlertDialog.Builder(MainActivity.this)
-                        .setMessage(R.string.logout_prompt)
-                        .setNegativeButton(R.string.logout_dialog_cancel_button_text, null)
-                        .setPositiveButton(R.string.preference_title_logout, (dialog, which) -> {
-                            WikipediaApp.getInstance().logOut();
-                            FeedbackUtil.showMessage(MainActivity.this, R.string.toast_logout_complete);
-                            Prefs.setReadingListsLastSyncTime(null);
-                            Prefs.setReadingListSyncEnabled(false);
-                            getFragment().resetNavTabLayouts();
-                        }).show();
-            } else {
-                getFragment().onLoginRequested();
-            }
-            closeMainDrawer();
-        }
-
-        @Override public void notificationsClick() {
-            if (AccountUtil.isLoggedIn()) {
-                startActivity(NotificationActivity.newIntent(MainActivity.this));
-                closeMainDrawer();
-            }
-        }
-
-        @Override public void settingsClick() {
-            getFragment().startActivityForResult(SettingsActivity.newIntent(MainActivity.this), Constants.ACTIVITY_REQUEST_SETTINGS);
-            closeMainDrawer();
-        }
-
-        @Override public void configureFeedClick() {
-            if (getFragment().getCurrentFragment() instanceof FeedFragment) {
-                ((FeedFragment) getFragment().getCurrentFragment()).showConfigureActivity(-1);
-            }
-            closeMainDrawer();
-        }
-
-        @Override public void watchlistClick() {
-            if (AccountUtil.isLoggedIn()) {
-                startActivity(WatchlistActivity.Companion.newIntent(MainActivity.this));
-                closeMainDrawer();
-            }
-        }
-
-        @Override public void aboutClick() {
-            startActivity(new Intent(MainActivity.this, AboutActivity.class));
-            closeMainDrawer();
-        }
-    }
-=======
->>>>>>> a97ab245
 }