package org.wikipedia.settings;

import androidx.annotation.IntRange;
import androidx.annotation.NonNull;
import androidx.annotation.Nullable;

import com.google.gson.reflect.TypeToken;

import org.wikipedia.R;
import org.wikipedia.analytics.SessionData;
import org.wikipedia.analytics.SessionFunnel;
import org.wikipedia.dataclient.SharedPreferenceCookieManager;
import org.wikipedia.json.GsonMarshaller;
import org.wikipedia.json.GsonUnmarshaller;
import org.wikipedia.json.SessionUnmarshaller;
import org.wikipedia.json.TabUnmarshaller;
import org.wikipedia.page.tabs.Tab;
import org.wikipedia.theme.Theme;
import org.wikipedia.util.DateUtil;
import org.wikipedia.util.ReleaseUtil;

import java.text.ParseException;
import java.util.ArrayList;
import java.util.Collections;
import java.util.Date;
import java.util.HashSet;
import java.util.LinkedHashSet;
import java.util.List;
import java.util.Map;
import java.util.Set;

import okhttp3.logging.HttpLoggingInterceptor.Level;

import static org.apache.commons.lang3.StringUtils.defaultIfBlank;
import static org.wikipedia.settings.PrefsIoUtil.contains;
import static org.wikipedia.settings.PrefsIoUtil.getBoolean;
import static org.wikipedia.settings.PrefsIoUtil.getInt;
import static org.wikipedia.settings.PrefsIoUtil.getKey;
import static org.wikipedia.settings.PrefsIoUtil.getLong;
import static org.wikipedia.settings.PrefsIoUtil.getString;
import static org.wikipedia.settings.PrefsIoUtil.remove;
import static org.wikipedia.settings.PrefsIoUtil.setBoolean;
import static org.wikipedia.settings.PrefsIoUtil.setInt;
import static org.wikipedia.settings.PrefsIoUtil.setLong;
import static org.wikipedia.settings.PrefsIoUtil.setString;

/** Shared preferences utility for convenient POJO access. */
public final class Prefs {
    @Nullable
    public static String getAppChannel() {
        return getString(R.string.preference_key_app_channel, null);
    }

    public static void setAppChannel(@Nullable String channel) {
        setString(R.string.preference_key_app_channel, channel);
    }

    @NonNull
    public static String getAppChannelKey() {
        return getKey(R.string.preference_key_app_channel);
    }

    @Nullable
    public static String getAppInstallId() {
        return getString(R.string.preference_key_reading_app_install_id, null);
    }

    public static void setAppInstallId(@Nullable String id) {
        // The app install ID uses readingAppInstallID for backwards compatibility with analytics.
        setString(R.string.preference_key_reading_app_install_id, id);
    }

    public static int getThemeId() {
        return getInt(R.string.preference_key_color_theme, Theme.getFallback().getMarshallingId());
    }

    public static void setThemeId(int theme) {
        setInt(R.string.preference_key_color_theme, theme);
    }

    public static void setCookies(@NonNull SharedPreferenceCookieManager cookies) {
        setString(R.string.preference_key_cookie_map, GsonMarshaller.marshal(cookies));
    }

    @Nullable public static SharedPreferenceCookieManager getCookies() {
        if (!contains(R.string.preference_key_cookie_map)) {
            return null;
        }
        return GsonUnmarshaller.unmarshal(SharedPreferenceCookieManager.class,
                getString(R.string.preference_key_cookie_map, null));
    }

    public static boolean crashedBeforeActivityCreated() {
        return getBoolean(R.string.preference_key_crashed_before_activity_created, true);
    }

    public static void crashedBeforeActivityCreated(boolean crashed) {
        setBoolean(R.string.preference_key_crashed_before_activity_created, crashed);
    }

    public static boolean isCrashReportAutoUploadEnabled() {
        return getBoolean(R.string.preference_key_auto_upload_crash_reports, true);
    }

    public static boolean isShowDeveloperSettingsEnabled() {
        return getBoolean(R.string.preference_key_show_developer_settings, ReleaseUtil.isDevRelease());
    }

    public static void setShowDeveloperSettingsEnabled(boolean enabled) {
        setBoolean(R.string.preference_key_show_developer_settings, enabled);
    }

    public static boolean showEditMenuOptionIndicator() {
        return getBoolean(R.string.preference_key_show_edit_menu_option_indicator, false);
    }

    public static void setShowEditMenuOptionIndicator(boolean enabled) {
        setBoolean(R.string.preference_key_show_edit_menu_option_indicator, enabled);
    }
    public static boolean showActionFeedIndicator() {
        return getBoolean(R.string.preference_key_show_action_feed_indicator, false);
    }

    public static void setShowActionFeedIndicator(boolean enabled) {
        setBoolean(R.string.preference_key_show_action_feed_indicator, enabled);
    }

    @Nullable
    public static String getMruLanguageCodeCsv() {
        return getString(R.string.preference_key_language_mru, null);
    }

    public static void setMruLanguageCodeCsv(@Nullable String csv) {
        setString(R.string.preference_key_language_mru, csv);
    }

    @Nullable
    public static String getAppLanguageCodeCsv() {
        return getString(R.string.preference_key_language_app, null);
    }

    public static void setAppLanguageCodeCsv(@Nullable String csv) {
        setString(R.string.preference_key_language_app, csv);
    }

    @NonNull
    public static String getRemoteConfigJson() {
        return getString(R.string.preference_key_remote_config, "{}");
    }

    public static void setRemoteConfigJson(@Nullable String json) {
        setString(R.string.preference_key_remote_config, json);
    }

    public static void setTabs(@NonNull List<Tab> tabs) {
        setString(R.string.preference_key_tabs, GsonMarshaller.marshal(tabs));
    }

    @NonNull
    public static List<Tab> getTabs() {
        return hasTabs()
                ? TabUnmarshaller.unmarshal(getString(R.string.preference_key_tabs, null))
                : Collections.emptyList();
    }

    public static boolean hasTabs() {
        return contains(R.string.preference_key_tabs);
    }

    public static void clearTabs() {
        remove(R.string.preference_key_tabs);
    }

    @NonNull public static Set<String> getHiddenCards() {
        Set<String> emptySet = new LinkedHashSet<>();
        if (!hasHiddenCards()) {
            return emptySet;
        }
        //noinspection unchecked
        Set<String> cards = GsonUnmarshaller.unmarshal(emptySet.getClass(),
                getString(R.string.preference_key_feed_hidden_cards, null));
        return cards != null ? cards : emptySet;
    }

    public static void setHiddenCards(@NonNull Set<String> cards) {
        setString(R.string.preference_key_feed_hidden_cards, GsonMarshaller.marshal(cards));
    }

    public static boolean hasHiddenCards() {
        return contains(R.string.preference_key_feed_hidden_cards);
    }

    public static void setSessionData(@NonNull SessionData data) {
        setString(R.string.preference_key_session_data, GsonMarshaller.marshal(data));
    }

    @NonNull
    public static SessionData getSessionData() {
        return hasSessionData()
                ? SessionUnmarshaller.unmarshal(getString(R.string.preference_key_session_data, null))
                : new SessionData();
    }

    public static boolean hasSessionData() {
        return contains(R.string.preference_key_session_data);
    }

    public static int getSessionTimeout() {
        // return the timeout, but don't let it be less than the minimum
        return Math.max(getInt(R.string.preference_key_session_timeout, SessionFunnel.DEFAULT_SESSION_TIMEOUT), SessionFunnel.MIN_SESSION_TIMEOUT);
    }

    public static int getTextSizeMultiplier() {
        return getInt(R.string.preference_key_text_size_multiplier, 0);
    }

    public static void setTextSizeMultiplier(int multiplier) {
        setInt(R.string.preference_key_text_size_multiplier, multiplier);
    }

    public static boolean isEventLoggingEnabled() {
        return getBoolean(R.string.preference_key_eventlogging_opt_in, true);
    }

    public static void setEventLoggingEnabled(boolean enabled) {
        setBoolean(R.string.preference_key_eventlogging_opt_in, enabled);
    }

    public static String getAnnouncementsCountryOverride() {
        return getString(R.string.preference_key_announcement_country_override, null);
    }

    public static boolean ignoreDateForAnnouncements() {
        return getBoolean(R.string.preference_key_announcement_ignore_date, false);
    }

    public static int announcementsVersionCode() {
        return getInt(R.string.preference_key_announcement_version_code, 0);
    }

    public static boolean useRestBaseSetManually() {
        return getBoolean(R.string.preference_key_use_restbase_manual, false);
    }

    public static boolean useRestBase() {
        return getBoolean(R.string.preference_key_use_restbase, true);
    }

    public static void setUseRestBase(boolean enabled) {
        setBoolean(R.string.preference_key_use_restbase, enabled);
    }

    public static int getRbTicket(int defaultValue) {
        return getInt(R.string.preference_key_restbase_ticket, defaultValue);
    }

    public static void setRbTicket(int rbTicket) {
        setInt(R.string.preference_key_restbase_ticket, rbTicket);
    }

    @IntRange(from = RbSwitch.FAILED) public static int getRequestSuccessCounter(int defaultValue) {
        return getInt(R.string.preference_key_request_successes, defaultValue);
    }

    public static void setRequestSuccessCounter(@IntRange(from = RbSwitch.FAILED) int successes) {
        setInt(R.string.preference_key_request_successes, successes);
    }

    public static Level getRetrofitLogLevel() {
        String prefValue = getString(R.string.preference_key_retrofit_log_level, null);
        if (prefValue == null) {
            return ReleaseUtil.isDevRelease() ? Level.BASIC : Level.NONE;
        }
        switch (prefValue) {
            case "BASIC":
                return Level.BASIC;
            case "HEADERS":
                return Level.HEADERS;
            case "BODY":
                return Level.BODY;
            case "NONE":
            default:
                return Level.NONE;
        }
    }

    @NonNull
    public static String getRestbaseUriFormat() {
        return defaultIfBlank(getString(R.string.preference_key_restbase_uri_format, null),
                "%1$s://%2$s/api/rest_v1/");
    }

    @NonNull
    public static String getMediaWikiBaseUrl() {
        return getString(R.string.preference_key_mediawiki_base_uri, "");
    }

    public static boolean getMediaWikiBaseUriSupportsLangCode() {
        return getBoolean(R.string.preference_key_mediawiki_base_uri_supports_lang_code, true);
    }

    public static long getLastRunTime(@NonNull String task) {
        return getLong(getLastRunTimeKey(task), 0);
    }

    public static void setLastRunTime(@NonNull String task, long time) {
        setLong(getLastRunTimeKey(task), time);
    }

    public static long pageLastShown() {
        return getLong(R.string.preference_key_page_last_shown, 0);
    }

    public static void pageLastShown(long time) {
        setLong(R.string.preference_key_page_last_shown, time);
    }

    public static boolean isShareTutorialEnabled() {
        return getBoolean(R.string.preference_key_share_tutorial_enabled, true);
    }

    public static void setShareTutorialEnabled(boolean enabled) {
        setBoolean(R.string.preference_key_share_tutorial_enabled, enabled);
    }

    public static boolean isReadingListTutorialEnabled() {
        return getBoolean(R.string.preference_key_reading_list_tutorial_enabled, true);
    }

    public static void setReadingListTutorialEnabled(boolean enabled) {
        setBoolean(R.string.preference_key_reading_list_tutorial_enabled, enabled);
    }

    public static boolean isTocTutorialEnabled() {
        return getBoolean(R.string.preference_key_toc_tutorial_enabled, true);
    }

    public static void setTocTutorialEnabled(boolean enabled) {
        setBoolean(R.string.preference_key_toc_tutorial_enabled, enabled);
    }

    public static boolean isImageDownloadEnabled() {
        return getBoolean(R.string.preference_key_show_images, true);
    }

    public static boolean isDownloadOnlyOverWiFiEnabled() {
        return getBoolean(R.string.preference_key_download_only_over_wifi, false);
    }

    public static boolean isDownloadingReadingListArticlesEnabled() {
        return getBoolean(R.string.preference_key_download_reading_list_articles, true);
    }

    private static String getLastRunTimeKey(@NonNull String task) {
        return getKey(R.string.preference_key_last_run_time_format, task);
    }

    public static boolean isLinkPreviewEnabled() {
        return getBoolean(R.string.preference_key_show_link_previews, true);
    }

    public static boolean isCollapseTablesEnabled() {
        return getBoolean(R.string.preference_key_collapse_tables, true);
    }

    public static int getReadingListSortMode(int defaultValue) {
        return getInt(R.string.preference_key_reading_list_sort_mode, defaultValue);
    }

    public static void setReadingListSortMode(int sortMode) {
        setInt(R.string.preference_key_reading_list_sort_mode, sortMode);
    }

    public static int getReadingListsPageSaveCount() {
        return getInt(R.string.preference_key_save_count_reading_lists, 0);
    }

    public static void setReadingListsPageSaveCount(int saveCount) {
        setInt(R.string.preference_key_save_count_reading_lists, saveCount);
    }

    public static int getReadingListPageSortMode(int defaultValue) {
        return getInt(R.string.preference_key_reading_list_page_sort_mode, defaultValue);
    }

    public static void setReadingListPageSortMode(int sortMode) {
        setInt(R.string.preference_key_reading_list_page_sort_mode, sortMode);
    }

    public static boolean isMemoryLeakTestEnabled() {
        return getBoolean(R.string.preference_key_memory_leak_test, false);
    }

    public static boolean isDescriptionEditTutorialEnabled() {
        return getBoolean(R.string.preference_key_description_edit_tutorial_enabled, true);
    }

    public static void setDescriptionEditTutorialEnabled(boolean enabled) {
        setBoolean(R.string.preference_key_description_edit_tutorial_enabled, enabled);
    }

    public static void setLastDescriptionEditTime(long time) {
        setLong(R.string.preference_key_last_description_edit_time, time);
    }

    public static int getTotalAnonDescriptionsEdited() {
        return getInt(R.string.preference_key_total_anon_descriptions_edited, 0);
    }

    public static void incrementTotalAnonDescriptionsEdited() {
        setInt(R.string.preference_key_total_anon_descriptions_edited, getTotalAnonDescriptionsEdited() + 1);
    }

    public static boolean isReadingListSyncEnabled() {
        return getBoolean(R.string.preference_key_sync_reading_lists, false);
    }

    public static void setReadingListSyncEnabled(boolean enabled) {
        setBoolean(R.string.preference_key_sync_reading_lists, enabled);
    }

    public static boolean isReadingListSyncReminderEnabled() {
        return getBoolean(R.string.preference_key_reading_list_sync_reminder_enabled, true);
    }

    public static void setReadingListSyncReminderEnabled(boolean enabled) {
        setBoolean(R.string.preference_key_reading_list_sync_reminder_enabled, enabled);
    }

    public static boolean isReadingListLoginReminderEnabled() {
        return getBoolean(R.string.preference_key_reading_list_login_reminder_enabled, true);
    }

    public static void setReadingListLoginReminderEnabled(boolean enabled) {
        setBoolean(R.string.preference_key_reading_list_login_reminder_enabled, enabled);
    }

    public static boolean isReadingListsRemoteDeletePending() {
        return getBoolean(R.string.preference_key_reading_lists_remote_delete_pending, false);
    }

    public static void setReadingListsRemoteDeletePending(boolean pending) {
        setBoolean(R.string.preference_key_reading_lists_remote_delete_pending, pending);
    }

    public static boolean isReadingListsRemoteSetupPending() {
        return getBoolean(R.string.preference_key_reading_lists_remote_setup_pending, false);
    }

    public static void setReadingListsRemoteSetupPending(boolean pending) {
        setBoolean(R.string.preference_key_reading_lists_remote_setup_pending, pending);
    }

    public static boolean isInitialOnboardingEnabled() {
        return getBoolean(R.string.preference_key_initial_onboarding_enabled, true);
    }

    public static void setInitialOnboardingEnabled(boolean enabled) {
        setBoolean(R.string.preference_key_initial_onboarding_enabled, enabled);
    }

    public static boolean askedForPermissionOnce(@NonNull String permission) {
        return getBoolean(R.string.preference_key_permission_asked + permission, false);
    }

    public static void setAskedForPermissionOnce(@NonNull String permission) {
        setBoolean(R.string.preference_key_permission_asked + permission, true);
    }

    public static boolean shouldDimDarkModeImages() {
        return getBoolean(R.string.preference_key_dim_dark_mode_images, true);
    }

    public static void setDimDarkModeImages(boolean enabled) {
        setBoolean(R.string.preference_key_dim_dark_mode_images, enabled);
    }

    public static boolean notificationPollEnabled() {
        return getBoolean(R.string.preference_key_notification_poll_enable, true);
    }

    public static void setNotificationPollEnabled(boolean enabled) {
        setBoolean(R.string.preference_key_notification_poll_enable, enabled);
    }

    public static boolean notificationPollReminderEnabled() {
        return getBoolean(R.string.preference_key_notification_poll_reminder, true);
    }

    public static void setNotificationPollReminderEnabled(boolean enabled) {
        setBoolean(R.string.preference_key_notification_poll_reminder, enabled);
    }

    public static boolean notificationWelcomeEnabled() {
        return getBoolean(R.string.preference_key_notification_system_enable, true);
    }

    public static boolean notificationMilestoneEnabled() {
        return getBoolean(R.string.preference_key_notification_milestone_enable, true);
    }

    public static boolean notificationThanksEnabled() {
        return getBoolean(R.string.preference_key_notification_thanks_enable, true);
    }

    public static boolean notificationRevertEnabled() {
        return getBoolean(R.string.preference_key_notification_revert_enable, true);
    }

    public static boolean notificationUserTalkEnabled() {
        return getBoolean(R.string.preference_key_notification_user_talk_enable, true);
    }

    public static boolean notificationLoginFailEnabled() {
        return getBoolean(R.string.preference_key_notification_login_fail_enable, true);
    }

    public static boolean notificationMentionEnabled() {
        return getBoolean(R.string.preference_key_notification_mention_enable, true);
    }

    public static boolean showAllNotifications() {
        return getBoolean(R.string.preference_key_notification_show_all, false);
    }

    public static boolean preferOfflineContent() {
        return getBoolean(R.string.preference_key_prefer_offline_content, false);
    }

    @NonNull public static List<Boolean> getFeedCardsEnabled() {
        if (!contains(R.string.preference_key_feed_cards_enabled)) {
            return Collections.emptyList();
        }
        //noinspection unchecked
        List<Boolean> enabledList = GsonUnmarshaller.unmarshal(new TypeToken<ArrayList<Boolean>>(){},
                getString(R.string.preference_key_feed_cards_enabled, null));
        return enabledList != null ? enabledList : Collections.emptyList();
    }

    public static void setFeedCardsEnabled(@NonNull List<Boolean> enabledList) {
        setString(R.string.preference_key_feed_cards_enabled, GsonMarshaller.marshal(enabledList));
    }

    @NonNull public static List<Integer> getFeedCardsOrder() {
        if (!contains(R.string.preference_key_feed_cards_order)) {
            return Collections.emptyList();
        }
        //noinspection unchecked
        List<Integer> orderList = GsonUnmarshaller.unmarshal(new TypeToken<ArrayList<Integer>>(){},
                getString(R.string.preference_key_feed_cards_order, null));
        return orderList != null ? orderList : Collections.emptyList();
    }

    public static void setFeedCardsOrder(@NonNull List<Integer> orderList) {
        setString(R.string.preference_key_feed_cards_order, GsonMarshaller.marshal(orderList));
    }

    @NonNull public static Map<Integer, List<String>> getFeedCardsLangSupported() {
        if (!contains(R.string.preference_key_feed_cards_lang_supported)) {
            return Collections.emptyMap();
        }
        //noinspection unchecked
        Map<Integer, List<String>> map = GsonUnmarshaller.unmarshal(new TypeToken<Map<Integer, List<String>>>(){},
                getString(R.string.preference_key_feed_cards_lang_supported, null));
        return map != null ? map : Collections.emptyMap();
    }

    public static void setFeedCardsLangSupported(@NonNull Map<Integer, List<String>> langSupportedMap) {
        setString(R.string.preference_key_feed_cards_lang_supported, GsonMarshaller.marshal(langSupportedMap));
    }

    @NonNull public static Map<Integer, List<String>> getFeedCardsLangDisabled() {
        if (!contains(R.string.preference_key_feed_cards_lang_disabled)) {
            return Collections.emptyMap();
        }
        //noinspection unchecked
        Map<Integer, List<String>> map = GsonUnmarshaller.unmarshal(new TypeToken<Map<Integer, List<String>>>(){},
                getString(R.string.preference_key_feed_cards_lang_disabled, null));
        return map != null ? map : Collections.emptyMap();
    }

    public static void setFeedCardsLangDisabled(@NonNull Map<Integer, List<String>> langDisabledMap) {
        setString(R.string.preference_key_feed_cards_lang_disabled, GsonMarshaller.marshal(langDisabledMap));
    }

    public static void resetFeedCustomizations() {
        remove(R.string.preference_key_feed_hidden_cards);
        remove(R.string.preference_key_feed_cards_enabled);
        remove(R.string.preference_key_feed_cards_order);
        remove(R.string.preference_key_feed_cards_lang_disabled);
    }

    public static String getReadingListsLastSyncTime() {
        return getString(R.string.preference_key_reading_lists_last_sync_time, "");
    }

    public static void setReadingListsLastSyncTime(@Nullable String timeStr) {
        setString(R.string.preference_key_reading_lists_last_sync_time, timeStr);
    }

    @NonNull public static Set<Long> getReadingListsDeletedIds() {
        Set<Long> set = new HashSet<>();
        if (!contains(R.string.preference_key_reading_lists_deleted_ids)) {
            return set;
        }
        //noinspection unchecked
        Set<Long> tempSet = GsonUnmarshaller.unmarshal(new TypeToken<Set<Long>>(){},
                getString(R.string.preference_key_reading_lists_deleted_ids, null));
        if (tempSet != null) {
            set.addAll(tempSet);
        }
        return set;
    }

    public static void addReadingListsDeletedIds(@NonNull Set<Long> set) {
        final int maxStoredIds = 256;
        Set<Long> currentSet = getReadingListsDeletedIds();
        currentSet.addAll(set);
        setReadingListsDeletedIds(currentSet.size() < maxStoredIds ? currentSet : set);
    }

    public static void setReadingListsDeletedIds(@NonNull Set<Long> set) {
        setString(R.string.preference_key_reading_lists_deleted_ids, GsonMarshaller.marshal(set));
    }

    @NonNull public static Set<String> getReadingListPagesDeletedIds() {
        Set<String> set = new HashSet<>();
        if (!contains(R.string.preference_key_reading_lists_deleted_ids)) {
            return set;
        }
        //noinspection unchecked
        Set<String> tempSet = GsonUnmarshaller.unmarshal(new TypeToken<Set<String>>(){},
                getString(R.string.preference_key_reading_list_pages_deleted_ids, null));
        if (tempSet != null) {
            set.addAll(tempSet);
        }
        return set;
    }

    public static void addReadingListPagesDeletedIds(@NonNull Set<String> set) {
        final int maxStoredIds = 256;
        Set<String> currentSet = getReadingListPagesDeletedIds();
        currentSet.addAll(set);
        setReadingListPagesDeletedIds(currentSet.size() < maxStoredIds ? currentSet : set);
    }

    public static void setReadingListPagesDeletedIds(@NonNull Set<String> set) {
        setString(R.string.preference_key_reading_list_pages_deleted_ids, GsonMarshaller.marshal(set));
    }

    public static boolean shouldShowReadingListSyncEnablePrompt() {
        return getBoolean(R.string.preference_key_show_reading_lists_sync_prompt, true);
    }

    public static void shouldShowReadingListSyncEnablePrompt(boolean enabled) {
        setBoolean(R.string.preference_key_show_reading_lists_sync_prompt, enabled);
    }

    public static boolean shouldShowReadingListSyncMergePrompt() {
        return getBoolean(R.string.preference_key_show_reading_lists_merge_prompt, true);
    }

    public static void shouldShowReadingListSyncMergePrompt(boolean enabled) {
        setBoolean(R.string.preference_key_show_reading_lists_merge_prompt, enabled);
    }

    public static boolean isReadingListsFirstTimeSync() {
        return getBoolean(R.string.preference_key_reading_lists_first_time_sync, true);
    }

    public static void setReadingListsFirstTimeSync(boolean value) {
        setBoolean(R.string.preference_key_reading_lists_first_time_sync, value);
    }

    public static int getEditingTextSizeExtra() {
        return getInt(R.string.preference_key_editing_text_size_extra, 0);
    }

    public static void setEditingTextSizeExtra(int extra) {
        setInt(R.string.preference_key_editing_text_size_extra, extra);
    }

    public static boolean isMultilingualSearchTutorialEnabled() {
        return getBoolean(R.string.preference_key_multilingual_search_tutorial_enabled, true);
    }

    public static void setMultilingualSearchTutorialEnabled(boolean enabled) {
        setBoolean(R.string.preference_key_multilingual_search_tutorial_enabled, enabled);
    }

    public static void shouldShowRemoveChineseVariantPrompt(boolean enabled) {
        setBoolean(R.string.preference_key_show_remove_chinese_variant_prompt, enabled);
    }

    public static boolean shouldShowRemoveChineseVariantPrompt() {
        return getBoolean(R.string.preference_key_show_remove_chinese_variant_prompt, true);
    }

    @NonNull public static List<Long> getLocallyKnownNotifications() {
        List<Long> list = new ArrayList<>();
        if (!contains(R.string.preference_key_locally_known_notifications)) {
            return list;
        }
        //noinspection unchecked
        List<Long> tempList = GsonUnmarshaller.unmarshal(new TypeToken<ArrayList<Long>>(){},
                getString(R.string.preference_key_locally_known_notifications, null));
        if (tempList != null) {
            list.addAll(tempList);
        }
        return list;
    }

    public static void setLocallyKnownNotifications(@NonNull List<Long> list) {
        setString(R.string.preference_key_locally_known_notifications, GsonMarshaller.marshal(list));
    }

    public static String getRemoteNotificationsSeenTime() {
        return getString(R.string.preference_key_remote_notifications_seen_time, "");
    }

    public static void setRemoteNotificationsSeenTime(@Nullable String seenTime) {
        setString(R.string.preference_key_remote_notifications_seen_time, seenTime);
    }

    public static boolean shouldShowBookmarkToolTip() {
        return getBoolean(R.string.preference_key_show_bookmark_tooltip, true);
    }

    public static void shouldShowBookmarkToolTip(boolean showTooltip) {
        setBoolean(R.string.preference_key_show_bookmark_tooltip, showTooltip);
    }

    public static int getOverflowReadingListsOptionClickCount() {
        return getInt(R.string.preference_key_overflow_reading_lists_option_click_count, 0);
    }

    public static void setOverflowReadingListsOptionClickCount(int count) {
        setInt(R.string.preference_key_overflow_reading_lists_option_click_count, count);
    }

    public static boolean showEditTaskOnboarding() {
        return getBoolean(R.string.preference_key_show_edit_tasks_onboarding, true);
    }

    public static void setShowEditTasksOnboarding(boolean showOnboarding) {
        setBoolean(R.string.preference_key_show_edit_tasks_onboarding, showOnboarding);
    }

    public static boolean shouldShowHistoryOfflineArticlesToast() {
        return getBoolean(R.string.preference_key_history_offline_articles_toast, true);
    }

    public static void shouldShowHistoryOfflineArticlesToast(boolean showToast) {
        setBoolean(R.string.preference_key_history_offline_articles_toast, showToast);
    }

    public static boolean wasLoggedOutInBackground() {
        return getBoolean(R.string.preference_key_logged_out_in_background, false);
    }

    public static void setLoggedOutInBackground(boolean loggedOut) {
        setBoolean(R.string.preference_key_logged_out_in_background, loggedOut);
    }

    public static boolean shouldShowDescriptionEditSuccessPrompt() {
        return getBoolean(R.string.preference_key_show_description_edit_success_prompt, true);
    }

    public static void shouldShowDescriptionEditSuccessPrompt(boolean enabled) {
        setBoolean(R.string.preference_key_show_description_edit_success_prompt, enabled);
    }

    public static int getSuggestedEditsCountForSurvey() {
        return getInt(R.string.preference_key_suggested_edits_count_for_survey, 0);
    }

    public static void setSuggestedEditsCountForSurvey(int count) {
        setInt(R.string.preference_key_suggested_edits_count_for_survey, count);
    }

    public static boolean wasSuggestedEditsSurveyClicked() {
        return getBoolean(R.string.preference_key_suggested_edits_survey_clicked, false);
    }

    public static void setSuggestedEditsSurveyClicked(boolean surveyClicked) {
        setBoolean(R.string.preference_key_suggested_edits_survey_clicked, surveyClicked);
    }

    public static boolean shouldShowSuggestedEditsSurvey() {
        return getBoolean(R.string.preference_key_show_suggested_edits_survey, false);
    }

    public static void setShouldShowSuggestedEditsSurvey(boolean showSurvey) {
        setBoolean(R.string.preference_key_show_suggested_edits_survey, showSurvey);
    }

    public static boolean shouldShowSuggestedEditsTooltip() {
        return getBoolean(R.string.preference_key_show_suggested_edits_tooltip, true);
    }

    public static void setShouldShowSuggestedEditsTooltip(boolean enabled) {
        setBoolean(R.string.preference_key_show_suggested_edits_tooltip, enabled);
    }

<<<<<<< HEAD
    public static boolean hasVisitedArticlePage() {
        return getBoolean(R.string.preference_key_visited_article_page, false);
    }

    public static void setHasVisitedArticlePage(boolean visited) {
        setBoolean(R.string.preference_key_visited_article_page, visited);
    }

    public static int fundraisingDialogShownInYear() {
        return getInt(R.string.preference_key_fundraising_dialog_shown_in_year, 0);
    }

    public static void setFundraisingDialogShownInYear(int year) {
        setInt(R.string.preference_key_fundraising_dialog_shown_in_year, year);
=======
    public static Date getSuggestedEditsPauseDate() {
        Date date = new Date(0);
        try {
            if (contains(R.string.preference_key_suggested_edits_pause_date)) {
                date = DateUtil.dbDateParse(getString(R.string.preference_key_suggested_edits_pause_date, ""));
            }
        } catch (ParseException e) {
            // ignore
        }
        return date;
    }

    public static void setSuggestedEditsPauseDate(Date date) {
        setString(R.string.preference_key_suggested_edits_pause_date, DateUtil.dbDateFormat(date));
    }

    public static int getSuggestedEditsPauseReverts() {
        return getInt(R.string.preference_key_suggested_edits_pause_reverts, 0);
    }

    public static void setSuggestedEditsPauseReverts(int count) {
        setInt(R.string.preference_key_suggested_edits_pause_reverts, count);
    }

    public static boolean shouldOverrideSuggestedEditCounts() {
        return getBoolean(R.string.preference_key_suggested_edits_override_counts, false);
    }

    public static int getOverrideSuggestedEditCount() {
        return getInt(R.string.preference_key_suggested_edits_override_edits, 0);
    }

    public static int getOverrideSuggestedRevertCount() {
        return getInt(R.string.preference_key_suggested_edits_override_reverts, 0);
>>>>>>> e022a10b
    }

    private Prefs() { }
}<|MERGE_RESOLUTION|>--- conflicted
+++ resolved
@@ -802,7 +802,6 @@
         setBoolean(R.string.preference_key_show_suggested_edits_tooltip, enabled);
     }
 
-<<<<<<< HEAD
     public static boolean hasVisitedArticlePage() {
         return getBoolean(R.string.preference_key_visited_article_page, false);
     }
@@ -817,7 +816,8 @@
 
     public static void setFundraisingDialogShownInYear(int year) {
         setInt(R.string.preference_key_fundraising_dialog_shown_in_year, year);
-=======
+    }
+
     public static Date getSuggestedEditsPauseDate() {
         Date date = new Date(0);
         try {
@@ -852,7 +852,6 @@
 
     public static int getOverrideSuggestedRevertCount() {
         return getInt(R.string.preference_key_suggested_edits_override_reverts, 0);
->>>>>>> e022a10b
     }
 
     private Prefs() { }
