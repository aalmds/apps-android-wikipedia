package org.wikipedia.settings;

import androidx.annotation.NonNull;
import androidx.annotation.Nullable;

import com.google.gson.reflect.TypeToken;

import org.wikipedia.R;
import org.wikipedia.analytics.SessionData;
import org.wikipedia.analytics.SessionFunnel;
import org.wikipedia.dataclient.SharedPreferenceCookieManager;
import org.wikipedia.json.GsonMarshaller;
import org.wikipedia.json.GsonUnmarshaller;
import org.wikipedia.json.SessionUnmarshaller;
import org.wikipedia.json.TabUnmarshaller;
import org.wikipedia.page.tabs.Tab;
import org.wikipedia.theme.Theme;
import org.wikipedia.util.DateUtil;
import org.wikipedia.util.ReleaseUtil;

import java.text.ParseException;
import java.util.ArrayList;
import java.util.Collections;
import java.util.Date;
import java.util.HashSet;
import java.util.LinkedHashSet;
import java.util.List;
import java.util.Map;
import java.util.Set;

import okhttp3.logging.HttpLoggingInterceptor.Level;

import static org.apache.commons.lang3.StringUtils.defaultIfBlank;
import static org.wikipedia.settings.PrefsIoUtil.contains;
import static org.wikipedia.settings.PrefsIoUtil.getBoolean;
import static org.wikipedia.settings.PrefsIoUtil.getInt;
import static org.wikipedia.settings.PrefsIoUtil.getKey;
import static org.wikipedia.settings.PrefsIoUtil.getLong;
import static org.wikipedia.settings.PrefsIoUtil.getString;
import static org.wikipedia.settings.PrefsIoUtil.remove;
import static org.wikipedia.settings.PrefsIoUtil.setBoolean;
import static org.wikipedia.settings.PrefsIoUtil.setInt;
import static org.wikipedia.settings.PrefsIoUtil.setLong;
import static org.wikipedia.settings.PrefsIoUtil.setString;

/** Shared preferences utility for convenient POJO access. */
public final class Prefs {
    @Nullable
    public static String getAppChannel() {
        return getString(R.string.preference_key_app_channel, null);
    }

    public static void setAppChannel(@Nullable String channel) {
        setString(R.string.preference_key_app_channel, channel);
    }

    @NonNull
    public static String getAppChannelKey() {
        return getKey(R.string.preference_key_app_channel);
    }

    @Nullable
    public static String getAppInstallId() {
        return getString(R.string.preference_key_reading_app_install_id, null);
    }

    public static void setAppInstallId(@Nullable String id) {
        // The app install ID uses readingAppInstallID for backwards compatibility with analytics.
        setString(R.string.preference_key_reading_app_install_id, id);
    }

    public static int getCurrentThemeId() {
        return getInt(R.string.preference_key_color_theme, Theme.getFallback().getMarshallingId());
    }

    public static void setCurrentThemeId(int theme) {
        setInt(R.string.preference_key_color_theme, theme);
    }

    public static int getPreviousThemeId() {
        return getInt(R.string.preference_key_previous_color_theme, Theme.getFallback().getMarshallingId());
    }

    public static void setPreviousThemeId(int theme) {
        setInt(R.string.preference_key_previous_color_theme, theme);
    }

    public static void setCookies(@NonNull SharedPreferenceCookieManager cookies) {
        setString(R.string.preference_key_cookie_map, GsonMarshaller.marshal(cookies));
    }

    @Nullable public static SharedPreferenceCookieManager getCookies() {
        if (!contains(R.string.preference_key_cookie_map)) {
            return null;
        }
        return GsonUnmarshaller.unmarshal(SharedPreferenceCookieManager.class,
                getString(R.string.preference_key_cookie_map, null));
    }

    public static boolean crashedBeforeActivityCreated() {
        return getBoolean(R.string.preference_key_crashed_before_activity_created, true);
    }

    public static void crashedBeforeActivityCreated(boolean crashed) {
        setBoolean(R.string.preference_key_crashed_before_activity_created, crashed);
    }

    public static boolean isCrashReportAutoUploadEnabled() {
        return getBoolean(R.string.preference_key_auto_upload_crash_reports, true);
    }

    public static boolean isShowDeveloperSettingsEnabled() {
        return getBoolean(R.string.preference_key_show_developer_settings, ReleaseUtil.isDevRelease());
    }

    public static void setShowDeveloperSettingsEnabled(boolean enabled) {
        setBoolean(R.string.preference_key_show_developer_settings, enabled);
    }

    public static boolean showEditMenuOptionIndicator() {
        return getBoolean(R.string.preference_key_show_edit_menu_option_indicator, false);
    }

    public static void setShowEditMenuOptionIndicator(boolean enabled) {
        setBoolean(R.string.preference_key_show_edit_menu_option_indicator, enabled);
    }
    public static boolean showActionFeedIndicator() {
        return getBoolean(R.string.preference_key_show_action_feed_indicator, false);
    }

    public static void setShowActionFeedIndicator(boolean enabled) {
        setBoolean(R.string.preference_key_show_action_feed_indicator, enabled);
    }

    @Nullable
    public static String getMruLanguageCodeCsv() {
        return getString(R.string.preference_key_language_mru, null);
    }

    public static void setMruLanguageCodeCsv(@Nullable String csv) {
        setString(R.string.preference_key_language_mru, csv);
    }

    @Nullable
    public static String getAppLanguageCodeCsv() {
        return getString(R.string.preference_key_language_app, null);
    }

    public static void setAppLanguageCodeCsv(@Nullable String csv) {
        setString(R.string.preference_key_language_app, csv);
    }

    @NonNull
    public static String getRemoteConfigJson() {
        return getString(R.string.preference_key_remote_config, "{}");
    }

    public static void setRemoteConfigJson(@Nullable String json) {
        setString(R.string.preference_key_remote_config, json);
    }

    public static void setTabs(@NonNull List<Tab> tabs) {
        setString(R.string.preference_key_tabs, GsonMarshaller.marshal(tabs));
    }

    @NonNull
    public static List<Tab> getTabs() {
        return hasTabs()
                ? TabUnmarshaller.unmarshal(getString(R.string.preference_key_tabs, null))
                : Collections.emptyList();
    }

    public static boolean hasTabs() {
        return contains(R.string.preference_key_tabs);
    }

    public static void clearTabs() {
        remove(R.string.preference_key_tabs);
    }

    @NonNull public static Set<String> getHiddenCards() {
        Set<String> emptySet = new LinkedHashSet<>();
        if (!hasHiddenCards()) {
            return emptySet;
        }
        //noinspection unchecked
        Set<String> cards = GsonUnmarshaller.unmarshal(emptySet.getClass(),
                getString(R.string.preference_key_feed_hidden_cards, null));
        return cards != null ? cards : emptySet;
    }

    public static void setHiddenCards(@NonNull Set<String> cards) {
        setString(R.string.preference_key_feed_hidden_cards, GsonMarshaller.marshal(cards));
    }

    public static boolean hasHiddenCards() {
        return contains(R.string.preference_key_feed_hidden_cards);
    }

    public static void setSessionData(@NonNull SessionData data) {
        setString(R.string.preference_key_session_data, GsonMarshaller.marshal(data));
    }

    @NonNull
    public static SessionData getSessionData() {
        return hasSessionData()
                ? SessionUnmarshaller.unmarshal(getString(R.string.preference_key_session_data, null))
                : new SessionData();
    }

    public static boolean hasSessionData() {
        return contains(R.string.preference_key_session_data);
    }

    public static int getSessionTimeout() {
        // return the timeout, but don't let it be less than the minimum
        return Math.max(getInt(R.string.preference_key_session_timeout, SessionFunnel.DEFAULT_SESSION_TIMEOUT), SessionFunnel.MIN_SESSION_TIMEOUT);
    }

    public static int getTextSizeMultiplier() {
        return getInt(R.string.preference_key_text_size_multiplier, 0);
    }

    public static void setTextSizeMultiplier(int multiplier) {
        setInt(R.string.preference_key_text_size_multiplier, multiplier);
    }

    public static boolean isEventLoggingEnabled() {
        return getBoolean(R.string.preference_key_eventlogging_opt_in, true);
    }

    public static void setEventLoggingEnabled(boolean enabled) {
        setBoolean(R.string.preference_key_eventlogging_opt_in, enabled);
    }

    public static String getAnnouncementsCountryOverride() {
        return getString(R.string.preference_key_announcement_country_override, null);
    }

    public static boolean ignoreDateForAnnouncements() {
        return getBoolean(R.string.preference_key_announcement_ignore_date, false);
    }

    public static int announcementsVersionCode() {
        return getInt(R.string.preference_key_announcement_version_code, 0);
    }

    public static Level getRetrofitLogLevel() {
        String prefValue = getString(R.string.preference_key_retrofit_log_level, null);
        if (prefValue == null) {
            return ReleaseUtil.isDevRelease() ? Level.BASIC : Level.NONE;
        }
        switch (prefValue) {
            case "BASIC":
                return Level.BASIC;
            case "HEADERS":
                return Level.HEADERS;
            case "BODY":
                return Level.BODY;
            case "NONE":
            default:
                return Level.NONE;
        }
    }

    @NonNull
    public static String getRestbaseUriFormat() {
        return defaultIfBlank(getString(R.string.preference_key_restbase_uri_format, null),
                "%1$s://%2$s/api/rest_v1/");
    }

    @NonNull
    public static String getMediaWikiBaseUrl() {
        return getString(R.string.preference_key_mediawiki_base_uri, "");
    }

    public static boolean getMediaWikiBaseUriSupportsLangCode() {
        return getBoolean(R.string.preference_key_mediawiki_base_uri_supports_lang_code, true);
    }

    public static long getLastRunTime(@NonNull String task) {
        return getLong(getLastRunTimeKey(task), 0);
    }

    public static void setLastRunTime(@NonNull String task, long time) {
        setLong(getLastRunTimeKey(task), time);
    }

    public static long pageLastShown() {
        return getLong(R.string.preference_key_page_last_shown, 0);
    }

    public static void pageLastShown(long time) {
        setLong(R.string.preference_key_page_last_shown, time);
    }

    public static boolean isReadingListTutorialEnabled() {
        return getBoolean(R.string.preference_key_reading_list_tutorial_enabled, true);
    }

    public static void setReadingListTutorialEnabled(boolean enabled) {
        setBoolean(R.string.preference_key_reading_list_tutorial_enabled, enabled);
    }

    public static boolean isTocTutorialEnabled() {
        return getBoolean(R.string.preference_key_toc_tutorial_enabled, true);
    }

    public static void setTocTutorialEnabled(boolean enabled) {
        setBoolean(R.string.preference_key_toc_tutorial_enabled, enabled);
    }

    public static boolean isImageDownloadEnabled() {
        return getBoolean(R.string.preference_key_show_images, true);
    }

    public static boolean isDownloadOnlyOverWiFiEnabled() {
        return getBoolean(R.string.preference_key_download_only_over_wifi, false);
    }

    public static boolean isDownloadingReadingListArticlesEnabled() {
        return getBoolean(R.string.preference_key_download_reading_list_articles, true);
    }

    private static String getLastRunTimeKey(@NonNull String task) {
        return getKey(R.string.preference_key_last_run_time_format, task);
    }

    public static boolean isLinkPreviewEnabled() {
        return getBoolean(R.string.preference_key_show_link_previews, true);
    }

    public static boolean isCollapseTablesEnabled() {
        return getBoolean(R.string.preference_key_collapse_tables, true);
    }

    public static int getReadingListSortMode(int defaultValue) {
        return getInt(R.string.preference_key_reading_list_sort_mode, defaultValue);
    }

    public static void setReadingListSortMode(int sortMode) {
        setInt(R.string.preference_key_reading_list_sort_mode, sortMode);
    }

    public static int getReadingListsPageSaveCount() {
        return getInt(R.string.preference_key_save_count_reading_lists, 0);
    }

    public static void setReadingListsPageSaveCount(int saveCount) {
        setInt(R.string.preference_key_save_count_reading_lists, saveCount);
    }

    public static int getReadingListPageSortMode(int defaultValue) {
        return getInt(R.string.preference_key_reading_list_page_sort_mode, defaultValue);
    }

    public static void setReadingListPageSortMode(int sortMode) {
        setInt(R.string.preference_key_reading_list_page_sort_mode, sortMode);
    }

    public static boolean isMemoryLeakTestEnabled() {
        return getBoolean(R.string.preference_key_memory_leak_test, false);
    }

    public static boolean isDescriptionEditTutorialEnabled() {
        return getBoolean(R.string.preference_key_description_edit_tutorial_enabled, true);
    }

    public static void setDescriptionEditTutorialEnabled(boolean enabled) {
        setBoolean(R.string.preference_key_description_edit_tutorial_enabled, enabled);
    }

    public static void setLastDescriptionEditTime(long time) {
        setLong(R.string.preference_key_last_description_edit_time, time);
    }

    public static int getTotalAnonDescriptionsEdited() {
        return getInt(R.string.preference_key_total_anon_descriptions_edited, 0);
    }

    public static void incrementTotalAnonDescriptionsEdited() {
        setInt(R.string.preference_key_total_anon_descriptions_edited, getTotalAnonDescriptionsEdited() + 1);
    }

    public static boolean isReadingListSyncEnabled() {
        return getBoolean(R.string.preference_key_sync_reading_lists, false);
    }

    public static void setReadingListSyncEnabled(boolean enabled) {
        setBoolean(R.string.preference_key_sync_reading_lists, enabled);
    }

    public static boolean isReadingListSyncReminderEnabled() {
        return getBoolean(R.string.preference_key_reading_list_sync_reminder_enabled, true);
    }

    public static void setReadingListSyncReminderEnabled(boolean enabled) {
        setBoolean(R.string.preference_key_reading_list_sync_reminder_enabled, enabled);
    }

    public static boolean isReadingListLoginReminderEnabled() {
        return getBoolean(R.string.preference_key_reading_list_login_reminder_enabled, true);
    }

    public static void setReadingListLoginReminderEnabled(boolean enabled) {
        setBoolean(R.string.preference_key_reading_list_login_reminder_enabled, enabled);
    }

    public static boolean isReadingListsRemoteDeletePending() {
        return getBoolean(R.string.preference_key_reading_lists_remote_delete_pending, false);
    }

    public static void setReadingListsRemoteDeletePending(boolean pending) {
        setBoolean(R.string.preference_key_reading_lists_remote_delete_pending, pending);
    }

    public static boolean isReadingListsRemoteSetupPending() {
        return getBoolean(R.string.preference_key_reading_lists_remote_setup_pending, false);
    }

    public static void setReadingListsRemoteSetupPending(boolean pending) {
        setBoolean(R.string.preference_key_reading_lists_remote_setup_pending, pending);
    }

    public static boolean isInitialOnboardingEnabled() {
        return getBoolean(R.string.preference_key_initial_onboarding_enabled, true);
    }

    public static void setInitialOnboardingEnabled(boolean enabled) {
        setBoolean(R.string.preference_key_initial_onboarding_enabled, enabled);
    }

    public static boolean askedForPermissionOnce(@NonNull String permission) {
        return getBoolean(R.string.preference_key_permission_asked + permission, false);
    }

    public static void setAskedForPermissionOnce(@NonNull String permission) {
        setBoolean(R.string.preference_key_permission_asked + permission, true);
    }

    public static boolean shouldDimDarkModeImages() {
        return getBoolean(R.string.preference_key_dim_dark_mode_images, true);
    }

    public static void setDimDarkModeImages(boolean enabled) {
        setBoolean(R.string.preference_key_dim_dark_mode_images, enabled);
    }

    public static boolean notificationPollEnabled() {
        return getBoolean(R.string.preference_key_notification_poll_enable, true);
    }

    public static void setNotificationPollEnabled(boolean enabled) {
        setBoolean(R.string.preference_key_notification_poll_enable, enabled);
    }

    public static boolean notificationPollReminderEnabled() {
        return getBoolean(R.string.preference_key_notification_poll_reminder, true);
    }

    public static void setNotificationPollReminderEnabled(boolean enabled) {
        setBoolean(R.string.preference_key_notification_poll_reminder, enabled);
    }

    public static boolean notificationWelcomeEnabled() {
        return getBoolean(R.string.preference_key_notification_system_enable, true);
    }

    public static boolean notificationMilestoneEnabled() {
        return getBoolean(R.string.preference_key_notification_milestone_enable, true);
    }

    public static boolean notificationThanksEnabled() {
        return getBoolean(R.string.preference_key_notification_thanks_enable, true);
    }

    public static boolean notificationRevertEnabled() {
        return getBoolean(R.string.preference_key_notification_revert_enable, true);
    }

    public static boolean notificationUserTalkEnabled() {
        return getBoolean(R.string.preference_key_notification_user_talk_enable, true);
    }

    public static boolean notificationLoginFailEnabled() {
        return getBoolean(R.string.preference_key_notification_login_fail_enable, true);
    }

    public static boolean notificationMentionEnabled() {
        return getBoolean(R.string.preference_key_notification_mention_enable, true);
    }

    public static boolean showAllNotifications() {
        return getBoolean(R.string.preference_key_notification_show_all, false);
    }

    public static boolean preferOfflineContent() {
        return getBoolean(R.string.preference_key_prefer_offline_content, false);
    }

    @NonNull public static List<Boolean> getFeedCardsEnabled() {
        if (!contains(R.string.preference_key_feed_cards_enabled)) {
            return Collections.emptyList();
        }
        //noinspection unchecked
        List<Boolean> enabledList = GsonUnmarshaller.unmarshal(new TypeToken<ArrayList<Boolean>>(){},
                getString(R.string.preference_key_feed_cards_enabled, null));
        return enabledList != null ? enabledList : Collections.emptyList();
    }

    public static void setFeedCardsEnabled(@NonNull List<Boolean> enabledList) {
        setString(R.string.preference_key_feed_cards_enabled, GsonMarshaller.marshal(enabledList));
    }

    @NonNull public static List<Integer> getFeedCardsOrder() {
        if (!contains(R.string.preference_key_feed_cards_order)) {
            return Collections.emptyList();
        }
        //noinspection unchecked
        List<Integer> orderList = GsonUnmarshaller.unmarshal(new TypeToken<ArrayList<Integer>>(){},
                getString(R.string.preference_key_feed_cards_order, null));
        return orderList != null ? orderList : Collections.emptyList();
    }

    public static void setFeedCardsOrder(@NonNull List<Integer> orderList) {
        setString(R.string.preference_key_feed_cards_order, GsonMarshaller.marshal(orderList));
    }

    @NonNull public static Map<Integer, List<String>> getFeedCardsLangSupported() {
        if (!contains(R.string.preference_key_feed_cards_lang_supported)) {
            return Collections.emptyMap();
        }
        //noinspection unchecked
        Map<Integer, List<String>> map = GsonUnmarshaller.unmarshal(new TypeToken<Map<Integer, List<String>>>(){},
                getString(R.string.preference_key_feed_cards_lang_supported, null));
        return map != null ? map : Collections.emptyMap();
    }

    public static void setFeedCardsLangSupported(@NonNull Map<Integer, List<String>> langSupportedMap) {
        setString(R.string.preference_key_feed_cards_lang_supported, GsonMarshaller.marshal(langSupportedMap));
    }

    @NonNull public static Map<Integer, List<String>> getFeedCardsLangDisabled() {
        if (!contains(R.string.preference_key_feed_cards_lang_disabled)) {
            return Collections.emptyMap();
        }
        //noinspection unchecked
        Map<Integer, List<String>> map = GsonUnmarshaller.unmarshal(new TypeToken<Map<Integer, List<String>>>(){},
                getString(R.string.preference_key_feed_cards_lang_disabled, null));
        return map != null ? map : Collections.emptyMap();
    }

    public static void setFeedCardsLangDisabled(@NonNull Map<Integer, List<String>> langDisabledMap) {
        setString(R.string.preference_key_feed_cards_lang_disabled, GsonMarshaller.marshal(langDisabledMap));
    }

    public static void resetFeedCustomizations() {
        remove(R.string.preference_key_feed_hidden_cards);
        remove(R.string.preference_key_feed_cards_enabled);
        remove(R.string.preference_key_feed_cards_order);
        remove(R.string.preference_key_feed_cards_lang_disabled);
    }

    public static String getReadingListsLastSyncTime() {
        return getString(R.string.preference_key_reading_lists_last_sync_time, "");
    }

    public static void setReadingListsLastSyncTime(@Nullable String timeStr) {
        setString(R.string.preference_key_reading_lists_last_sync_time, timeStr);
    }

    @NonNull public static Set<Long> getReadingListsDeletedIds() {
        Set<Long> set = new HashSet<>();
        if (!contains(R.string.preference_key_reading_lists_deleted_ids)) {
            return set;
        }
        //noinspection unchecked
        Set<Long> tempSet = GsonUnmarshaller.unmarshal(new TypeToken<Set<Long>>(){},
                getString(R.string.preference_key_reading_lists_deleted_ids, null));
        if (tempSet != null) {
            set.addAll(tempSet);
        }
        return set;
    }

    public static void addReadingListsDeletedIds(@NonNull Set<Long> set) {
        final int maxStoredIds = 256;
        Set<Long> currentSet = getReadingListsDeletedIds();
        currentSet.addAll(set);
        setReadingListsDeletedIds(currentSet.size() < maxStoredIds ? currentSet : set);
    }

    public static void setReadingListsDeletedIds(@NonNull Set<Long> set) {
        setString(R.string.preference_key_reading_lists_deleted_ids, GsonMarshaller.marshal(set));
    }

    @NonNull public static Set<String> getReadingListPagesDeletedIds() {
        Set<String> set = new HashSet<>();
        if (!contains(R.string.preference_key_reading_lists_deleted_ids)) {
            return set;
        }
        //noinspection unchecked
        Set<String> tempSet = GsonUnmarshaller.unmarshal(new TypeToken<Set<String>>(){},
                getString(R.string.preference_key_reading_list_pages_deleted_ids, null));
        if (tempSet != null) {
            set.addAll(tempSet);
        }
        return set;
    }

    public static void addReadingListPagesDeletedIds(@NonNull Set<String> set) {
        final int maxStoredIds = 256;
        Set<String> currentSet = getReadingListPagesDeletedIds();
        currentSet.addAll(set);
        setReadingListPagesDeletedIds(currentSet.size() < maxStoredIds ? currentSet : set);
    }

    public static void setReadingListPagesDeletedIds(@NonNull Set<String> set) {
        setString(R.string.preference_key_reading_list_pages_deleted_ids, GsonMarshaller.marshal(set));
    }

    public static boolean shouldShowReadingListSyncEnablePrompt() {
        return getBoolean(R.string.preference_key_show_reading_lists_sync_prompt, true);
    }

    public static void shouldShowReadingListSyncEnablePrompt(boolean enabled) {
        setBoolean(R.string.preference_key_show_reading_lists_sync_prompt, enabled);
    }

    public static boolean shouldShowReadingListSyncMergePrompt() {
        return getBoolean(R.string.preference_key_show_reading_lists_merge_prompt, true);
    }

    public static void shouldShowReadingListSyncMergePrompt(boolean enabled) {
        setBoolean(R.string.preference_key_show_reading_lists_merge_prompt, enabled);
    }

    public static boolean isReadingListsFirstTimeSync() {
        return getBoolean(R.string.preference_key_reading_lists_first_time_sync, true);
    }

    public static void setReadingListsFirstTimeSync(boolean value) {
        setBoolean(R.string.preference_key_reading_lists_first_time_sync, value);
    }

    public static int getEditingTextSizeExtra() {
        return getInt(R.string.preference_key_editing_text_size_extra, 0);
    }

    public static void setEditingTextSizeExtra(int extra) {
        setInt(R.string.preference_key_editing_text_size_extra, extra);
    }

    public static boolean isMultilingualSearchTutorialEnabled() {
        return getBoolean(R.string.preference_key_multilingual_search_tutorial_enabled, true);
    }

    public static void setMultilingualSearchTutorialEnabled(boolean enabled) {
        setBoolean(R.string.preference_key_multilingual_search_tutorial_enabled, enabled);
    }

    public static void shouldShowRemoveChineseVariantPrompt(boolean enabled) {
        setBoolean(R.string.preference_key_show_remove_chinese_variant_prompt, enabled);
    }

    public static boolean shouldShowRemoveChineseVariantPrompt() {
        return getBoolean(R.string.preference_key_show_remove_chinese_variant_prompt, true);
    }

    @NonNull public static List<Long> getLocallyKnownNotifications() {
        List<Long> list = new ArrayList<>();
        if (!contains(R.string.preference_key_locally_known_notifications)) {
            return list;
        }
        //noinspection unchecked
        List<Long> tempList = GsonUnmarshaller.unmarshal(new TypeToken<ArrayList<Long>>(){},
                getString(R.string.preference_key_locally_known_notifications, null));
        if (tempList != null) {
            list.addAll(tempList);
        }
        return list;
    }

    public static void setLocallyKnownNotifications(@NonNull List<Long> list) {
        setString(R.string.preference_key_locally_known_notifications, GsonMarshaller.marshal(list));
    }

    public static String getRemoteNotificationsSeenTime() {
        return getString(R.string.preference_key_remote_notifications_seen_time, "");
    }

    public static void setRemoteNotificationsSeenTime(@Nullable String seenTime) {
        setString(R.string.preference_key_remote_notifications_seen_time, seenTime);
    }

    public static boolean shouldShowBookmarkToolTip() {
        return getBoolean(R.string.preference_key_show_bookmark_tooltip, true);
    }

    public static void shouldShowBookmarkToolTip(boolean showTooltip) {
        setBoolean(R.string.preference_key_show_bookmark_tooltip, showTooltip);
    }

    public static int getOverflowReadingListsOptionClickCount() {
        return getInt(R.string.preference_key_overflow_reading_lists_option_click_count, 0);
    }

    public static void setOverflowReadingListsOptionClickCount(int count) {
        setInt(R.string.preference_key_overflow_reading_lists_option_click_count, count);
    }

    public static boolean showEditTaskOnboarding() {
        return getBoolean(R.string.preference_key_show_edit_tasks_onboarding, true);
    }

    public static void setShowEditTasksOnboarding(boolean showOnboarding) {
        setBoolean(R.string.preference_key_show_edit_tasks_onboarding, showOnboarding);
    }

    public static boolean shouldShowHistoryOfflineArticlesToast() {
        return getBoolean(R.string.preference_key_history_offline_articles_toast, true);
    }

    public static void shouldShowHistoryOfflineArticlesToast(boolean showToast) {
        setBoolean(R.string.preference_key_history_offline_articles_toast, showToast);
    }

    public static boolean wasLoggedOutInBackground() {
        return getBoolean(R.string.preference_key_logged_out_in_background, false);
    }

    public static void setLoggedOutInBackground(boolean loggedOut) {
        setBoolean(R.string.preference_key_logged_out_in_background, loggedOut);
    }

    public static boolean shouldShowDescriptionEditSuccessPrompt() {
        return getBoolean(R.string.preference_key_show_description_edit_success_prompt, true);
    }

    public static void shouldShowDescriptionEditSuccessPrompt(boolean enabled) {
        setBoolean(R.string.preference_key_show_description_edit_success_prompt, enabled);
    }

    public static int getSuggestedEditsCountForSurvey() {
        return getInt(R.string.preference_key_suggested_edits_count_for_survey, 0);
    }

    public static void setSuggestedEditsCountForSurvey(int count) {
        setInt(R.string.preference_key_suggested_edits_count_for_survey, count);
    }

    public static boolean wasSuggestedEditsSurveyClicked() {
        return getBoolean(R.string.preference_key_suggested_edits_survey_clicked, false);
    }

    public static void setSuggestedEditsSurveyClicked(boolean surveyClicked) {
        setBoolean(R.string.preference_key_suggested_edits_survey_clicked, surveyClicked);
    }

    public static boolean shouldShowSuggestedEditsSurvey() {
        return getBoolean(R.string.preference_key_show_suggested_edits_survey, false);
    }

    public static void setShouldShowSuggestedEditsSurvey(boolean showSurvey) {
        setBoolean(R.string.preference_key_show_suggested_edits_survey, showSurvey);
    }

    public static boolean shouldShowImageTagsTooltip() {
        return getBoolean(R.string.preference_key_show_image_tags_tooltip, true);
    }

    public static void setShouldShowImageTagsTooltip(boolean enabled) {
        setBoolean(R.string.preference_key_show_image_tags_tooltip, enabled);
    }

    public static boolean shouldShowSuggestedEditsTooltip() {
        return getBoolean(R.string.preference_key_show_suggested_edits_tooltip, true);
    }

    public static void setShouldShowSuggestedEditsTooltip(boolean enabled) {
        setBoolean(R.string.preference_key_show_suggested_edits_tooltip, enabled);
    }

    public static boolean hasVisitedArticlePage() {
        return getBoolean(R.string.preference_key_visited_article_page, false);
    }

    public static void setHasVisitedArticlePage(boolean visited) {
        setBoolean(R.string.preference_key_visited_article_page, visited);
    }

    @NonNull public static Set<String> getAnnouncementShownDialogs() {
        Set<String> emptySet = new LinkedHashSet<>();
        if (!hasAnnouncementShownDialogs()) {
            return emptySet;
        }
        //noinspection unchecked
        Set<String> announcement = GsonUnmarshaller.unmarshal(emptySet.getClass(),
                getString(R.string.preference_key_announcement_shown_dialogs, null));
        return announcement != null ? announcement : emptySet;
    }

    public static void setAnnouncementShownDialogs(@NonNull Set<String> newAnnouncementIds) {
        Set<String> announcementIds = getAnnouncementShownDialogs();
        announcementIds.addAll(newAnnouncementIds);
        setString(R.string.preference_key_announcement_shown_dialogs, GsonMarshaller.marshal(announcementIds));
    }

    public static boolean hasAnnouncementShownDialogs() {
        return contains(R.string.preference_key_announcement_shown_dialogs);
    }

    public static void resetAnnouncementShownDialogs() {
        remove(R.string.preference_key_announcement_shown_dialogs);
    }

    public static boolean shouldMatchSystemTheme() {
        return getBoolean(R.string.preference_key_match_system_theme, false);
    }

    public static void setMatchSystemTheme(boolean enabled) {
        setBoolean(R.string.preference_key_match_system_theme, enabled);
    }

    public static Date getSuggestedEditsPauseDate() {
        Date date = new Date(0);
        try {
            if (contains(R.string.preference_key_suggested_edits_pause_date)) {
                date = DateUtil.dbDateParse(getString(R.string.preference_key_suggested_edits_pause_date, ""));
            }
        } catch (ParseException e) {
            // ignore
        }
        return date;
    }

    public static void setSuggestedEditsPauseDate(Date date) {
        setString(R.string.preference_key_suggested_edits_pause_date, DateUtil.dbDateFormat(date));
    }

    public static int getSuggestedEditsPauseReverts() {
        return getInt(R.string.preference_key_suggested_edits_pause_reverts, 0);
    }

    public static void setSuggestedEditsPauseReverts(int count) {
        setInt(R.string.preference_key_suggested_edits_pause_reverts, count);
    }

    public static boolean shouldOverrideSuggestedEditCounts() {
        return getBoolean(R.string.preference_key_suggested_edits_override_counts, false);
    }

    public static int getOverrideSuggestedEditCount() {
        return getInt(R.string.preference_key_suggested_edits_override_edits, 0);
    }

    public static int getOverrideSuggestedRevertCount() {
        return getInt(R.string.preference_key_suggested_edits_override_reverts, 0);
    }

    public static boolean isOfflinePcsToMobileHtmlConversionComplete() {
        return getBoolean(R.string.preference_key_pcs_to_mobilehtml_conversion_complete, false);
    }

    public static void setOfflinePcsToMobileHtmlConversionComplete(boolean conversionComplete) {
        setBoolean(R.string.preference_key_pcs_to_mobilehtml_conversion_complete, conversionComplete);
    }

    public static boolean shouldShowImageTagsOnboarding() {
        return getBoolean(R.string.preference_key_image_tags_onboarding_shown, true);
    }

    public static void setShowImageTagsOnboarding(boolean showOnboarding) {
        setBoolean(R.string.preference_key_image_tags_onboarding_shown, showOnboarding);
    }

<<<<<<< HEAD
=======
    public static boolean isSuggestedEditsImageTagsNew() {
        return getBoolean(R.string.preference_key_suggested_edits_image_tags_new, true);
    }

    public static void setSuggestedEditsImageTagsNew(boolean enabled) {
        setBoolean(R.string.preference_key_suggested_edits_image_tags_new, enabled);
    }

>>>>>>> 9603efa3
    private Prefs() { }
}<|MERGE_RESOLUTION|>--- conflicted
+++ resolved
@@ -874,8 +874,6 @@
         setBoolean(R.string.preference_key_image_tags_onboarding_shown, showOnboarding);
     }
 
-<<<<<<< HEAD
-=======
     public static boolean isSuggestedEditsImageTagsNew() {
         return getBoolean(R.string.preference_key_suggested_edits_image_tags_new, true);
     }
@@ -884,6 +882,5 @@
         setBoolean(R.string.preference_key_suggested_edits_image_tags_new, enabled);
     }
 
->>>>>>> 9603efa3
     private Prefs() { }
 }