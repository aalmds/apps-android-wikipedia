package org.wikipedia.settings;

import androidx.annotation.IntRange;
import androidx.annotation.NonNull;
import androidx.annotation.Nullable;

import com.google.gson.reflect.TypeToken;

import org.wikipedia.R;
import org.wikipedia.analytics.SessionData;
import org.wikipedia.analytics.SessionFunnel;
import org.wikipedia.dataclient.SharedPreferenceCookieManager;
import org.wikipedia.json.GsonMarshaller;
import org.wikipedia.json.GsonUnmarshaller;
import org.wikipedia.json.SessionUnmarshaller;
import org.wikipedia.json.TabUnmarshaller;
import org.wikipedia.page.tabs.Tab;
import org.wikipedia.theme.Theme;
import org.wikipedia.util.DateUtil;
import org.wikipedia.util.ReleaseUtil;

import java.text.ParseException;
import java.util.ArrayList;
import java.util.Collections;
import java.util.Date;
import java.util.HashSet;
import java.util.LinkedHashSet;
import java.util.List;
import java.util.Map;
import java.util.Set;

import okhttp3.logging.HttpLoggingInterceptor.Level;

import static org.apache.commons.lang3.StringUtils.defaultIfBlank;
import static org.wikipedia.settings.PrefsIoUtil.contains;
import static org.wikipedia.settings.PrefsIoUtil.getBoolean;
import static org.wikipedia.settings.PrefsIoUtil.getInt;
import static org.wikipedia.settings.PrefsIoUtil.getKey;
import static org.wikipedia.settings.PrefsIoUtil.getLong;
import static org.wikipedia.settings.PrefsIoUtil.getString;
import static org.wikipedia.settings.PrefsIoUtil.remove;
import static org.wikipedia.settings.PrefsIoUtil.setBoolean;
import static org.wikipedia.settings.PrefsIoUtil.setInt;
import static org.wikipedia.settings.PrefsIoUtil.setLong;
import static org.wikipedia.settings.PrefsIoUtil.setString;

/** Shared preferences utility for convenient POJO access. */
public final class Prefs {
    @Nullable
    public static String getAppChannel() {
        return getString(R.string.preference_key_app_channel, null);
    }

    public static void setAppChannel(@Nullable String channel) {
        setString(R.string.preference_key_app_channel, channel);
    }

    @NonNull
    public static String getAppChannelKey() {
        return getKey(R.string.preference_key_app_channel);
    }

    @Nullable
    public static String getAppInstallId() {
        return getString(R.string.preference_key_reading_app_install_id, null);
    }

    public static void setAppInstallId(@Nullable String id) {
        // The app install ID uses readingAppInstallID for backwards compatibility with analytics.
        setString(R.string.preference_key_reading_app_install_id, id);
    }

    public static int getCurrentThemeId() {
        return getInt(R.string.preference_key_color_theme, Theme.getFallback().getMarshallingId());
    }

    public static void setCurrentThemeId(int theme) {
        setInt(R.string.preference_key_color_theme, theme);
    }

    public static int getPreviousThemeId() {
        return getInt(R.string.preference_key_previous_color_theme, Theme.getFallback().getMarshallingId());
    }

    public static void setPreviousThemeId(int theme) {
        setInt(R.string.preference_key_previous_color_theme, theme);
    }

    public static void setCookies(@NonNull SharedPreferenceCookieManager cookies) {
        setString(R.string.preference_key_cookie_map, GsonMarshaller.marshal(cookies));
    }

    @Nullable public static SharedPreferenceCookieManager getCookies() {
        if (!contains(R.string.preference_key_cookie_map)) {
            return null;
        }
        return GsonUnmarshaller.unmarshal(SharedPreferenceCookieManager.class,
                getString(R.string.preference_key_cookie_map, null));
    }

    public static boolean crashedBeforeActivityCreated() {
        return getBoolean(R.string.preference_key_crashed_before_activity_created, true);
    }

    public static void crashedBeforeActivityCreated(boolean crashed) {
        setBoolean(R.string.preference_key_crashed_before_activity_created, crashed);
    }

    public static boolean isCrashReportAutoUploadEnabled() {
        return getBoolean(R.string.preference_key_auto_upload_crash_reports, true);
    }

    public static boolean isShowDeveloperSettingsEnabled() {
        return getBoolean(R.string.preference_key_show_developer_settings, ReleaseUtil.isDevRelease());
    }

    public static void setShowDeveloperSettingsEnabled(boolean enabled) {
        setBoolean(R.string.preference_key_show_developer_settings, enabled);
    }

    public static boolean showEditMenuOptionIndicator() {
        return getBoolean(R.string.preference_key_show_edit_menu_option_indicator, false);
    }

    public static void setShowEditMenuOptionIndicator(boolean enabled) {
        setBoolean(R.string.preference_key_show_edit_menu_option_indicator, enabled);
    }
    public static boolean showActionFeedIndicator() {
        return getBoolean(R.string.preference_key_show_action_feed_indicator, false);
    }

    public static void setShowActionFeedIndicator(boolean enabled) {
        setBoolean(R.string.preference_key_show_action_feed_indicator, enabled);
    }

    @Nullable
    public static String getMruLanguageCodeCsv() {
        return getString(R.string.preference_key_language_mru, null);
    }

    public static void setMruLanguageCodeCsv(@Nullable String csv) {
        setString(R.string.preference_key_language_mru, csv);
    }

    @Nullable
    public static String getAppLanguageCodeCsv() {
        return getString(R.string.preference_key_language_app, null);
    }

    public static void setAppLanguageCodeCsv(@Nullable String csv) {
        setString(R.string.preference_key_language_app, csv);
    }

    @NonNull
    public static String getRemoteConfigJson() {
        return getString(R.string.preference_key_remote_config, "{}");
    }

    public static void setRemoteConfigJson(@Nullable String json) {
        setString(R.string.preference_key_remote_config, json);
    }

    public static void setTabs(@NonNull List<Tab> tabs) {
        setString(R.string.preference_key_tabs, GsonMarshaller.marshal(tabs));
    }

    @NonNull
    public static List<Tab> getTabs() {
        return hasTabs()
                ? TabUnmarshaller.unmarshal(getString(R.string.preference_key_tabs, null))
                : Collections.emptyList();
    }

    public static boolean hasTabs() {
        return contains(R.string.preference_key_tabs);
    }

    public static void clearTabs() {
        remove(R.string.preference_key_tabs);
    }

    @NonNull public static Set<String> getHiddenCards() {
        Set<String> emptySet = new LinkedHashSet<>();
        if (!hasHiddenCards()) {
            return emptySet;
        }
        //noinspection unchecked
        Set<String> cards = GsonUnmarshaller.unmarshal(emptySet.getClass(),
                getString(R.string.preference_key_feed_hidden_cards, null));
        return cards != null ? cards : emptySet;
    }

    public static void setHiddenCards(@NonNull Set<String> cards) {
        setString(R.string.preference_key_feed_hidden_cards, GsonMarshaller.marshal(cards));
    }

    public static boolean hasHiddenCards() {
        return contains(R.string.preference_key_feed_hidden_cards);
    }

    public static void setSessionData(@NonNull SessionData data) {
        setString(R.string.preference_key_session_data, GsonMarshaller.marshal(data));
    }

    @NonNull
    public static SessionData getSessionData() {
        return hasSessionData()
                ? SessionUnmarshaller.unmarshal(getString(R.string.preference_key_session_data, null))
                : new SessionData();
    }

    public static boolean hasSessionData() {
        return contains(R.string.preference_key_session_data);
    }

    public static int getSessionTimeout() {
        // return the timeout, but don't let it be less than the minimum
        return Math.max(getInt(R.string.preference_key_session_timeout, SessionFunnel.DEFAULT_SESSION_TIMEOUT), SessionFunnel.MIN_SESSION_TIMEOUT);
    }

    public static int getTextSizeMultiplier() {
        return getInt(R.string.preference_key_text_size_multiplier, 0);
    }

    public static void setTextSizeMultiplier(int multiplier) {
        setInt(R.string.preference_key_text_size_multiplier, multiplier);
    }

    public static boolean isEventLoggingEnabled() {
        return getBoolean(R.string.preference_key_eventlogging_opt_in, true);
    }

    public static void setEventLoggingEnabled(boolean enabled) {
        setBoolean(R.string.preference_key_eventlogging_opt_in, enabled);
    }

    public static String getAnnouncementsCountryOverride() {
        return getString(R.string.preference_key_announcement_country_override, null);
    }

    public static boolean ignoreDateForAnnouncements() {
        return getBoolean(R.string.preference_key_announcement_ignore_date, false);
    }

    public static int announcementsVersionCode() {
        return getInt(R.string.preference_key_announcement_version_code, 0);
    }

    public static boolean useRestBaseSetManually() {
        return getBoolean(R.string.preference_key_use_restbase_manual, false);
    }

    public static boolean useRestBase() {
        return getBoolean(R.string.preference_key_use_restbase, true);
    }

    public static void setUseRestBase(boolean enabled) {
        setBoolean(R.string.preference_key_use_restbase, enabled);
    }

    public static int getRbTicket(int defaultValue) {
        return getInt(R.string.preference_key_restbase_ticket, defaultValue);
    }

    public static void setRbTicket(int rbTicket) {
        setInt(R.string.preference_key_restbase_ticket, rbTicket);
    }

    @IntRange(from = RbSwitch.FAILED) public static int getRequestSuccessCounter(int defaultValue) {
        return getInt(R.string.preference_key_request_successes, defaultValue);
    }

    public static void setRequestSuccessCounter(@IntRange(from = RbSwitch.FAILED) int successes) {
        setInt(R.string.preference_key_request_successes, successes);
    }

    public static Level getRetrofitLogLevel() {
        String prefValue = getString(R.string.preference_key_retrofit_log_level, null);
        if (prefValue == null) {
            return ReleaseUtil.isDevRelease() ? Level.BASIC : Level.NONE;
        }
        switch (prefValue) {
            case "BASIC":
                return Level.BASIC;
            case "HEADERS":
                return Level.HEADERS;
            case "BODY":
                return Level.BODY;
            case "NONE":
            default:
                return Level.NONE;
        }
    }

    @NonNull
    public static String getRestbaseUriFormat() {
        return defaultIfBlank(getString(R.string.preference_key_restbase_uri_format, null),
                "%1$s://%2$s/api/rest_v1/");
    }

    @NonNull
    public static String getMediaWikiBaseUrl() {
        return getString(R.string.preference_key_mediawiki_base_uri, "");
    }

    public static boolean getMediaWikiBaseUriSupportsLangCode() {
        return getBoolean(R.string.preference_key_mediawiki_base_uri_supports_lang_code, true);
    }

    public static long getLastRunTime(@NonNull String task) {
        return getLong(getLastRunTimeKey(task), 0);
    }

    public static void setLastRunTime(@NonNull String task, long time) {
        setLong(getLastRunTimeKey(task), time);
    }

    public static long pageLastShown() {
        return getLong(R.string.preference_key_page_last_shown, 0);
    }

    public static void pageLastShown(long time) {
        setLong(R.string.preference_key_page_last_shown, time);
    }

    public static boolean isShareTutorialEnabled() {
        return getBoolean(R.string.preference_key_share_tutorial_enabled, true);
    }

    public static void setShareTutorialEnabled(boolean enabled) {
        setBoolean(R.string.preference_key_share_tutorial_enabled, enabled);
    }

    public static boolean isReadingListTutorialEnabled() {
        return getBoolean(R.string.preference_key_reading_list_tutorial_enabled, true);
    }

    public static void setReadingListTutorialEnabled(boolean enabled) {
        setBoolean(R.string.preference_key_reading_list_tutorial_enabled, enabled);
    }

    public static boolean isTocTutorialEnabled() {
        return getBoolean(R.string.preference_key_toc_tutorial_enabled, true);
    }

    public static void setTocTutorialEnabled(boolean enabled) {
        setBoolean(R.string.preference_key_toc_tutorial_enabled, enabled);
    }

    public static boolean isImageDownloadEnabled() {
        return getBoolean(R.string.preference_key_show_images, true);
    }

    public static boolean isDownloadOnlyOverWiFiEnabled() {
        return getBoolean(R.string.preference_key_download_only_over_wifi, false);
    }

    public static boolean isDownloadingReadingListArticlesEnabled() {
        return getBoolean(R.string.preference_key_download_reading_list_articles, true);
    }

    private static String getLastRunTimeKey(@NonNull String task) {
        return getKey(R.string.preference_key_last_run_time_format, task);
    }

    public static boolean isLinkPreviewEnabled() {
        return getBoolean(R.string.preference_key_show_link_previews, true);
    }

    public static boolean isCollapseTablesEnabled() {
        return getBoolean(R.string.preference_key_collapse_tables, true);
    }

    public static int getReadingListSortMode(int defaultValue) {
        return getInt(R.string.preference_key_reading_list_sort_mode, defaultValue);
    }

    public static void setReadingListSortMode(int sortMode) {
        setInt(R.string.preference_key_reading_list_sort_mode, sortMode);
    }

    public static int getReadingListsPageSaveCount() {
        return getInt(R.string.preference_key_save_count_reading_lists, 0);
    }

    public static void setReadingListsPageSaveCount(int saveCount) {
        setInt(R.string.preference_key_save_count_reading_lists, saveCount);
    }

    public static int getReadingListPageSortMode(int defaultValue) {
        return getInt(R.string.preference_key_reading_list_page_sort_mode, defaultValue);
    }

    public static void setReadingListPageSortMode(int sortMode) {
        setInt(R.string.preference_key_reading_list_page_sort_mode, sortMode);
    }

    public static boolean isMemoryLeakTestEnabled() {
        return getBoolean(R.string.preference_key_memory_leak_test, false);
    }

    public static boolean isDescriptionEditTutorialEnabled() {
        return getBoolean(R.string.preference_key_description_edit_tutorial_enabled, true);
    }

    public static void setDescriptionEditTutorialEnabled(boolean enabled) {
        setBoolean(R.string.preference_key_description_edit_tutorial_enabled, enabled);
    }

    public static void setLastDescriptionEditTime(long time) {
        setLong(R.string.preference_key_last_description_edit_time, time);
    }

    public static int getTotalAnonDescriptionsEdited() {
        return getInt(R.string.preference_key_total_anon_descriptions_edited, 0);
    }

    public static void incrementTotalAnonDescriptionsEdited() {
        setInt(R.string.preference_key_total_anon_descriptions_edited, getTotalAnonDescriptionsEdited() + 1);
    }

    public static boolean isReadingListSyncEnabled() {
        return getBoolean(R.string.preference_key_sync_reading_lists, false);
    }

    public static void setReadingListSyncEnabled(boolean enabled) {
        setBoolean(R.string.preference_key_sync_reading_lists, enabled);
    }

    public static boolean isReadingListSyncReminderEnabled() {
        return getBoolean(R.string.preference_key_reading_list_sync_reminder_enabled, true);
    }

    public static void setReadingListSyncReminderEnabled(boolean enabled) {
        setBoolean(R.string.preference_key_reading_list_sync_reminder_enabled, enabled);
    }

    public static boolean isReadingListLoginReminderEnabled() {
        return getBoolean(R.string.preference_key_reading_list_login_reminder_enabled, true);
    }

    public static void setReadingListLoginReminderEnabled(boolean enabled) {
        setBoolean(R.string.preference_key_reading_list_login_reminder_enabled, enabled);
    }

    public static boolean isReadingListsRemoteDeletePending() {
        return getBoolean(R.string.preference_key_reading_lists_remote_delete_pending, false);
    }

    public static void setReadingListsRemoteDeletePending(boolean pending) {
        setBoolean(R.string.preference_key_reading_lists_remote_delete_pending, pending);
    }

    public static boolean isReadingListsRemoteSetupPending() {
        return getBoolean(R.string.preference_key_reading_lists_remote_setup_pending, false);
    }

    public static void setReadingListsRemoteSetupPending(boolean pending) {
        setBoolean(R.string.preference_key_reading_lists_remote_setup_pending, pending);
    }

    public static boolean isInitialOnboardingEnabled() {
        return getBoolean(R.string.preference_key_initial_onboarding_enabled, true);
    }

    public static void setInitialOnboardingEnabled(boolean enabled) {
        setBoolean(R.string.preference_key_initial_onboarding_enabled, enabled);
    }

    public static boolean askedForPermissionOnce(@NonNull String permission) {
        return getBoolean(R.string.preference_key_permission_asked + permission, false);
    }

    public static void setAskedForPermissionOnce(@NonNull String permission) {
        setBoolean(R.string.preference_key_permission_asked + permission, true);
    }

    public static boolean shouldDimDarkModeImages() {
        return getBoolean(R.string.preference_key_dim_dark_mode_images, true);
    }

    public static void setDimDarkModeImages(boolean enabled) {
        setBoolean(R.string.preference_key_dim_dark_mode_images, enabled);
    }

    public static boolean notificationPollEnabled() {
        return getBoolean(R.string.preference_key_notification_poll_enable, true);
    }

    public static void setNotificationPollEnabled(boolean enabled) {
        setBoolean(R.string.preference_key_notification_poll_enable, enabled);
    }

    public static boolean notificationPollReminderEnabled() {
        return getBoolean(R.string.preference_key_notification_poll_reminder, true);
    }

    public static void setNotificationPollReminderEnabled(boolean enabled) {
        setBoolean(R.string.preference_key_notification_poll_reminder, enabled);
    }

    public static boolean notificationWelcomeEnabled() {
        return getBoolean(R.string.preference_key_notification_system_enable, true);
    }

    public static boolean notificationMilestoneEnabled() {
        return getBoolean(R.string.preference_key_notification_milestone_enable, true);
    }

    public static boolean notificationThanksEnabled() {
        return getBoolean(R.string.preference_key_notification_thanks_enable, true);
    }

    public static boolean notificationRevertEnabled() {
        return getBoolean(R.string.preference_key_notification_revert_enable, true);
    }

    public static boolean notificationUserTalkEnabled() {
        return getBoolean(R.string.preference_key_notification_user_talk_enable, true);
    }

    public static boolean notificationLoginFailEnabled() {
        return getBoolean(R.string.preference_key_notification_login_fail_enable, true);
    }

    public static boolean notificationMentionEnabled() {
        return getBoolean(R.string.preference_key_notification_mention_enable, true);
    }

    public static boolean showAllNotifications() {
        return getBoolean(R.string.preference_key_notification_show_all, false);
    }

    public static boolean preferOfflineContent() {
        return getBoolean(R.string.preference_key_prefer_offline_content, false);
    }

    @NonNull public static List<Boolean> getFeedCardsEnabled() {
        if (!contains(R.string.preference_key_feed_cards_enabled)) {
            return Collections.emptyList();
        }
        //noinspection unchecked
        List<Boolean> enabledList = GsonUnmarshaller.unmarshal(new TypeToken<ArrayList<Boolean>>(){},
                getString(R.string.preference_key_feed_cards_enabled, null));
        return enabledList != null ? enabledList : Collections.emptyList();
    }

    public static void setFeedCardsEnabled(@NonNull List<Boolean> enabledList) {
        setString(R.string.preference_key_feed_cards_enabled, GsonMarshaller.marshal(enabledList));
    }

    @NonNull public static List<Integer> getFeedCardsOrder() {
        if (!contains(R.string.preference_key_feed_cards_order)) {
            return Collections.emptyList();
        }
        //noinspection unchecked
        List<Integer> orderList = GsonUnmarshaller.unmarshal(new TypeToken<ArrayList<Integer>>(){},
                getString(R.string.preference_key_feed_cards_order, null));
        return orderList != null ? orderList : Collections.emptyList();
    }

    public static void setFeedCardsOrder(@NonNull List<Integer> orderList) {
        setString(R.string.preference_key_feed_cards_order, GsonMarshaller.marshal(orderList));
    }

    @NonNull public static Map<Integer, List<String>> getFeedCardsLangSupported() {
        if (!contains(R.string.preference_key_feed_cards_lang_supported)) {
            return Collections.emptyMap();
        }
        //noinspection unchecked
        Map<Integer, List<String>> map = GsonUnmarshaller.unmarshal(new TypeToken<Map<Integer, List<String>>>(){},
                getString(R.string.preference_key_feed_cards_lang_supported, null));
        return map != null ? map : Collections.emptyMap();
    }

    public static void setFeedCardsLangSupported(@NonNull Map<Integer, List<String>> langSupportedMap) {
        setString(R.string.preference_key_feed_cards_lang_supported, GsonMarshaller.marshal(langSupportedMap));
    }

    @NonNull public static Map<Integer, List<String>> getFeedCardsLangDisabled() {
        if (!contains(R.string.preference_key_feed_cards_lang_disabled)) {
            return Collections.emptyMap();
        }
        //noinspection unchecked
        Map<Integer, List<String>> map = GsonUnmarshaller.unmarshal(new TypeToken<Map<Integer, List<String>>>(){},
                getString(R.string.preference_key_feed_cards_lang_disabled, null));
        return map != null ? map : Collections.emptyMap();
    }

    public static void setFeedCardsLangDisabled(@NonNull Map<Integer, List<String>> langDisabledMap) {
        setString(R.string.preference_key_feed_cards_lang_disabled, GsonMarshaller.marshal(langDisabledMap));
    }

    public static void resetFeedCustomizations() {
        remove(R.string.preference_key_feed_hidden_cards);
        remove(R.string.preference_key_feed_cards_enabled);
        remove(R.string.preference_key_feed_cards_order);
        remove(R.string.preference_key_feed_cards_lang_disabled);
    }

    public static String getReadingListsLastSyncTime() {
        return getString(R.string.preference_key_reading_lists_last_sync_time, "");
    }

    public static void setReadingListsLastSyncTime(@Nullable String timeStr) {
        setString(R.string.preference_key_reading_lists_last_sync_time, timeStr);
    }

    @NonNull public static Set<Long> getReadingListsDeletedIds() {
        Set<Long> set = new HashSet<>();
        if (!contains(R.string.preference_key_reading_lists_deleted_ids)) {
            return set;
        }
        //noinspection unchecked
        Set<Long> tempSet = GsonUnmarshaller.unmarshal(new TypeToken<Set<Long>>(){},
                getString(R.string.preference_key_reading_lists_deleted_ids, null));
        if (tempSet != null) {
            set.addAll(tempSet);
        }
        return set;
    }

    public static void addReadingListsDeletedIds(@NonNull Set<Long> set) {
        final int maxStoredIds = 256;
        Set<Long> currentSet = getReadingListsDeletedIds();
        currentSet.addAll(set);
        setReadingListsDeletedIds(currentSet.size() < maxStoredIds ? currentSet : set);
    }

    public static void setReadingListsDeletedIds(@NonNull Set<Long> set) {
        setString(R.string.preference_key_reading_lists_deleted_ids, GsonMarshaller.marshal(set));
    }

    @NonNull public static Set<String> getReadingListPagesDeletedIds() {
        Set<String> set = new HashSet<>();
        if (!contains(R.string.preference_key_reading_lists_deleted_ids)) {
            return set;
        }
        //noinspection unchecked
        Set<String> tempSet = GsonUnmarshaller.unmarshal(new TypeToken<Set<String>>(){},
                getString(R.string.preference_key_reading_list_pages_deleted_ids, null));
        if (tempSet != null) {
            set.addAll(tempSet);
        }
        return set;
    }

    public static void addReadingListPagesDeletedIds(@NonNull Set<String> set) {
        final int maxStoredIds = 256;
        Set<String> currentSet = getReadingListPagesDeletedIds();
        currentSet.addAll(set);
        setReadingListPagesDeletedIds(currentSet.size() < maxStoredIds ? currentSet : set);
    }

    public static void setReadingListPagesDeletedIds(@NonNull Set<String> set) {
        setString(R.string.preference_key_reading_list_pages_deleted_ids, GsonMarshaller.marshal(set));
    }

    public static boolean shouldShowReadingListSyncEnablePrompt() {
        return getBoolean(R.string.preference_key_show_reading_lists_sync_prompt, true);
    }

    public static void shouldShowReadingListSyncEnablePrompt(boolean enabled) {
        setBoolean(R.string.preference_key_show_reading_lists_sync_prompt, enabled);
    }

    public static boolean shouldShowReadingListSyncMergePrompt() {
        return getBoolean(R.string.preference_key_show_reading_lists_merge_prompt, true);
    }

    public static void shouldShowReadingListSyncMergePrompt(boolean enabled) {
        setBoolean(R.string.preference_key_show_reading_lists_merge_prompt, enabled);
    }

    public static boolean isReadingListsFirstTimeSync() {
        return getBoolean(R.string.preference_key_reading_lists_first_time_sync, true);
    }

    public static void setReadingListsFirstTimeSync(boolean value) {
        setBoolean(R.string.preference_key_reading_lists_first_time_sync, value);
    }

    public static int getEditingTextSizeExtra() {
        return getInt(R.string.preference_key_editing_text_size_extra, 0);
    }

    public static void setEditingTextSizeExtra(int extra) {
        setInt(R.string.preference_key_editing_text_size_extra, extra);
    }

    public static boolean isMultilingualSearchTutorialEnabled() {
        return getBoolean(R.string.preference_key_multilingual_search_tutorial_enabled, true);
    }

    public static void setMultilingualSearchTutorialEnabled(boolean enabled) {
        setBoolean(R.string.preference_key_multilingual_search_tutorial_enabled, enabled);
    }

    public static void shouldShowRemoveChineseVariantPrompt(boolean enabled) {
        setBoolean(R.string.preference_key_show_remove_chinese_variant_prompt, enabled);
    }

    public static boolean shouldShowRemoveChineseVariantPrompt() {
        return getBoolean(R.string.preference_key_show_remove_chinese_variant_prompt, true);
    }

    @NonNull public static List<Long> getLocallyKnownNotifications() {
        List<Long> list = new ArrayList<>();
        if (!contains(R.string.preference_key_locally_known_notifications)) {
            return list;
        }
        //noinspection unchecked
        List<Long> tempList = GsonUnmarshaller.unmarshal(new TypeToken<ArrayList<Long>>(){},
                getString(R.string.preference_key_locally_known_notifications, null));
        if (tempList != null) {
            list.addAll(tempList);
        }
        return list;
    }

    public static void setLocallyKnownNotifications(@NonNull List<Long> list) {
        setString(R.string.preference_key_locally_known_notifications, GsonMarshaller.marshal(list));
    }

    public static String getRemoteNotificationsSeenTime() {
        return getString(R.string.preference_key_remote_notifications_seen_time, "");
    }

    public static void setRemoteNotificationsSeenTime(@Nullable String seenTime) {
        setString(R.string.preference_key_remote_notifications_seen_time, seenTime);
    }

    public static boolean shouldShowBookmarkToolTip() {
        return getBoolean(R.string.preference_key_show_bookmark_tooltip, true);
    }

    public static void shouldShowBookmarkToolTip(boolean showTooltip) {
        setBoolean(R.string.preference_key_show_bookmark_tooltip, showTooltip);
    }

    public static int getOverflowReadingListsOptionClickCount() {
        return getInt(R.string.preference_key_overflow_reading_lists_option_click_count, 0);
    }

    public static void setOverflowReadingListsOptionClickCount(int count) {
        setInt(R.string.preference_key_overflow_reading_lists_option_click_count, count);
    }

    public static boolean showEditTaskOnboarding() {
        return getBoolean(R.string.preference_key_show_edit_tasks_onboarding, true);
    }

    public static void setShowEditTasksOnboarding(boolean showOnboarding) {
        setBoolean(R.string.preference_key_show_edit_tasks_onboarding, showOnboarding);
    }

    public static boolean shouldShowHistoryOfflineArticlesToast() {
        return getBoolean(R.string.preference_key_history_offline_articles_toast, true);
    }

    public static void shouldShowHistoryOfflineArticlesToast(boolean showToast) {
        setBoolean(R.string.preference_key_history_offline_articles_toast, showToast);
    }

    public static boolean wasLoggedOutInBackground() {
        return getBoolean(R.string.preference_key_logged_out_in_background, false);
    }

    public static void setLoggedOutInBackground(boolean loggedOut) {
        setBoolean(R.string.preference_key_logged_out_in_background, loggedOut);
    }

    public static boolean shouldShowDescriptionEditSuccessPrompt() {
        return getBoolean(R.string.preference_key_show_description_edit_success_prompt, true);
    }

    public static void shouldShowDescriptionEditSuccessPrompt(boolean enabled) {
        setBoolean(R.string.preference_key_show_description_edit_success_prompt, enabled);
    }

    public static int getSuggestedEditsCountForSurvey() {
        return getInt(R.string.preference_key_suggested_edits_count_for_survey, 0);
    }

    public static void setSuggestedEditsCountForSurvey(int count) {
        setInt(R.string.preference_key_suggested_edits_count_for_survey, count);
    }

    public static boolean wasSuggestedEditsSurveyClicked() {
        return getBoolean(R.string.preference_key_suggested_edits_survey_clicked, false);
    }

    public static void setSuggestedEditsSurveyClicked(boolean surveyClicked) {
        setBoolean(R.string.preference_key_suggested_edits_survey_clicked, surveyClicked);
    }

    public static boolean shouldShowSuggestedEditsSurvey() {
        return getBoolean(R.string.preference_key_show_suggested_edits_survey, false);
    }

    public static void setShouldShowSuggestedEditsSurvey(boolean showSurvey) {
        setBoolean(R.string.preference_key_show_suggested_edits_survey, showSurvey);
    }

    public static boolean shouldShowSuggestedEditsTooltip() {
        return getBoolean(R.string.preference_key_show_suggested_edits_tooltip, true);
    }

    public static void setShouldShowSuggestedEditsTooltip(boolean enabled) {
        setBoolean(R.string.preference_key_show_suggested_edits_tooltip, enabled);
    }

<<<<<<< HEAD
    public static boolean hasVisitedArticlePage() {
        return getBoolean(R.string.preference_key_visited_article_page, false);
    }

    public static void setHasVisitedArticlePage(boolean visited) {
        setBoolean(R.string.preference_key_visited_article_page, visited);
    }

    @NonNull public static Set<String> getAnnouncementShownDialogs() {
        Set<String> emptySet = new LinkedHashSet<>();
        if (!hasAnnouncementShownDialogs()) {
            return emptySet;
        }
        //noinspection unchecked
        Set<String> cards = GsonUnmarshaller.unmarshal(emptySet.getClass(),
                getString(R.string.preference_key_announcement_shown_dialogs, null));
        return cards != null ? cards : emptySet;
    }

    public static void setAnnouncementShownDialogs(@NonNull Set<String> announcementIds) {
        setString(R.string.preference_key_announcement_shown_dialogs, GsonMarshaller.marshal(announcementIds));
    }

    public static boolean hasAnnouncementShownDialogs() {
        return contains(R.string.preference_key_announcement_shown_dialogs);
    }

    public static void resetAnnouncementShownDialogs() {
        remove(R.string.preference_key_announcement_shown_dialogs);
=======
    public static boolean shouldMatchSystemTheme() {
        return getBoolean(R.string.preference_key_match_system_theme, false);
    }

    public static void setMatchSystemTheme(boolean enabled) {
        setBoolean(R.string.preference_key_match_system_theme, enabled);
>>>>>>> 40918915
    }

    public static Date getSuggestedEditsPauseDate() {
        Date date = new Date(0);
        try {
            if (contains(R.string.preference_key_suggested_edits_pause_date)) {
                date = DateUtil.dbDateParse(getString(R.string.preference_key_suggested_edits_pause_date, ""));
            }
        } catch (ParseException e) {
            // ignore
        }
        return date;
    }

    public static void setSuggestedEditsPauseDate(Date date) {
        setString(R.string.preference_key_suggested_edits_pause_date, DateUtil.dbDateFormat(date));
    }

    public static int getSuggestedEditsPauseReverts() {
        return getInt(R.string.preference_key_suggested_edits_pause_reverts, 0);
    }

    public static void setSuggestedEditsPauseReverts(int count) {
        setInt(R.string.preference_key_suggested_edits_pause_reverts, count);
    }

    public static boolean shouldOverrideSuggestedEditCounts() {
        return getBoolean(R.string.preference_key_suggested_edits_override_counts, false);
    }

    public static int getOverrideSuggestedEditCount() {
        return getInt(R.string.preference_key_suggested_edits_override_edits, 0);
    }

    public static int getOverrideSuggestedRevertCount() {
        return getInt(R.string.preference_key_suggested_edits_override_reverts, 0);
    }

    private Prefs() { }
}<|MERGE_RESOLUTION|>--- conflicted
+++ resolved
@@ -810,7 +810,6 @@
         setBoolean(R.string.preference_key_show_suggested_edits_tooltip, enabled);
     }
 
-<<<<<<< HEAD
     public static boolean hasVisitedArticlePage() {
         return getBoolean(R.string.preference_key_visited_article_page, false);
     }
@@ -840,14 +839,14 @@
 
     public static void resetAnnouncementShownDialogs() {
         remove(R.string.preference_key_announcement_shown_dialogs);
-=======
+    }
+
     public static boolean shouldMatchSystemTheme() {
         return getBoolean(R.string.preference_key_match_system_theme, false);
     }
 
     public static void setMatchSystemTheme(boolean enabled) {
         setBoolean(R.string.preference_key_match_system_theme, enabled);
->>>>>>> 40918915
     }
 
     public static Date getSuggestedEditsPauseDate() {
