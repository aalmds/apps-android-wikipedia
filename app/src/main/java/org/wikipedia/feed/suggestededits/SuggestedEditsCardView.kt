package org.wikipedia.feed.suggestededits


import android.content.Context
import android.net.Uri
import android.view.View
import io.reactivex.annotations.NonNull
import kotlinx.android.synthetic.main.view_suggested_edit_card.view.*
import org.wikipedia.Constants.InvokeSource.*
import org.wikipedia.R
import org.wikipedia.WikipediaApp
import org.wikipedia.dataclient.WikiSite
import org.wikipedia.feed.view.DefaultFeedCardView
import org.wikipedia.feed.view.FeedAdapter
import org.wikipedia.util.StringUtil
import org.wikipedia.views.ItemTouchHelperSwipeAdapter

class SuggestedEditsCardView(context: Context) : DefaultFeedCardView<SuggestedEditsCard>(context), ItemTouchHelperSwipeAdapter.SwipeableView, SuggestedEditsFeedClient.Callback {
    interface Callback {
        fun onSuggestedEditsCardClick(view: SuggestedEditsCardView)
    }

    private var sourceDescription: String = ""
    private val app = WikipediaApp.getInstance()
    private var card: SuggestedEditsCard? = null

    init {
        inflate(getContext(), R.layout.view_suggested_edit_card, this)
    }

    fun isTranslation(): Boolean {
        return card!!.invokeSource == FEED_CARD_SUGGESTED_EDITS_TRANSLATE_DESC || card!!.invokeSource == FEED_CARD_SUGGESTED_EDITS_TRANSLATE_IMAGE_CAPTION;
    }

    override fun setCard(@NonNull card: SuggestedEditsCard) {
        super.setCard(card)
        this.card = card

        setLayoutDirectionByWikiSite(WikiSite.forLanguageCode(card.sourceSummary!!.lang), this)

        cardView.setOnClickListener {
            if (callback != null) {
                callback!!.onSuggestedEditsCardClick(this)
            }
        }
        header(card)
        updateContents()
    }

    override fun setCallback(callback: FeedAdapter.Callback?) {
        super.setCallback(callback)
        headerView.setCallback(callback)
    }

    private fun updateContents() {
        viewArticleSubtitle.visibility = View.GONE
        when (card!!.invokeSource) {
            FEED_CARD_SUGGESTED_EDITS_TRANSLATE_DESC -> showTranslateDescriptionUI()
            FEED_CARD_SUGGESTED_EDITS_IMAGE_CAPTION -> showAddImageCaptionUI()
            FEED_CARD_SUGGESTED_EDITS_TRANSLATE_IMAGE_CAPTION -> showTranslateImageCaptionUI()
            else -> showAddDescriptionUI()
        }
<<<<<<< HEAD
    }

    private fun showAddDescriptionUI() {
        viewArticleTitle.text = card!!.sourceSummary!!.normalizedTitle
        callToActionText.text = if (card!!.invokeSource == FEED_CARD_SUGGESTED_EDITS_TRANSLATE_DESC) String.format(context.getString(R.string.suggested_edits_feed_card_add_translationin_language_button), app.language().getAppLanguageCanonicalName(card!!.targetSummary!!.lang)) else context.getString(R.string.suggested_edits_add_description_button)
=======
        viewArticleTitle.text = sourceSummary!!.normalizedTitle
        callToActionText.text = if (isTranslation) context.getString(R.string.suggested_edits_feed_card_add_translation_in_language_button, app.language().getAppLanguageCanonicalName(targetSummary!!.lang)) else context.getString(R.string.suggested_edits_add_description_button)
>>>>>>> e923e269
        showImageOrExtract()
    }

    private fun showTranslateDescriptionUI() {
        sourceDescription = card!!.sourceSummary!!.description!!.capitalize()
        viewArticleSubtitle.visibility = View.VISIBLE
        viewArticleSubtitle.text = sourceDescription
        showAddDescriptionUI()
    }

    private fun showAddImageCaptionUI() {
        viewArticleImage.visibility = View.VISIBLE
        viewArticleExtract.visibility = View.GONE
        divider.visibility = View.GONE
        viewArticleImage.loadImage(Uri.parse(card!!.sourceSummary!!.thumbnailUrl))
        viewArticleTitle.text = card!!.sourceSummary!!.title
        callToActionText.text = if (card!!.invokeSource == FEED_CARD_SUGGESTED_EDITS_TRANSLATE_IMAGE_CAPTION) String.format(context.getString(R.string.suggested_edits_feed_card_translate_image_caption), app.language().getAppLanguageCanonicalName(card!!.targetSummary!!.lang)) else context.getString(R.string.suggested_edits_feed_card_add_image_caption)
    }

    private fun showTranslateImageCaptionUI() {
        sourceDescription = card!!.sourceSummary!!.description!!.capitalize()
        viewArticleSubtitle.visibility = View.VISIBLE
        viewArticleSubtitle.text = sourceDescription
        showAddImageCaptionUI()
    }

    private fun showImageOrExtract() {
        if (card!!.sourceSummary!!.thumbnailUrl.isNullOrBlank()) {
            viewArticleImage.visibility = View.GONE
            viewArticleExtract.visibility = View.VISIBLE
            divider.visibility = View.VISIBLE
            viewArticleExtract.text = StringUtil.fromHtml(card!!.sourceSummary!!.extractHtml)
            viewArticleExtract.maxLines = ARTICLE_EXTRACT_MAX_LINE_WITHOUT_IMAGE
        } else {
            viewArticleImage.visibility = View.VISIBLE
            viewArticleExtract.visibility = View.GONE
            divider.visibility = View.GONE
            viewArticleImage.loadImage(Uri.parse(card!!.sourceSummary!!.thumbnailUrl))
        }
    }

    private fun header(card: SuggestedEditsCard) {
        headerView!!.setTitle(card.title())
                .setSubtitle(card.subtitle())
                .setImage(R.drawable.ic_mode_edit_white_24dp)
                .setImageCircleColor(R.color.base30)
                .setLangCode(if (card.invokeSource == FEED_CARD_SUGGESTED_EDITS_TRANSLATE_IMAGE_CAPTION || card.invokeSource == FEED_CARD_SUGGESTED_EDITS_TRANSLATE_DESC) card.wikiSite().languageCode() else "")
                .setCard(card)
                .setCallback(callback)
    }

    fun refreshCardContent() {
        SuggestedEditsFeedClient(card!!.invokeSource).fetchSuggestedEditForType(null, this)
    }

    override fun updateCardContent(card: SuggestedEditsCard) {
        setCard(card)
    }

    companion object {
        const val ARTICLE_EXTRACT_MAX_LINE_WITHOUT_IMAGE = 6
    }
}<|MERGE_RESOLUTION|>--- conflicted
+++ resolved
@@ -60,16 +60,11 @@
             FEED_CARD_SUGGESTED_EDITS_TRANSLATE_IMAGE_CAPTION -> showTranslateImageCaptionUI()
             else -> showAddDescriptionUI()
         }
-<<<<<<< HEAD
     }
 
     private fun showAddDescriptionUI() {
         viewArticleTitle.text = card!!.sourceSummary!!.normalizedTitle
-        callToActionText.text = if (card!!.invokeSource == FEED_CARD_SUGGESTED_EDITS_TRANSLATE_DESC) String.format(context.getString(R.string.suggested_edits_feed_card_add_translationin_language_button), app.language().getAppLanguageCanonicalName(card!!.targetSummary!!.lang)) else context.getString(R.string.suggested_edits_add_description_button)
-=======
-        viewArticleTitle.text = sourceSummary!!.normalizedTitle
-        callToActionText.text = if (isTranslation) context.getString(R.string.suggested_edits_feed_card_add_translation_in_language_button, app.language().getAppLanguageCanonicalName(targetSummary!!.lang)) else context.getString(R.string.suggested_edits_add_description_button)
->>>>>>> e923e269
+        callToActionText.text = if (card!!.invokeSource == FEED_CARD_SUGGESTED_EDITS_TRANSLATE_DESC) String.format(context.getString(R.string.suggested_edits_feed_card_add_translation_in_language_button), app.language().getAppLanguageCanonicalName(card!!.targetSummary!!.lang)) else context.getString(R.string.suggested_edits_add_description_button)
         showImageOrExtract()
     }
 
