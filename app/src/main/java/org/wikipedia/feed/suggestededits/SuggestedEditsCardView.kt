package org.wikipedia.feed.suggestededits


import android.content.Context
import android.net.Uri
import android.text.TextUtils
import android.view.View
import android.widget.LinearLayout
import io.reactivex.annotations.NonNull
import io.reactivex.disposables.CompositeDisposable
import kotlinx.android.synthetic.main.view_suggested_edit_card.view.*
import org.apache.commons.lang3.StringUtils
import org.wikipedia.R
import org.wikipedia.WikipediaApp
import org.wikipedia.dataclient.WikiSite
import org.wikipedia.dataclient.restbase.page.RbPageSummary
import org.wikipedia.feed.view.DefaultFeedCardView
import org.wikipedia.feed.view.FeedAdapter
import org.wikipedia.util.StringUtil
import org.wikipedia.views.ItemTouchHelperSwipeAdapter

class SuggestedEditsCardView(context: Context) : DefaultFeedCardView<SuggestedEditsCard>(context), ItemTouchHelperSwipeAdapter.SwipeableView, SuggestedEditsFeedClient.Callback {
    interface Callback {
        fun onSuggestedEditsCardClick(view: SuggestedEditsCardView)
    }

    private val disposables = CompositeDisposable()
    private var sourceDescription: String = ""
    private val app = WikipediaApp.getInstance()
    var isTranslation: Boolean = false
    var sourceSummary: RbPageSummary? = null
    var targetSummary: RbPageSummary? = null

    init {
        inflate(getContext(), R.layout.view_suggested_edit_card, this)
    }

    override fun setCard(@NonNull card: SuggestedEditsCard) {
        super.setCard(card)

        isTranslation = card.isTranslation
        sourceSummary = card.sourceSummary
        targetSummary = card.targetSummary

        setLayoutDirectionByWikiSite(WikiSite.forLanguageCode(sourceSummary!!.lang), this)

        cardView.setOnClickListener {
            if (callback != null) {
                callback!!.onSuggestedEditsCardClick(this)
            }
        }
        viewArticleSubtitle.visibility = View.GONE
        header(card)
        updateContents()
    }

    override fun setCallback(callback: FeedAdapter.Callback?) {
        super.setCallback(callback)
        headerView.setCallback(callback)
    }

    private fun updateContents() {
        if (isTranslation) {
            sourceDescription = StringUtils.capitalize(sourceSummary!!.description)
<<<<<<< HEAD
            viewArticleSubtitleContainer.visibility = View.VISIBLE
            accentSideBar.visibility = View.GONE
=======
            viewArticleSubtitle.visibility = View.VISIBLE
>>>>>>> 0bdf8f7e
            viewArticleSubtitle.text = sourceDescription
        }
        viewArticleTitle.text = sourceSummary!!.normalizedTitle
        callToActionText.text = if (isTranslation) String.format(context.getString(R.string.add_translation), app.language().getAppLanguageCanonicalName(targetSummary!!.lang)) else context.getString(R.string.suggested_edits_add_description_button)
        showImageOrExtract()
    }

    private fun showImageOrExtract() {
        if (TextUtils.isEmpty(sourceSummary!!.thumbnailUrl)) {
            viewArticleImage.visibility = View.GONE
            viewArticleExtract.visibility = View.VISIBLE
            divider.visibility = View.VISIBLE
            viewArticleExtract.text = StringUtil.fromHtml(sourceSummary!!.extractHtml)
            viewArticleExtract.maxLines = ARTICLE_EXTRACT_MAX_LINE_WITHOUT_IMAGE
        } else {
            viewArticleImage.visibility = View.VISIBLE
            viewArticleExtract.visibility = View.GONE
            divider.visibility = View.GONE
            viewArticleImage.loadImage(Uri.parse(sourceSummary!!.thumbnailUrl))
        }
    }

<<<<<<< HEAD
    private fun prepareViews() {
        addedDescription = ""
        viewArticleSubtitle.background = null
        viewArticleContainer.minimumHeight = 0
        viewArticleExtract.text = ""
        viewArticleTitle.text = ""
        callToActionText.text = ""
        viewArticleImage.loadImage(null)
        headerView.visibility = View.GONE
        viewAddDescriptionButton.visibility = View.GONE
        cardItemProgressBar.visibility = View.GONE
        viewArticleSubtitleContainer.visibility = View.GONE
        viewArticleExtract.visibility = View.GONE
        divider.visibility = View.GONE
        suggestedEditsItemRootView.setPadding(0, 0, 0, 0)
        val param = cardView.layoutParams as LinearLayout.LayoutParams
        param.setMargins(0, 0, 0, 0)
        cardView.layoutParams = param
        cardView.useCompatPadding = false
        cardView.setContentPadding(0, 0, 0, 0)
        cardView.setOnClickListener {
            if (callback != null && card != null) {
                callback!!.onSuggestedEditsCardClick(this)
            }
        }
    }

=======
>>>>>>> 0bdf8f7e
    override fun onDetachedFromWindow() {
        disposables.clear()
        super.onDetachedFromWindow()
    }

    private fun header(card: SuggestedEditsCard) {
        headerView!!.setTitle(card.title())
                .setSubtitle(card.subtitle())
                .setImage(R.drawable.ic_mode_edit_white_24dp)
                .setImageCircleColor(R.color.base30)
                .setLangCode(if (isTranslation) card.wikiSite().languageCode() else "")
                .setCard(card)
                .setCallback(callback)
    }

    fun refreshCardContent() {
        SuggestedEditsFeedClient(isTranslation).getArticleWithMissingDescription(null, this)
    }

    override fun updateCardContent(card: SuggestedEditsCard) {
        setCard(card)
    }

    companion object {
        const val ARTICLE_EXTRACT_MAX_LINE_WITHOUT_IMAGE = 6
    }
}<|MERGE_RESOLUTION|>--- conflicted
+++ resolved
@@ -62,12 +62,7 @@
     private fun updateContents() {
         if (isTranslation) {
             sourceDescription = StringUtils.capitalize(sourceSummary!!.description)
-<<<<<<< HEAD
-            viewArticleSubtitleContainer.visibility = View.VISIBLE
-            accentSideBar.visibility = View.GONE
-=======
             viewArticleSubtitle.visibility = View.VISIBLE
->>>>>>> 0bdf8f7e
             viewArticleSubtitle.text = sourceDescription
         }
         viewArticleTitle.text = sourceSummary!!.normalizedTitle
@@ -90,36 +85,7 @@
         }
     }
 
-<<<<<<< HEAD
-    private fun prepareViews() {
-        addedDescription = ""
-        viewArticleSubtitle.background = null
-        viewArticleContainer.minimumHeight = 0
-        viewArticleExtract.text = ""
-        viewArticleTitle.text = ""
-        callToActionText.text = ""
-        viewArticleImage.loadImage(null)
-        headerView.visibility = View.GONE
-        viewAddDescriptionButton.visibility = View.GONE
-        cardItemProgressBar.visibility = View.GONE
-        viewArticleSubtitleContainer.visibility = View.GONE
-        viewArticleExtract.visibility = View.GONE
-        divider.visibility = View.GONE
-        suggestedEditsItemRootView.setPadding(0, 0, 0, 0)
-        val param = cardView.layoutParams as LinearLayout.LayoutParams
-        param.setMargins(0, 0, 0, 0)
-        cardView.layoutParams = param
-        cardView.useCompatPadding = false
-        cardView.setContentPadding(0, 0, 0, 0)
-        cardView.setOnClickListener {
-            if (callback != null && card != null) {
-                callback!!.onSuggestedEditsCardClick(this)
-            }
-        }
-    }
 
-=======
->>>>>>> 0bdf8f7e
     override fun onDetachedFromWindow() {
         disposables.clear()
         super.onDetachedFromWindow()
