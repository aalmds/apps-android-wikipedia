--- conflicted
+++ resolved
@@ -283,25 +283,17 @@
                 ReadingListSyncBehaviorDialogs.mergeExistingListsOnLoginDialog(BaseActivity.this);
             } else if (event instanceof ReadingListsEnableDialogEvent) {
                 ReadingListSyncBehaviorDialogs.promptEnableSyncDialog(BaseActivity.this);
-<<<<<<< HEAD
-            } else if (event instanceof EditorTaskUnlockEvent) {
-                if (((EditorTaskUnlockEvent) event).getNumTargetsPassed() == 1) {
-                    SuggestedEditsCardsActivity.Companion.showEditUnlockDialog(BaseActivity.this);
-                } else if (((EditorTaskUnlockEvent) event).getNumTargetsPassed() == 2) {
-                    SuggestedEditsCardsActivity.Companion.showTranslateUnlockDialog(BaseActivity.this);
-=======
             } else if (event instanceof DescriptionEditUnlockEvent) {
                 if (((DescriptionEditUnlockEvent) event).getNumTargetsPassed() == 1) {
-                    SuggestedEditsAddDescriptionsActivity.Companion.showEditDescriptionUnlockDialog(BaseActivity.this);
+                    SuggestedEditsCardsActivity.Companion.showEditDescriptionUnlockDialog(BaseActivity.this);
                 } else if (((DescriptionEditUnlockEvent) event).getNumTargetsPassed() == 2) {
-                    SuggestedEditsAddDescriptionsActivity.Companion.showTranslateDescriptionUnlockDialog(BaseActivity.this);
+                    SuggestedEditsCardsActivity.Companion.showTranslateDescriptionUnlockDialog(BaseActivity.this);
                 }
             } else if (event instanceof CaptionEditUnlockEvent) {
                 if (((CaptionEditUnlockEvent) event).getNumTargetsPassed() == 1) {
-                    SuggestedEditsAddDescriptionsActivity.Companion.showEditCaptionUnlockDialog(BaseActivity.this);
+                    SuggestedEditsCardsActivity.Companion.showEditCaptionUnlockDialog(BaseActivity.this);
                 } else if (((CaptionEditUnlockEvent) event).getNumTargetsPassed() == 2) {
-                    SuggestedEditsAddDescriptionsActivity.Companion.showTranslateCaptionUnlockDialog(BaseActivity.this);
->>>>>>> c51b3105
+                    SuggestedEditsCardsActivity.Companion.showTranslateCaptionUnlockDialog(BaseActivity.this);
                 }
             } else if (event instanceof LoggedOutInBackgroundEvent) {
                 maybeShowLoggedOutInBackgroundDialog();
