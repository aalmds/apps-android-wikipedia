package org.wikipedia.dataclient.page;

import android.text.TextUtils;

import androidx.annotation.NonNull;
import androidx.annotation.Nullable;

import com.google.gson.annotations.SerializedName;

import org.apache.commons.lang3.StringUtils;
<<<<<<< HEAD
import org.wikipedia.WikipediaApp;
=======
>>>>>>> 78c78572
import org.wikipedia.dataclient.WikiSite;
import org.wikipedia.page.Namespace;
import org.wikipedia.page.PageTitle;

/**
 * Represents a summary of a page, useful for page previews.
 */
@SuppressWarnings("unused")
public class PageSummary {
    public static final String TYPE_STANDARD = "standard";
    public static final String TYPE_DISAMBIGUATION = "disambiguation";
    public static final String TYPE_MAIN_PAGE = "mainpage";
    public static final String TYPE_NO_EXTRACT = "no-extract";

<<<<<<< HEAD
    @SuppressWarnings("unused") @Nullable private String type;
    @SuppressWarnings("unused,NullableProblems") @Required
    @NonNull private String title;
    @SuppressWarnings("unused") @Nullable private String normalizedtitle;
    @SuppressWarnings("unused,NullableProblems") @NonNull private String displaytitle;
    @SuppressWarnings("unused") @Nullable private NamespaceContainer namespace;
    @SuppressWarnings("unused") @Nullable private String extract;
    @SuppressWarnings("unused") @Nullable @SerializedName("extract_html") private String extractHtml;
    @SuppressWarnings("unused") @Nullable private String description;
    @SuppressWarnings("unused") @Nullable private Thumbnail thumbnail;
    @SuppressWarnings("unused") @Nullable @SerializedName("originalimage") private Thumbnail originalImage;
    @SuppressWarnings("unused") @Nullable private String lang;
    @SuppressWarnings("unused") private int pageid;
    @SuppressWarnings("unused") @Nullable private String revision;
=======
    @Nullable private String type;
    @Nullable private Titles titles;
    @Nullable private NamespaceContainer namespace;
    @Nullable private String extract;
    @Nullable @SerializedName("extract_html") private String extractHtml;
    @Nullable private String description;
    @Nullable private Thumbnail thumbnail;
    @Nullable @SerializedName("originalimage") private Thumbnail originalImage;
    @Nullable private String lang;
    private int pageid;
>>>>>>> 78c78572

    @NonNull
    public String getApiTitle() {
        return StringUtils.defaultString(titles != null ? titles.canonical : null);
    }

    // TODO: Make this return CharSequence, and automatically convert from HTML.
    @NonNull
    public String getDisplayTitle() {
        return StringUtils.defaultString(titles != null ? titles.display : null);
    }

    @NonNull
    public Namespace getNamespace() {
        return namespace == null ? Namespace.MAIN : Namespace.of(namespace.id());
    }

    @NonNull
    public String getType() {
        return TextUtils.isEmpty(type) ? TYPE_STANDARD : type;
    }

    @Nullable
    public String getExtract() {
        return extract;
    }

    @Nullable
    public String getExtractHtml() {
        return extractHtml;
    }

    @Nullable
    public String getThumbnailUrl() {
        return thumbnail == null ? null : thumbnail.getUrl();
    }

    @Nullable
    public String getDescription() {
        return description;
    }

    @Nullable
    public String getOriginalImageUrl() {
        return originalImage == null ? null : originalImage.getUrl();
    }

    @NonNull
    public PageTitle getPageTitle(@NonNull WikiSite wiki) {
        return new PageTitle(getApiTitle(), wiki, getThumbnailUrl(), getDescription());
    }

    public int getPageId() {
        return pageid;
    }

    @NonNull
    public String getLang() {
<<<<<<< HEAD
        return StringUtils.defaultString(lang, WikipediaApp.getInstance().language().getAppLanguageCode());
    }

    @Nullable
    public String getRevision() {
        return revision;
=======
        return StringUtils.defaultString(lang);
>>>>>>> 78c78572
    }

    private static class Thumbnail {
        @SuppressWarnings("unused") private String source;

        public String getUrl() {
            return source;
        }
    }

    private static class NamespaceContainer {
        @SuppressWarnings("unused") private int id;
        @SuppressWarnings("unused") @Nullable private String text;

        public int id() {
            return id;
        }
    }

    private static class Titles {
        @Nullable private String canonical;
        @Nullable private String display;
    }

    @Override @NonNull public String toString() {
        return getDisplayTitle();
    }
}<|MERGE_RESOLUTION|>--- conflicted
+++ resolved
@@ -8,10 +8,6 @@
 import com.google.gson.annotations.SerializedName;
 
 import org.apache.commons.lang3.StringUtils;
-<<<<<<< HEAD
-import org.wikipedia.WikipediaApp;
-=======
->>>>>>> 78c78572
 import org.wikipedia.dataclient.WikiSite;
 import org.wikipedia.page.Namespace;
 import org.wikipedia.page.PageTitle;
@@ -26,22 +22,6 @@
     public static final String TYPE_MAIN_PAGE = "mainpage";
     public static final String TYPE_NO_EXTRACT = "no-extract";
 
-<<<<<<< HEAD
-    @SuppressWarnings("unused") @Nullable private String type;
-    @SuppressWarnings("unused,NullableProblems") @Required
-    @NonNull private String title;
-    @SuppressWarnings("unused") @Nullable private String normalizedtitle;
-    @SuppressWarnings("unused,NullableProblems") @NonNull private String displaytitle;
-    @SuppressWarnings("unused") @Nullable private NamespaceContainer namespace;
-    @SuppressWarnings("unused") @Nullable private String extract;
-    @SuppressWarnings("unused") @Nullable @SerializedName("extract_html") private String extractHtml;
-    @SuppressWarnings("unused") @Nullable private String description;
-    @SuppressWarnings("unused") @Nullable private Thumbnail thumbnail;
-    @SuppressWarnings("unused") @Nullable @SerializedName("originalimage") private Thumbnail originalImage;
-    @SuppressWarnings("unused") @Nullable private String lang;
-    @SuppressWarnings("unused") private int pageid;
-    @SuppressWarnings("unused") @Nullable private String revision;
-=======
     @Nullable private String type;
     @Nullable private Titles titles;
     @Nullable private NamespaceContainer namespace;
@@ -51,8 +31,8 @@
     @Nullable private Thumbnail thumbnail;
     @Nullable @SerializedName("originalimage") private Thumbnail originalImage;
     @Nullable private String lang;
+    @Nullable private String revision;
     private int pageid;
->>>>>>> 78c78572
 
     @NonNull
     public String getApiTitle() {
@@ -111,16 +91,12 @@
 
     @NonNull
     public String getLang() {
-<<<<<<< HEAD
-        return StringUtils.defaultString(lang, WikipediaApp.getInstance().language().getAppLanguageCode());
+        return StringUtils.defaultString(lang);
     }
 
     @Nullable
     public String getRevision() {
         return revision;
-=======
-        return StringUtils.defaultString(lang);
->>>>>>> 78c78572
     }
 
     private static class Thumbnail {
