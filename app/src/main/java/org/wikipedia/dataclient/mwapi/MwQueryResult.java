package org.wikipedia.dataclient.mwapi;

import androidx.annotation.NonNull;
import androidx.annotation.Nullable;

import com.google.gson.annotations.SerializedName;

import org.apache.commons.lang3.StringUtils;
import org.wikipedia.dataclient.WikiSite;
import org.wikipedia.dataclient.page.Protection;
import org.wikipedia.json.PostProcessingTypeAdapter;
import org.wikipedia.model.BaseModel;
import org.wikipedia.notifications.Notification;
import org.wikipedia.page.PageTitle;
import org.wikipedia.settings.SiteInfo;
import org.wikipedia.util.DateUtil;

import java.text.ParseException;
import java.util.ArrayList;
import java.util.Collections;
import java.util.Date;
import java.util.List;
import java.util.Map;

@SuppressWarnings("unused")
public class MwQueryResult extends BaseModel implements PostProcessingTypeAdapter.PostProcessable {
    @Nullable private List<MwQueryPage> pages;
    @Nullable private List<Redirect> redirects;
    @Nullable private List<ConvertedTitle> converted;
    @SerializedName("userinfo") private UserInfo userInfo;
    @Nullable private List<ListUserResponse> users;
    @Nullable private Tokens tokens;
    @SerializedName("authmanagerinfo") @Nullable private MwAuthManagerInfo amInfo;
    @Nullable private MarkReadResponse echomarkread;
    @Nullable private MarkReadResponse echomarkseen;
    @Nullable private NotificationList notifications;
    @Nullable private Map<String, Notification.UnreadNotificationWikiItem> unreadnotificationpages;
    @SerializedName("general") @Nullable private SiteInfo generalSiteInfo;
    @SerializedName("wikimediaeditortaskscounts") @Nullable private EditorTaskCounts editorTaskCounts;
<<<<<<< HEAD
    @SerializedName("usercontribs") @Nullable private List<UserContributions> userContributions;
    @Nullable private List<WatchlistItem> watchlist;
=======
    @SerializedName("usercontribs") @Nullable private List<UserContribution> userContributions;
>>>>>>> a97ab245

    @Nullable public List<MwQueryPage> pages() {
        return pages;
    }

    @Nullable public MwQueryPage firstPage() {
        if (pages != null && pages.size() > 0) {
            return pages.get(0);
        }
        return null;
    }

    @Nullable public UserInfo userInfo() {
        return userInfo;
    }

    @Nullable public String csrfToken() {
        return tokens != null ? tokens.csrf() : null;
    }

    @Nullable public String createAccountToken() {
        return tokens != null ? tokens.createAccount() : null;
    }

    @Nullable public String loginToken() {
        return tokens != null ? tokens.login() : null;
    }

    @Nullable public NotificationList notifications() {
        return notifications;
    }

    @Nullable public Map<String, Notification.UnreadNotificationWikiItem> unreadNotificationWikis() {
        return unreadnotificationpages;
    }

    @Nullable public MarkReadResponse getEchoMarkSeen() {
        return echomarkseen;
    }

    @Nullable public String captchaId() {
        String captchaId = null;
        if (amInfo != null) {
            for (MwAuthManagerInfo.Request request : amInfo.requests()) {
                if ("CaptchaAuthenticationRequest".equals(request.id())) {
                    captchaId = request.fields().get("captchaId").value();
                }
            }
        }
        return captchaId;
    }

    @Nullable public ListUserResponse getUserResponse(@NonNull String userName) {
        if (users != null) {
            for (ListUserResponse user : users) {
                // MediaWiki user names are case sensitive, but the first letter is always capitalized.
                if (StringUtils.capitalize(userName).equals(user.name())) {
                    return user;
                }
            }
        }
        return null;
    }

    @NonNull public List<PageTitle> langLinks() {
        List<PageTitle> result = new ArrayList<>();
        if (pages == null || pages.isEmpty() || pages.get(0).langLinks() == null) {
            return result;
        }
        // noinspection ConstantConditions
        for (MwQueryPage.LangLink link : pages.get(0).langLinks()) {
            PageTitle title = new PageTitle(link.title(), WikiSite.forLanguageCode(link.lang()));
            result.add(title);
        }
        return result;
    }

    @Nullable public SiteInfo siteInfo() {
        return generalSiteInfo;
    }

    @Nullable public EditorTaskCounts editorTaskCounts() {
        return editorTaskCounts;
    }

    @NonNull public List<UserContribution> userContributions() {
        return userContributions != null ? userContributions : Collections.emptyList();
    }

<<<<<<< HEAD
    @NonNull public List<WatchlistItem> getWatchlist() {
        return watchlist != null ? watchlist : Collections.emptyList();
=======
    public boolean isEditProtected() {
        if (firstPage() == null || userInfo() == null) {
            return false;
        }
        for (Protection protection : firstPage().protection()) {
            if (protection.getType().equals("edit") && !userInfo().getGroups().contains(protection.getLevel())) {
                return true;
            }
        }
        return false;
>>>>>>> a97ab245
    }

    @Override
    public void postProcess() {
        resolveConvertedTitles();
        resolveRedirectedTitles();
    }

    private void resolveRedirectedTitles() {
        if (redirects == null || pages == null) {
            return;
        }
        for (MwQueryPage page : pages) {
            for (MwQueryResult.Redirect redirect : redirects) {
                // TODO: Looks like result pages and redirects can also be matched on the "index"
                // property.  Confirm in the API docs and consider updating.
                if (page.title().equals(redirect.to())) {
                    page.redirectFrom(redirect.from());
                    if (redirect.toFragment() != null) {
                        page.appendTitleFragment(redirect.toFragment());
                    }
                }
            }
        }
    }

    private void resolveConvertedTitles() {
        if (converted == null || pages == null) {
            return;
        }
        for (MwQueryResult.ConvertedTitle convertedTitle : converted) {
            for (MwQueryPage page : pages) {
                if (page.title().equals(convertedTitle.to())) {
                    page.convertedFrom(convertedTitle.from());
                    page.convertedTo(convertedTitle.to());
                }
            }
        }
    }

    private static class Redirect {
        @SuppressWarnings("unused") private int index;
        @SuppressWarnings("unused") @Nullable private String from;
        @SuppressWarnings("unused") @Nullable private String to;
        @SuppressWarnings("unused") @SerializedName("tofragment") @Nullable private String toFragment;

        @Nullable public String to() {
            return to;
        }

        @Nullable public String from() {
            return from;
        }

        @Nullable public String toFragment() {
            return toFragment;
        }
    }

    public static class ConvertedTitle {
        @SuppressWarnings("unused") @Nullable private String from;
        @SuppressWarnings("unused") @Nullable private String to;

        @Nullable public String to() {
            return to;
        }

        @Nullable public String from() {
            return from;
        }
    }

    private static class Tokens {
        @SuppressWarnings("unused,NullableProblems") @SerializedName("csrftoken")
        @Nullable private String csrf;
        @SuppressWarnings("unused,NullableProblems") @SerializedName("createaccounttoken")
        @Nullable private String createAccount;
        @SuppressWarnings("unused,NullableProblems") @SerializedName("logintoken")
        @Nullable private String login;

        @Nullable private String csrf() {
            return csrf;
        }

        @Nullable private String createAccount() {
            return createAccount;
        }

        @Nullable private String login() {
            return login;
        }
    }

    public static class MarkReadResponse {
        @SuppressWarnings("unused") @Nullable private String result;
        @SuppressWarnings("unused,NullableProblems") @Nullable private String timestamp;

        @Nullable public String getResult() {
            return result;
        }

        @Nullable public String getTimestamp() {
            return timestamp;
        }
    }

    public static class NotificationList {
        @SuppressWarnings("unused") private int count;
        @SuppressWarnings("unused") private int rawcount;
        @SuppressWarnings("unused") @Nullable private Notification.SeenTime seenTime;
        @SuppressWarnings("unused") @Nullable private List<Notification> list;
        @SuppressWarnings("unused") @SerializedName("continue") @Nullable private String continueStr;

        @Nullable public List<Notification> list() {
            return list;
        }

        @Nullable public String getContinue() {
            return continueStr;
        }

        public int getCount() {
            return count;
        }

        @Nullable public Notification.SeenTime getSeenTime() {
            return seenTime;
        }
    }

    public static class WatchlistItem {
        private int pageid;
        private long revid;
        @SerializedName("old_revid") private long oldRevid;
        private int ns;
        @Nullable private String title;
        @Nullable private String user;
        @Nullable private String timestamp;
        @Nullable private String comment;
        @Nullable private String parsedcomment;
        private boolean anon;
        private boolean bot;
        @SerializedName("new") private boolean isNew;
        private boolean minor;
        private int oldlen;
        private int newlen;

        @NonNull public String getTitle() {
            return StringUtils.defaultString(title);
        }

        @NonNull public Date getDate() {
            try {
                return DateUtil.iso8601DateParse(timestamp);
            } catch (ParseException e) {
                return new Date();
            }
        }

        @NonNull public String getParsedComment() {
            return StringUtils.defaultString(parsedcomment);
        }
    }
}<|MERGE_RESOLUTION|>--- conflicted
+++ resolved
@@ -37,12 +37,8 @@
     @Nullable private Map<String, Notification.UnreadNotificationWikiItem> unreadnotificationpages;
     @SerializedName("general") @Nullable private SiteInfo generalSiteInfo;
     @SerializedName("wikimediaeditortaskscounts") @Nullable private EditorTaskCounts editorTaskCounts;
-<<<<<<< HEAD
-    @SerializedName("usercontribs") @Nullable private List<UserContributions> userContributions;
     @Nullable private List<WatchlistItem> watchlist;
-=======
     @SerializedName("usercontribs") @Nullable private List<UserContribution> userContributions;
->>>>>>> a97ab245
 
     @Nullable public List<MwQueryPage> pages() {
         return pages;
@@ -132,10 +128,10 @@
         return userContributions != null ? userContributions : Collections.emptyList();
     }
 
-<<<<<<< HEAD
     @NonNull public List<WatchlistItem> getWatchlist() {
         return watchlist != null ? watchlist : Collections.emptyList();
-=======
+    }
+
     public boolean isEditProtected() {
         if (firstPage() == null || userInfo() == null) {
             return false;
@@ -146,7 +142,6 @@
             }
         }
         return false;
->>>>>>> a97ab245
     }
 
     @Override
