package org.wikipedia.dataclient.okhttp;

import android.support.annotation.NonNull;
import android.text.TextUtils;
import android.view.KeyEvent;
import android.webkit.MimeTypeMap;
import android.webkit.WebResourceRequest;
import android.webkit.WebResourceResponse;
import android.webkit.WebView;
import android.webkit.WebViewClient;

import org.apache.commons.lang3.StringUtils;
import org.wikipedia.WikipediaApp;
import org.wikipedia.page.PageViewModel;
import org.wikipedia.util.log.L;

import java.io.IOException;
import java.io.InputStream;
import java.nio.charset.Charset;
import java.util.Arrays;
import java.util.Collections;
import java.util.HashMap;
import java.util.List;
import java.util.Map;

import okhttp3.Headers;
import okhttp3.Request;
import okhttp3.Response;

public abstract class OkHttpWebViewClient extends WebViewClient {

    /*
    Note: Any data transformations performed here are only for the benefit of WebViews.
    They should not be made into general Interceptors.
    */

    private static final List<String> SUPPORTED_SCHEMES = Arrays.asList("http", "https");
    private static final String HEADER_CONTENT_TYPE = "content-type";
    private static final String CONTENT_TYPE_OGG = "application/ogg";
    private static final String ASSETS_URL_PATH = "/android_asset/";
    private static final String PCS_CSS_BASE = "/data/css/mobile/base";
    private static final String PCS_CSS_PAGELIB = "/data/css/mobile/pagelib";
    private static final String PCS_CSS_SITE = "/data/css/mobile/site";

    @NonNull public abstract PageViewModel getModel();

    @Override public WebResourceResponse shouldInterceptRequest(WebView view,
                                                                WebResourceRequest request) {
        if (!SUPPORTED_SCHEMES.contains(request.getUrl().getScheme())) {
            return null;
        }

        try {
            if (request.getUrl().toString().contains(ASSETS_URL_PATH)) {
                final int statusCode = 200;
                String[] urlArr = request.getUrl().toString().split(ASSETS_URL_PATH);
                return new WebResourceResponse(MimeTypeMap.getSingleton().getMimeTypeFromExtension(MimeTypeMap.getFileExtensionFromUrl(request.getUrl().toString())),
                        "utf-8", statusCode, "OK",
                        Collections.emptyMap(), WikipediaApp.getInstance().getAssets().open(urlArr[urlArr.length - 1]));
            }

            Response rsp = request(request);
            if (CONTENT_TYPE_OGG.equals(rsp.header(HEADER_CONTENT_TYPE))) {
                rsp.close();
                return super.shouldInterceptRequest(view, request);
            } else {
                // noinspection ConstantConditions
                return new WebResourceResponse(rsp.body().contentType().type() + "/" + rsp.body().contentType().subtype(),
                        rsp.body().contentType().charset(Charset.defaultCharset()).name(),
                        rsp.code(),
                        StringUtils.defaultIfBlank(rsp.message(), "Unknown error"),
                        toMap(rsp.headers()),
                        getInputStream(rsp));
            }
        } catch (Exception e) {

            if (request.getUrl().toString().contains(PCS_CSS_BASE)) {
                // This means that we failed to fetch the base CSS for our page (probably due to
                // being offline), so replace it with our pre-packaged fallback.
                final int statusCode = 200;
                try {
                    return new WebResourceResponse("text/css", "utf-8", statusCode, "OK",
                            Collections.emptyMap(), WikipediaApp.getInstance().getAssets().open("styles.css"));
                } catch (IOException ex) {
                    // ignore silently
                }
            } else if (request.getUrl().toString().contains(PCS_CSS_PAGELIB)) {
                // This means that we failed to fetch the page-library CSS (probably due to
                // being offline), so replace it with our pre-packaged fallback.
                final int statusCode = 200;
                try {
                    return new WebResourceResponse("text/css", "utf-8", statusCode, "OK",
                            Collections.emptyMap(), WikipediaApp.getInstance().getAssets().open("wikimedia-page-library.css"));
                } catch (IOException ex) {
                    // ignore silently
                }
            }

            L.e(e);
        }
        return null;
    }

    @Override
    public boolean shouldOverrideKeyEvent(WebView view, KeyEvent event) {
        return ((event.isCtrlPressed() && event.getKeyCode() == KeyEvent.KEYCODE_F)
                || (!event.isCtrlPressed() && event.getKeyCode() == KeyEvent.KEYCODE_F3));
    }

<<<<<<< HEAD
    @NonNull private Response request(String url) throws IOException {
        Request.Builder builder = new Request.Builder()
                .url(url)
                .cacheControl(getModel().getCacheControl());
        return OkHttpConnectionFactory.INSTANCE.getClient().newCall(addHeaders(builder).build()).execute();
    }

    @TargetApi(21)
=======
>>>>>>> 9d7e91e9
    @NonNull private Response request(WebResourceRequest request) throws IOException {
        Request.Builder builder = new Request.Builder()
                .url(request.getUrl().toString())
                .cacheControl(getModel().getCacheControl());
        for (String header : request.getRequestHeaders().keySet()) {
            if (header.equals("If-None-Match") || header.equals("If-Modified-Since")) {
                // Strip away conditional headers from the request coming from the WebView, since
                // we want control of caching for ourselves (it can break OkHttp's caching internals).
                continue;
            }
            builder.header(header, request.getRequestHeaders().get(header));
        }
        return OkHttpConnectionFactory.INSTANCE.getClient().newCall(addHeaders(builder).build()).execute();
    }

    private Request.Builder addHeaders(@NonNull Request.Builder builder) {
        // TODO: Find a common way to set this header between here and RetrofitFactory.
        builder.header("Accept-Language", WikipediaApp.getInstance().getAcceptLanguage(getModel().getTitle().getWikiSite()));
        builder.header(OfflineCacheInterceptor.SAVE_HEADER, getModel().shouldSaveOffline()
                ? OfflineCacheInterceptor.SAVE_HEADER_SAVE : OfflineCacheInterceptor.SAVE_HEADER_NONE);
        if (getModel().getCurEntry() != null && !TextUtils.isEmpty(getModel().getCurEntry().getReferrer())) {
            builder.header("Referer", getModel().getCurEntry().getReferrer());
        }
        return builder;
    }

    @NonNull private Map<String, String> toMap(@NonNull Headers headers) {
        Map<String, String> map = new HashMap<>();
        for (int i = 0; i < headers.size(); ++i) {
            map.put(headers.name(i), headers.value(i));
        }
        return map;
    }

    @NonNull private InputStream getInputStream(@NonNull Response rsp) {
        InputStream inputStream = rsp.body().byteStream();

        if (CONTENT_TYPE_OGG.equals(rsp.header(HEADER_CONTENT_TYPE))) {
            inputStream = new AvailableInputStream(rsp.body().byteStream(),
                    rsp.body().contentLength());
        }

        return inputStream;
    }
}<|MERGE_RESOLUTION|>--- conflicted
+++ resolved
@@ -107,17 +107,6 @@
                 || (!event.isCtrlPressed() && event.getKeyCode() == KeyEvent.KEYCODE_F3));
     }
 
-<<<<<<< HEAD
-    @NonNull private Response request(String url) throws IOException {
-        Request.Builder builder = new Request.Builder()
-                .url(url)
-                .cacheControl(getModel().getCacheControl());
-        return OkHttpConnectionFactory.INSTANCE.getClient().newCall(addHeaders(builder).build()).execute();
-    }
-
-    @TargetApi(21)
-=======
->>>>>>> 9d7e91e9
     @NonNull private Response request(WebResourceRequest request) throws IOException {
         Request.Builder builder = new Request.Builder()
                 .url(request.getUrl().toString())
