--- conflicted
+++ resolved
@@ -53,21 +53,12 @@
                 return super.shouldInterceptRequest(view, request);
             } else {
                 // noinspection ConstantConditions
-<<<<<<< HEAD
                 response =  new WebResourceResponse(rsp.body().contentType().type() + "/" + rsp.body().contentType().subtype(),
                             rsp.body().contentType().charset(Charset.defaultCharset()).name(),
                             rsp.code(),
                             StringUtils.defaultIfBlank(rsp.message(), "Unknown error"),
-                            toMap(rsp.headers()),
+                            toMap(addResponseHeaders(rsp.headers())),
                             getInputStream(rsp));
-=======
-                return new WebResourceResponse(rsp.body().contentType().type() + "/" + rsp.body().contentType().subtype(),
-                        rsp.body().contentType().charset(Charset.defaultCharset()).name(),
-                        rsp.code(),
-                        StringUtils.defaultIfBlank(rsp.message(), "Unknown error"),
-                        toMap(addResponseHeaders(rsp.headers())),
-                        getInputStream(rsp));
->>>>>>> be46833b
             }
         } catch (Exception e) {
             // TODO: we can send actual error message by handling the exception message.
