package org.wikipedia.dataclient;

import androidx.annotation.NonNull;
import androidx.annotation.Nullable;

import com.google.gson.JsonElement;

import org.wikipedia.captcha.Captcha;
import org.wikipedia.dataclient.mwapi.CreateAccountResponse;
import org.wikipedia.dataclient.mwapi.MwParseResponse;
import org.wikipedia.dataclient.mwapi.MwPostResponse;
import org.wikipedia.dataclient.mwapi.MwQueryResponse;
import org.wikipedia.dataclient.mwapi.SiteMatrix;
import org.wikipedia.dataclient.watch.WatchPostResponse;
import org.wikipedia.dataclient.wikidata.Claims;
import org.wikipedia.dataclient.wikidata.Entities;
import org.wikipedia.dataclient.wikidata.EntityPostResponse;
import org.wikipedia.dataclient.wikidata.Search;
import org.wikipedia.edit.Edit;
import org.wikipedia.edit.preview.EditPreview;
import org.wikipedia.login.LoginClient;
import org.wikipedia.search.PrefixSearchResponse;

import io.reactivex.rxjava3.core.Observable;
import retrofit2.Call;
import retrofit2.http.Field;
import retrofit2.http.FormUrlEncoded;
import retrofit2.http.GET;
import retrofit2.http.Headers;
import retrofit2.http.POST;
import retrofit2.http.Query;

/**
 * Retrofit service layer for all API interactions, including regular MediaWiki and RESTBase.
 */
public interface Service {
    String WIKIPEDIA_URL = "https://wikipedia.org/";
    String WIKIDATA_URL = "https://www.wikidata.org/";
    String COMMONS_URL = "https://commons.wikimedia.org/";
    String URL_FRAGMENT_FROM_COMMONS = "/wikipedia/commons/";

    String MW_API_PREFIX = "w/api.php?format=json&formatversion=2&errorformat=plaintext&";

    int PREFERRED_THUMB_SIZE = 320;

    // Maximum cache time for site-specific data, and other things not likely to change very often.
    int SITE_INFO_MAXAGE = 86400;


    // ------- Search -------

    @GET(MW_API_PREFIX + "action=query&prop=pageimages&piprop=thumbnail"
            + "&converttitles=&pilicense=any&pithumbsize=" + PREFERRED_THUMB_SIZE)
    @NonNull Observable<MwQueryResponse> getPageImages(@NonNull @Query("titles") String titles);

    @GET(MW_API_PREFIX + "action=query&redirects="
            + "&converttitles=&prop=description|pageimages|info&piprop=thumbnail"
            + "&pilicense=any&generator=prefixsearch&gpsnamespace=0&list=search&srnamespace=0"
            + "&inprop=varianttitles"
            + "&srwhat=text&srinfo=suggestion&srprop=&sroffset=0&srlimit=1&pithumbsize=" + PREFERRED_THUMB_SIZE)
    @NonNull Observable<PrefixSearchResponse> prefixSearch(@Query("gpssearch") String title,
                                                     @Query("gpslimit") int maxResults,
                                                     @Query("srsearch") String repeat);

    @GET(MW_API_PREFIX + "action=query&converttitles="
            + "&prop=description|pageimages|pageprops|info&ppprop=mainpage|disambiguation"
            + "&generator=search&gsrnamespace=0&gsrwhat=text"
            + "&inprop=varianttitles"
            + "&gsrinfo=&gsrprop=redirecttitle&piprop=thumbnail&pilicense=any&pithumbsize="
            + PREFERRED_THUMB_SIZE)
    @NonNull Observable<MwQueryResponse> fullTextSearch(@Query("gsrsearch") String searchTerm,
                                                  @Query("gsrlimit") int gsrLimit,
                                                  @Query("continue") String cont,
                                                  @Query("gsroffset") String gsrOffset);


    // ------- Miscellaneous -------

    @GET(MW_API_PREFIX + "action=fancycaptchareload")
    @NonNull Observable<Captcha> getNewCaptcha();

    @GET(MW_API_PREFIX + "action=query&prop=langlinks&lllimit=500&redirects=&converttitles=")
    @NonNull Observable<MwQueryResponse> getLangLinks(@NonNull @Query("titles") String title);

    @GET(MW_API_PREFIX + "action=query&prop=description")
    @NonNull Observable<MwQueryResponse> getDescription(@NonNull @Query("titles") String titles);

    @GET(MW_API_PREFIX + "action=query&prop=imageinfo|imagelabels&iiprop=timestamp|user|url|mime|extmetadata&iiurlwidth=" + PREFERRED_THUMB_SIZE)
    @NonNull Observable<MwQueryResponse> getImageInfo(@NonNull @Query("titles") String titles,
                                                      @NonNull @Query("iiextmetadatalanguage") String lang);

    @GET(MW_API_PREFIX + "action=query&prop=videoinfo|imagelabels&viprop=timestamp|user|url|mime|extmetadata|derivatives&viurlwidth=" + PREFERRED_THUMB_SIZE)
    @NonNull Observable<MwQueryResponse> getVideoInfo(@NonNull @Query("titles") String titles,
                                                      @NonNull @Query("viextmetadatalanguage") String lang);

    @GET(MW_API_PREFIX + "action=query&meta=userinfo&prop=info&inprop=protection&uiprop=groups")
    @NonNull Observable<MwQueryResponse> getProtectionInfo(@NonNull @Query("titles") String titles);

    @GET(MW_API_PREFIX + "action=sitematrix&smtype=language&smlangprop=code|name|localname&maxage=" + SITE_INFO_MAXAGE + "&smaxage=" + SITE_INFO_MAXAGE)
    @NonNull Observable<SiteMatrix> getSiteMatrix();

    @GET(MW_API_PREFIX + "action=query&meta=siteinfo&maxage=" + SITE_INFO_MAXAGE + "&smaxage=" + SITE_INFO_MAXAGE)
    @NonNull Observable<MwQueryResponse> getSiteInfo();

    @GET(MW_API_PREFIX + "action=parse&prop=text&mobileformat=1&mainpage=1")
    @NonNull Observable<MwParseResponse> parseTextForMainPage(@NonNull @Query("page") String mainPageTitle);

    @Headers("Cache-Control: no-cache")
    @GET(MW_API_PREFIX + "action=query&generator=random&redirects=1&grnnamespace=0&grnlimit=50&prop=pageprops|description")
    @NonNull Observable<MwQueryResponse> getRandomWithPageProps();

    @Headers("Cache-Control: no-cache")
    @GET(MW_API_PREFIX + "action=query&generator=random&redirects=1&grnnamespace=6&grnlimit=100&prop=imagelabels")
    @NonNull Observable<MwQueryResponse> getRandomWithImageLabels();

    @GET(MW_API_PREFIX + "action=query&prop=categories&clprop=hidden&cllimit=500")
    @NonNull Observable<MwQueryResponse> getCategories(@NonNull @Query("titles") String titles);

    @GET(MW_API_PREFIX + "action=query&list=categorymembers&cmlimit=500")
    @NonNull Observable<MwQueryResponse> getCategoryMembers(@NonNull @Query("cmtitle") String title,
                                                            @Nullable @Query("cmcontinue") String continueStr);

    @Headers("Cache-Control: no-cache")
    @GET(MW_API_PREFIX + "action=query&generator=random&redirects=1&grnnamespace=6&grnlimit=10&prop=description|imageinfo|revisions&rvprop=ids|timestamp|flags|comment|user|content&rvslots=mediainfo&iiprop=timestamp|user|url|mime|extmetadata&iiurlwidth=" + PREFERRED_THUMB_SIZE)
    @NonNull Observable<MwQueryResponse> getRandomWithImageInfo();

    @GET(MW_API_PREFIX + "action=query&generator=unreviewedimagelabels&guillimit=10&prop=imagelabels|imageinfo&iiprop=timestamp|user|url|mime|extmetadata&iiurlwidth=" + PREFERRED_THUMB_SIZE)
    @NonNull Observable<MwQueryResponse> getImagesWithUnreviewedLabels(@NonNull @Query("uselang") String lang);

    @FormUrlEncoded
    @POST(MW_API_PREFIX + "action=options")
    @NonNull Observable<MwPostResponse> postSetOptions(@NonNull @Field("change") String change,
                                                       @NonNull @Field("token") String token);


    // ------- CSRF, Login, and Create Account -------

    @Headers("Cache-Control: no-cache")
    @GET(MW_API_PREFIX + "action=query&meta=tokens&type=csrf")
    @NonNull Call<MwQueryResponse> getCsrfTokenCall();

    @Headers("Cache-Control: no-cache")
    @GET(MW_API_PREFIX + "action=query&meta=tokens&type=csrf")
    @NonNull Observable<MwQueryResponse> getCsrfToken();

    @SuppressWarnings("checkstyle:parameternumber")
    @FormUrlEncoded
    @POST(MW_API_PREFIX + "action=createaccount&createmessageformat=html")
    @NonNull Observable<CreateAccountResponse> postCreateAccount(@NonNull @Field("username") String user,
                                                           @NonNull @Field("password") String pass,
                                                           @NonNull @Field("retype") String retype,
                                                           @NonNull @Field("createtoken") String token,
                                                           @NonNull @Field("createreturnurl") String returnurl,
                                                           @Nullable @Field("email") String email,
                                                           @Nullable @Field("captchaId") String captchaId,
                                                           @Nullable @Field("captchaWord") String captchaWord);

    @Headers("Cache-Control: no-cache")
    @GET(MW_API_PREFIX + "action=query&meta=tokens&type=login")
    @NonNull Observable<JsonElement> getLoginToken();

    @FormUrlEncoded
    @POST(MW_API_PREFIX + "action=clientlogin&rememberMe=")
    @NonNull Observable<LoginClient.LoginResponse> postLogIn(@Field("username") String user,
                                                             @Field("password") String pass,
                                                             @Field("logintoken") String token,
                                                             @Field("loginreturnurl") String url);

    @FormUrlEncoded
    @POST(MW_API_PREFIX + "action=clientlogin&rememberMe=")
    @NonNull Observable<LoginClient.LoginResponse> postLogIn(@Field("username") String user,
                                                             @Field("password") String pass,
                                                             @Field("retype") String retypedPass,
                                                             @Field("OATHToken") String twoFactorCode,
                                                             @Field("logintoken") String token,
                                                             @Field("logincontinue") boolean loginContinue);

    @FormUrlEncoded
    @POST(MW_API_PREFIX + "action=logout")
    @NonNull Observable<MwPostResponse> postLogout(@NonNull @Field("token") String token);

    @GET(MW_API_PREFIX + "action=query&meta=authmanagerinfo|tokens&amirequestsfor=create&type=createaccount")
    @NonNull Observable<MwQueryResponse> getAuthManagerInfo();

    @GET(MW_API_PREFIX + "action=query&meta=userinfo&uiprop=groups|blockinfo|editcount|latestcontrib")
    @NonNull Observable<MwQueryResponse> getUserInfo();

    @GET(MW_API_PREFIX + "action=query&list=users&usprop=groups|cancreate")
    @NonNull Observable<MwQueryResponse> getUserList(@Query("ususers") @NonNull String userNames);


    // ------- Notifications -------

    @Headers("Cache-Control: no-cache")
    @GET(MW_API_PREFIX + "action=query&meta=notifications&notformat=model&notlimit=max")
    @NonNull Observable<MwQueryResponse> getAllNotifications(@Query("notwikis") @Nullable String wikiList,
                                              @Query("notfilter") @Nullable String filter,
                                              @Query("notcontinue") @Nullable String continueStr);

    @FormUrlEncoded
    @POST(MW_API_PREFIX + "action=echomarkread")
    @NonNull Observable<MwQueryResponse> markRead(@Field("token") @NonNull String token, @Field("list") @Nullable String readList, @Field("unreadlist") @Nullable String unreadList);

    @Headers("Cache-Control: no-cache")
    @GET(MW_API_PREFIX + "action=query&meta=notifications&notwikis=*&notprop=list&notfilter=!read&notlimit=1")
    @NonNull Observable<MwQueryResponse> getLastUnreadNotification();

    @Headers("Cache-Control: no-cache")
    @GET(MW_API_PREFIX + "action=query&meta=unreadnotificationpages&unplimit=max&unpwikis=*")
    @NonNull Observable<MwQueryResponse> getUnreadNotificationWikis();

    @FormUrlEncoded
    @POST(MW_API_PREFIX + "action=echopushsubscriptions&command=create&provider=fcm")
    @NonNull Observable<MwQueryResponse> subscribePush(@Field("token") @NonNull String csrfToken,
                                                       @Field("providertoken") @NonNull String providerToken);

    @FormUrlEncoded
    @POST(MW_API_PREFIX + "action=echopushsubscriptions&command=delete&provider=fcm")
    @NonNull Observable<MwQueryResponse> unsubscribePush(@Field("token") @NonNull String csrfToken,
                                                         @Field("providertoken") @NonNull String providerToken);

    // ------- Editing -------

    @GET(MW_API_PREFIX + "action=query&prop=revisions&rvprop=content|timestamp|ids&rvlimit=1&converttitles=")
    @NonNull Observable<MwQueryResponse> getWikiTextForSection(@NonNull @Query("titles") String title, @Query("rvsection") int section);

    @FormUrlEncoded
    @POST(MW_API_PREFIX + "action=parse&prop=text&sectionpreview=&pst=&mobileformat=")
    @NonNull Observable<EditPreview> postEditPreview(@NonNull @Field("title") String title,
                                                     @NonNull @Field("text") String text);

    @FormUrlEncoded
    @POST(MW_API_PREFIX + "action=edit")
    @SuppressWarnings("checkstyle:parameternumber")
    @NonNull Observable<Edit> postEditSubmit(@NonNull @Field("title") String title,
                                             @NonNull @Field("section") String section,
                                             @Nullable @Field("sectiontitle") String newSectionTitle,
                                             @NonNull @Field("summary") String summary,
                                             @Nullable @Field("assert") String user,
                                             @Nullable @Field("text") String text,
                                             @Nullable @Field("appendtext") String appendText,
                                             @Field("baserevid") long baseRevId,
                                             @NonNull @Field("token") String token,
                                             @Nullable @Field("captchaid") String captchaId,
                                             @Nullable @Field("captchaword") String captchaWord);

    @GET(MW_API_PREFIX + "action=query&list=usercontribs&ucprop=ids|title|timestamp|comment|size|flags|sizediff|tags&meta=userinfo&uiprop=groups|blockinfo|editcount|latestcontrib")
    @NonNull Observable<MwQueryResponse> getUserContributions(@NonNull @Query("ucuser") String username, @Query("uclimit") int maxCount, @Query("uccontinue") String uccontinue);

    @GET(MW_API_PREFIX + "action=query&prop=pageviews")
    @NonNull Observable<MwQueryResponse> getPageViewsForTitles(@NonNull @Query("titles") String titles);

    @GET(MW_API_PREFIX + "action=query&meta=wikimediaeditortaskscounts|userinfo&uiprop=groups|blockinfo|editcount|latestcontrib")
    @NonNull Observable<MwQueryResponse> getEditorTaskCounts();

    @GET(MW_API_PREFIX + "action=query&generator=wikimediaeditortaskssuggestions&prop=pageprops&gwetstask=missingdescriptions&gwetslimit=3")
    @NonNull Observable<MwQueryResponse> getEditorTaskMissingDescriptions(@NonNull @Query("gwetstarget") String targetLanguage);

    @GET(MW_API_PREFIX + "action=query&generator=wikimediaeditortaskssuggestions&prop=pageprops&gwetstask=descriptiontranslations&gwetslimit=3")
    @NonNull Observable<MwQueryResponse> getEditorTaskTranslatableDescriptions(@NonNull @Query("gwetssource") String sourceLanguage,
                                                                               @NonNull @Query("gwetstarget") String targetLanguage);


    // ------- Wikidata -------

    @GET(MW_API_PREFIX + "action=wbgetentities")
    @NonNull Observable<Entities> getEntitiesByTitle(@Query("titles") @NonNull String titles,
                                                     @Query("sites") @NonNull String sites);

    @GET(MW_API_PREFIX + "action=wbsearchentities&type=item&limit=20")
    @NonNull Observable<Search> searchEntities(@Query("search") @NonNull String searchTerm,
                                               @Query("language") @NonNull String searchLang,
                                               @Query("uselang") @NonNull String resultLang);

    @GET(MW_API_PREFIX + "action=wbgetentities&props=labels&languagefallback=1")
    @NonNull Observable<Entities> getWikidataLabels(@Query("ids") @NonNull String idList,
                                                    @Query("languages") @NonNull String langList);

    @GET(MW_API_PREFIX + "action=wbgetclaims") @NonNull
    Observable<Claims> getClaims(@Query("entity") @NonNull String entity,
                                 @Query("property") @Nullable String property);

    @GET(MW_API_PREFIX + "action=wbgetentities&props=descriptions|labels|sitelinks")
    @NonNull Observable<Entities> getWikidataLabelsAndDescriptions(@Query("ids") @NonNull String idList);

    @POST(MW_API_PREFIX + "action=wbsetclaim&errorlang=uselang")
    @FormUrlEncoded
    Observable<MwPostResponse> postSetClaim(@NonNull @Field("claim") String claim,
                                            @NonNull @Field("token") String token,
                                            @Nullable @Field("summary") String summary,
                                            @Nullable @Field("tags") String tags);

    @POST(MW_API_PREFIX + "action=wbsetdescription&errorlang=uselang")
    @FormUrlEncoded
    @SuppressWarnings("checkstyle:parameternumber")
    Observable<EntityPostResponse> postDescriptionEdit(@NonNull @Field("language") String language,
                                                   @NonNull @Field("uselang") String useLang,
                                                   @NonNull @Field("site") String site,
                                                   @NonNull @Field("title") String title,
                                                   @NonNull @Field("value") String newDescription,
                                                   @Nullable @Field("summary") String summary,
                                                   @NonNull @Field("token") String token,
                                                   @Nullable @Field("assert") String user);

    @POST(MW_API_PREFIX + "action=wbsetlabel&errorlang=uselang")
    @FormUrlEncoded
    @SuppressWarnings("checkstyle:parameternumber")
    Observable<EntityPostResponse> postLabelEdit(@NonNull @Field("language") String language,
                                             @NonNull @Field("uselang") String useLang,
                                             @NonNull @Field("site") String site,
                                             @NonNull @Field("title") String title,
                                             @NonNull @Field("value") String newDescription,
                                             @Nullable @Field("summary") String summary,
                                             @NonNull @Field("token") String token,
                                             @Nullable @Field("assert") String user);

    @POST(MW_API_PREFIX + "action=wbeditentity&errorlang=uselang")
    @FormUrlEncoded
    Observable<EntityPostResponse> postEditEntity(@NonNull @Field("id") String id,
                                              @NonNull @Field("token") String token,
                                              @Nullable @Field("data") String data,
                                              @Nullable @Field("summary") String summary,
                                              @Nullable @Field("tags") String tags);


    @POST(MW_API_PREFIX + "action=reviewimagelabels")
    @FormUrlEncoded
    Observable<MwPostResponse> postReviewImageLabels(@NonNull @Field("filename") String fileName,
                                                     @NonNull @Field("token") String token,
                                                     @NonNull @Field("batch") String batchLabels);
    // ------- Watchlist -------

    @GET(MW_API_PREFIX + "action=query&prop=info&converttitles=&redirects=&inprop=watched")
    @NonNull Observable<MwQueryResponse> getWatchedInfo(@NonNull @Query("titles") String titles);

    @GET(MW_API_PREFIX + "action=query&meta=siteinfo&list=watchlist&wllimit=500&wlallrev=1&wlprop=ids|title|flags|comment|parsedcomment|timestamp|sizes|user")
    @NonNull Observable<MwQueryResponse> getWatchlist();

<<<<<<< HEAD
    @GET(MW_API_PREFIX + "action=query&prop=revisions&rvprop=ids|timestamp|flags|comment|user&rvlimit=2&rvdir=newer")
    @NonNull Observable<MwQueryResponse> getRevisionDetails(@Query("titles") @NonNull String titles,
                                                            @Query("rvstartid") @NonNull Long revisionStartId);

    @POST(MW_API_PREFIX + "action=thank")
    @FormUrlEncoded
    Observable<EntityPostResponse> postThanksToRevision(
            @Field("rev") long revisionId,
            @NonNull @Field("token") String token);

=======
>>>>>>> 3881a5ad
    @POST(MW_API_PREFIX + "action=watch&converttitles=&redirects=")
    @FormUrlEncoded
    Observable<WatchPostResponse> postWatch(@Nullable @Field("unwatch") Integer unwatch,
                                            @Nullable @Field("pageids") String pageIds,
                                            @Nullable @Field("titles") String titles,
                                            @Nullable @Field("expiry") String expiry,
                                            @NonNull @Field("token") String token);

    @Headers("Cache-Control: no-cache")
    @GET(MW_API_PREFIX + "action=query&meta=tokens&type=watch")
    @NonNull Observable<MwQueryResponse> getWatchToken();
}<|MERGE_RESOLUTION|>--- conflicted
+++ resolved
@@ -336,7 +336,6 @@
     @GET(MW_API_PREFIX + "action=query&meta=siteinfo&list=watchlist&wllimit=500&wlallrev=1&wlprop=ids|title|flags|comment|parsedcomment|timestamp|sizes|user")
     @NonNull Observable<MwQueryResponse> getWatchlist();
 
-<<<<<<< HEAD
     @GET(MW_API_PREFIX + "action=query&prop=revisions&rvprop=ids|timestamp|flags|comment|user&rvlimit=2&rvdir=newer")
     @NonNull Observable<MwQueryResponse> getRevisionDetails(@Query("titles") @NonNull String titles,
                                                             @Query("rvstartid") @NonNull Long revisionStartId);
@@ -347,8 +346,6 @@
             @Field("rev") long revisionId,
             @NonNull @Field("token") String token);
 
-=======
->>>>>>> 3881a5ad
     @POST(MW_API_PREFIX + "action=watch&converttitles=&redirects=")
     @FormUrlEncoded
     Observable<WatchPostResponse> postWatch(@Nullable @Field("unwatch") Integer unwatch,
