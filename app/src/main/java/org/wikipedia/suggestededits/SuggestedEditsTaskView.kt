--- conflicted
+++ resolved
@@ -15,11 +15,7 @@
 import org.wikipedia.util.DimenUtil
 import org.wikipedia.util.ResourceUtil
 
-<<<<<<< HEAD
-internal class SuggestedEditsTaskView @JvmOverloads constructor(context: Context, attrs: AttributeSet? = null, defStyle: Int = 0) : LinearLayout(context, attrs, defStyle) {
-=======
-internal class SuggestedEditsTaskView constructor(context: Context, attrs: AttributeSet? = null) : FrameLayout(context, attrs) {
->>>>>>> 897fcd03
+internal class SuggestedEditsTaskView constructor(context: Context, attrs: AttributeSet? = null) : LinearLayout(context, attrs) {
 
     init {
         View.inflate(context, R.layout.view_suggested_edits_task_item, this)
