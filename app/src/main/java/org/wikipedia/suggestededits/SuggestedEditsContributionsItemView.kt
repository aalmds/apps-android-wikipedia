package org.wikipedia.suggestededits

import android.content.Context
import android.util.AttributeSet
import android.view.View
import android.view.ViewGroup
import android.widget.LinearLayout
import androidx.core.view.ViewCompat
import kotlinx.android.synthetic.main.item_suggested_edits_contributions.view.*
import org.wikipedia.R

import org.wikipedia.suggestededits.Contribution.Companion.EDIT_TYPE_IMAGE_CAPTION
import org.wikipedia.suggestededits.Contribution.Companion.EDIT_TYPE_IMAGE_TAG
import org.wikipedia.util.DimenUtil
import org.wikipedia.util.ResourceUtil
import org.wikipedia.util.StringUtil
import org.wikipedia.views.ViewUtil

class SuggestedEditsContributionsItemView constructor(context: Context, attrs: AttributeSet? = null) : LinearLayout(context, attrs) {
    interface Callback {
        fun onClick()
    }

    var callback: Callback? = null

    init {
        View.inflate(context, R.layout.item_suggested_edits_contributions, this)
        layoutParams = ViewGroup.LayoutParams(ViewGroup.LayoutParams.MATCH_PARENT, ViewGroup.LayoutParams.WRAP_CONTENT)
        ViewCompat.setPaddingRelative(this, DimenUtil.roundedDpToPx(16f), 0, 0, 0)
        background = getContext().getDrawable(ResourceUtil.getThemedAttributeId(getContext(), R.attr.selectableItemBackground))
        setOnClickListener {
<<<<<<< HEAD
            if (callback != null) {
                callback?.onClick(context, contribution!!)
            }
        }
    }

    interface Callback {
        fun onClick(context: Context, contribution: Contribution)
    }

    var callback: Callback? = null
    var contribution: Contribution? = null

=======
            callback?.onClick()
        }
    }

>>>>>>> e27a8856
    fun setTitle(contributionTitle: String?) {
        title.text = StringUtil.fromHtml(contributionTitle)
    }

    fun setDescription(contributionDescription: String?) {
        description.text = StringUtil.fromHtml(contributionDescription)
    }

    fun setPageViewCountText(pageViewCount: Long) {
        if (pageViewCount == 0L) {
            pageViewLayout.visibility = View.GONE
        } else {
            pageViewLayout.visibility = View.VISIBLE
            pageviewCountText.text = pageViewCount.toString()
        }
    }

    fun setIcon(contributionType: Int) {
        when (contributionType) {
            EDIT_TYPE_IMAGE_CAPTION -> {
                contributionIcon.setImageResource(R.drawable.ic_image_caption)
            }
            EDIT_TYPE_IMAGE_TAG -> {
                contributionIcon.setImageResource(R.drawable.ic_image_tag)
            }
            else -> {
                contributionIcon.setImageResource(R.drawable.ic_article_description)
            }
        }
    }

    fun setImageUrl(url: String?) {
        if (url.isNullOrEmpty() || url == "null") {
            image.visibility = View.GONE
        } else {
            image.visibility = View.VISIBLE
            ViewUtil.loadImageWithRoundedCorners(image, url)
        }
    }
}<|MERGE_RESOLUTION|>--- conflicted
+++ resolved
@@ -29,7 +29,6 @@
         ViewCompat.setPaddingRelative(this, DimenUtil.roundedDpToPx(16f), 0, 0, 0)
         background = getContext().getDrawable(ResourceUtil.getThemedAttributeId(getContext(), R.attr.selectableItemBackground))
         setOnClickListener {
-<<<<<<< HEAD
             if (callback != null) {
                 callback?.onClick(context, contribution!!)
             }
@@ -42,13 +41,7 @@
 
     var callback: Callback? = null
     var contribution: Contribution? = null
-
-=======
-            callback?.onClick()
-        }
-    }
-
->>>>>>> e27a8856
+  
     fun setTitle(contributionTitle: String?) {
         title.text = StringUtil.fromHtml(contributionTitle)
     }
