package org.wikipedia.suggestededits

import android.app.Activity
import android.content.Intent
import android.os.Bundle
import android.view.*
import android.view.View.GONE
import android.view.View.VISIBLE
import androidx.core.widget.NestedScrollView
import androidx.fragment.app.Fragment
import androidx.recyclerview.widget.LinearLayoutManager
import io.reactivex.rxjava3.android.schedulers.AndroidSchedulers
import io.reactivex.rxjava3.core.Observable
import io.reactivex.rxjava3.disposables.CompositeDisposable
import io.reactivex.rxjava3.functions.Function3
import io.reactivex.rxjava3.schedulers.Schedulers
import kotlinx.android.synthetic.main.fragment_suggested_edits_tasks.*
import org.wikipedia.Constants
import org.wikipedia.Constants.ACTIVITY_REQUEST_ADD_A_LANGUAGE
import org.wikipedia.Constants.ACTIVITY_REQUEST_IMAGE_TAGS_ONBOARDING
import org.wikipedia.R
import org.wikipedia.WikipediaApp
import org.wikipedia.analytics.SuggestedEditsFunnel
import org.wikipedia.auth.AccountUtil
import org.wikipedia.dataclient.Service
import org.wikipedia.dataclient.ServiceFactory
import org.wikipedia.dataclient.WikiSite
import org.wikipedia.dataclient.mwapi.MwQueryResponse
import org.wikipedia.dataclient.mwapi.UserContribution
import org.wikipedia.descriptions.DescriptionEditActivity.Action.*
import org.wikipedia.language.LanguageSettingsInvokeSource
import org.wikipedia.main.MainActivity
import org.wikipedia.settings.Prefs
import org.wikipedia.settings.languages.WikipediaLanguagesActivity
import org.wikipedia.util.*
import org.wikipedia.util.log.L
import org.wikipedia.views.DefaultRecyclerAdapter
import org.wikipedia.views.DefaultViewHolder
import java.util.*
import java.util.concurrent.TimeUnit
import kotlin.collections.ArrayList

class SuggestedEditsTasksFragment : Fragment() {
    private lateinit var addDescriptionsTask: SuggestedEditsTask
    private lateinit var addImageCaptionsTask: SuggestedEditsTask
    private lateinit var addImageTagsTask: SuggestedEditsTask

    private val displayedTasks = ArrayList<SuggestedEditsTask>()
    private val callback = TaskViewCallback()

    private val disposables = CompositeDisposable()
    private var isIpBlocked = false
    private var isPausedOrDisabled = false
    private var totalContributions = 0
    private var latestEditDate = Date()
    private var latestEditStreak = 0
    private var revertSeverity = 0

    override fun onCreateView(inflater: LayoutInflater, container: ViewGroup?, savedInstanceState: Bundle?): View? {
        super.onCreateView(inflater, container, savedInstanceState)
        return inflater.inflate(R.layout.fragment_suggested_edits_tasks, container, false)
    }

    override fun onViewCreated(view: View, savedInstanceState: Bundle?) {
        super.onViewCreated(view, savedInstanceState)
        setupTestingButtons()

        userStatsClickTarget.setOnClickListener {
            startActivity(SuggestedEditsContributionsActivity.newIntent(requireActivity()))
        }

        learnMoreCard.setOnClickListener {
            FeedbackUtil.showAndroidAppEditingFAQ(requireContext())
        }
        learnMoreButton.setOnClickListener {
            FeedbackUtil.showAndroidAppEditingFAQ(requireContext())
        }

        contributionsStatsView.setImageDrawable(R.drawable.ic_mode_edit_white_24dp)

        editStreakStatsView.setDescription(resources.getString(R.string.suggested_edits_edit_streak_label_text))
        editStreakStatsView.setImageDrawable(R.drawable.ic_timer_black_24dp)

        pageViewStatsView.setDescription(getString(R.string.suggested_edits_pageviews_label_text))
        pageViewStatsView.setImageDrawable(R.drawable.ic_trending_up_black_24dp)

        editQualityStatsView.setDescription(getString(R.string.suggested_edits_quality_label_text))

        swipeRefreshLayout.setColorSchemeResources(ResourceUtil.getThemedAttributeId(requireContext(), R.attr.colorAccent))
        swipeRefreshLayout.setOnRefreshListener { refreshContents() }

        errorView.setRetryClickListener { refreshContents() }

        suggestedEditsScrollView.setOnScrollChangeListener(NestedScrollView.OnScrollChangeListener { _, _, scrollY, _, _ ->
            (requireActivity() as MainActivity).updateToolbarElevation(scrollY > 0)
        })
        setUpTasks()
        tasksRecyclerView.layoutManager = LinearLayoutManager(context)
        tasksRecyclerView.adapter = RecyclerAdapter(displayedTasks)

        clearContents()
    }

    override fun onPause() {
        super.onPause()
        SuggestedEditsFunnel.get().pause()
    }

    override fun onResume() {
        super.onResume()
        refreshContents()
        SuggestedEditsFunnel.get().resume()
    }

    override fun onActivityCreated(savedInstanceState: Bundle?) {
        super.onActivityCreated(savedInstanceState)
        setHasOptionsMenu(true)
    }

    override fun onActivityResult(requestCode: Int, resultCode: Int, data: Intent?) {
        super.onActivityResult(requestCode, resultCode, data)
        if (requestCode == ACTIVITY_REQUEST_ADD_A_LANGUAGE) {
            tasksRecyclerView.adapter!!.notifyDataSetChanged()
        } else if (requestCode == ACTIVITY_REQUEST_IMAGE_TAGS_ONBOARDING && resultCode == Activity.RESULT_OK) {
            Prefs.setShowImageTagsOnboarding(false)
            startActivity(SuggestedEditsCardsActivity.newIntent(requireActivity(), ADD_IMAGE_TAGS))
        }
    }

    override fun onDestroy() {
        super.onDestroy()
        disposables.clear()
        SuggestedEditsFunnel.get().log()
        SuggestedEditsFunnel.reset()
    }

    private fun fetchUserContributions() {
        if (!AccountUtil.isLoggedIn()) {
            showAccountCreationOrIPBlocked()
            return
        }

        isIpBlocked = false
        isPausedOrDisabled = false
        totalContributions = 0
        latestEditStreak = 0
        revertSeverity = 0
        progressBar.visibility = VISIBLE

        disposables.add(Observable.zip(ServiceFactory.get(WikiSite(Service.COMMONS_URL)).getUserContributions(AccountUtil.getUserName()!!, 10, null).subscribeOn(Schedulers.io()),
                ServiceFactory.get(WikiSite(Service.WIKIDATA_URL)).getUserContributions(AccountUtil.getUserName()!!, 10, null).subscribeOn(Schedulers.io()),
                SuggestedEditsUserStats.getEditCountsObservable(),
                Function3<MwQueryResponse, MwQueryResponse, MwQueryResponse, MwQueryResponse> { commonsResponse, wikidataResponse, _ ->
                    if (wikidataResponse.query()!!.userInfo()!!.isBlocked || commonsResponse.query()!!.userInfo()!!.isBlocked) {
                        isIpBlocked = true
                    }

                    totalContributions += wikidataResponse.query()!!.userInfo()!!.editCount
                    totalContributions += commonsResponse.query()!!.userInfo()!!.editCount

                    latestEditDate = wikidataResponse.query()!!.userInfo()!!.latestContrib
                    if (commonsResponse.query()!!.userInfo()!!.latestContrib.after(latestEditDate)) {
                        latestEditDate = commonsResponse.query()!!.userInfo()!!.latestContrib
                    }

                    if (maybeSetPausedOrDisabled()) {
                        isPausedOrDisabled = true
                    }

                    val contributions = ArrayList<UserContribution>()
                    contributions.addAll(wikidataResponse.query()!!.userContributions())
                    contributions.addAll(commonsResponse.query()!!.userContributions())
                    contributions.sortWith(Comparator { o2, o1 -> ( o1.date().compareTo(o2.date())) })

                    latestEditStreak = getEditStreak(contributions)

                    revertSeverity = SuggestedEditsUserStats.getRevertSeverity()
                    wikidataResponse
                })
                .flatMap { response ->
                    SuggestedEditsUserStats.getPageViewsObservable(response)
                }
                .observeOn(AndroidSchedulers.mainThread())
                .doAfterTerminate {
                    if (isIpBlocked) {
                        setIPBlockedStatus()
                    }
                }
                .subscribe({
                    if (!isPausedOrDisabled && !isIpBlocked) {
                        pageViewStatsView.setTitle(it.toString())
                        setFinalUIState()
                    }
                }, { t ->
                    L.e(t)
                    showError(t)
                }))
    }

<<<<<<< HEAD
    private fun showAccountCreationOrIPBlocked() {
        disposables.add(ServiceFactory.get(WikipediaApp.getInstance().wikiSite).userInfo
                .subscribeOn(Schedulers.io())
                .observeOn(AndroidSchedulers.mainThread())
                .subscribe({ response ->
                    if (response.query()!!.userInfo()!!.isBlocked) {
                        setIPBlockedStatus()
                    } else {
                        setRequiredLoginStatus()
                    }
                }, { t ->
                    L.e(t)
                    showError(t)
                }))
    }

=======
>>>>>>> 76a796e8
    fun refreshContents() {
        requireActivity().invalidateOptionsMenu()
        clearContents()
        fetchUserContributions()
    }

    private fun clearContents() {
        swipeRefreshLayout.isRefreshing = false
        progressBar.visibility = GONE
        tasksContainer.visibility = GONE
        errorView.visibility = GONE
        disabledStatesView.visibility = GONE
        suggestedEditsScrollView.scrollTo(0, 0)
        swipeRefreshLayout.setBackgroundColor(ResourceUtil.getThemedColor(requireContext(), R.attr.paper_color))
    }

    private fun showError(t: Throwable) {
        clearContents()
        errorView.setError(t)
        errorView.visibility = VISIBLE
    }

    private fun setFinalUIState() {
        clearContents()

        addImageTagsTask.new = Prefs.isSuggestedEditsImageTagsNew()
        tasksRecyclerView.adapter!!.notifyDataSetChanged()
        editQualityStatsView.setGoodnessState(revertSeverity)

        if (latestEditStreak < 2) {
            editStreakStatsView.setTitle(if (latestEditDate.time > 0) DateUtil.getMDYDateString(latestEditDate) else resources.getString(R.string.suggested_edits_last_edited_never))
            editStreakStatsView.setDescription(resources.getString(R.string.suggested_edits_last_edited))
        } else {
            editStreakStatsView.setTitle(resources.getQuantityString(R.plurals.suggested_edits_edit_streak_detail_text,
                    latestEditStreak, latestEditStreak))
            editStreakStatsView.setDescription(resources.getString(R.string.suggested_edits_edit_streak_label_text))
        }

        if (totalContributions == 0) {
            userStatsClickTarget.isEnabled = false
            userNameView.visibility = GONE
            contributionsStatsView.visibility = GONE
            editQualityStatsView.visibility = GONE
            editStreakStatsView.visibility = GONE
            pageViewStatsView.visibility = GONE
            userStatsArrow.visibility = GONE
            onboardingImageView.visibility = VISIBLE
            onboardingTextView.visibility = VISIBLE
            onboardingTextView.text = StringUtil.fromHtml(getString(R.string.suggested_edits_onboarding_message, AccountUtil.getUserName()))
        } else {
            userStatsClickTarget.isEnabled = true
            userNameView.text = AccountUtil.getUserName()
            userNameView.visibility = VISIBLE
            userStatsArrow.visibility = VISIBLE
            contributionsStatsView.visibility = VISIBLE
            editQualityStatsView.visibility = VISIBLE
            editStreakStatsView.visibility = VISIBLE
            pageViewStatsView.visibility = VISIBLE
            onboardingImageView.visibility = GONE
            onboardingTextView.visibility = GONE
            contributionsStatsView.setTitle(totalContributions.toString())
            contributionsStatsView.setDescription(resources.getQuantityString(R.plurals.suggested_edits_contribution, totalContributions))
        }

        swipeRefreshLayout.setBackgroundColor(ResourceUtil.getThemedColor(requireContext(), R.attr.paper_color))
        tasksContainer.visibility = VISIBLE
    }

    private fun setIPBlockedStatus() {
        clearContents()
        disabledStatesView.setIPBlocked()
        disabledStatesView.visibility = VISIBLE
    }

    private fun setRequiredLoginStatus() {
        clearContents()
        disabledStatesView.setRequiredLogin()
        disabledStatesView.visibility = VISIBLE
    }

    private fun maybeSetPausedOrDisabled(): Boolean {
        val pauseEndDate = SuggestedEditsUserStats.maybePauseAndGetEndDate()

        if (SuggestedEditsUserStats.isDisabled()) {
            // Disable the whole feature.
            clearContents()
            disabledStatesView.setDisabled(getString(R.string.suggested_edits_disabled_message, AccountUtil.getUserName()))
            disabledStatesView.visibility = VISIBLE
            return true
        } else if (pauseEndDate != null) {
            clearContents()
            disabledStatesView.setPaused(getString(R.string.suggested_edits_paused_message, DateUtil.getShortDateString(pauseEndDate), AccountUtil.getUserName()))
            disabledStatesView.visibility = VISIBLE
            return true
        }

        disabledStatesView.visibility = GONE
        return false
    }

    private fun getEditStreak(contributions: List<UserContribution>): Int {
        if (contributions.isEmpty()) {
            return 0
        }
        // TODO: This is a bit naive, and should be updated once we switch to java.time.*
        val calendar = GregorianCalendar()
        calendar.time = Date()
        // Start with a calendar that is fixed at the beginning of today's date
        val baseCal = GregorianCalendar(calendar.get(Calendar.YEAR), calendar.get(Calendar.MONTH), calendar.get(Calendar.DAY_OF_MONTH))
        val dayMillis = TimeUnit.DAYS.toMillis(1)
        var streak = 1
        for (c in contributions) {
            if (c.date().time >= baseCal.timeInMillis) {
                // this contribution was on the same day.
                continue
            } else if (c.date().time < (baseCal.timeInMillis - dayMillis)) {
                // this contribution is more than one day apart, so the streak is broken.
                break
            }
            streak++
            calendar.timeInMillis = calendar.timeInMillis - dayMillis
        }
        return streak
    }

    private fun setupTestingButtons() {
        if (!ReleaseUtil.isPreBetaRelease()) {
            showIPBlockedMessage.visibility = GONE
            showOnboardingMessage.visibility = GONE
        }
        showIPBlockedMessage.setOnClickListener { setIPBlockedStatus() }
        showOnboardingMessage.setOnClickListener { totalContributions = 0; setFinalUIState() }
    }

    private fun setUpTasks() {
        displayedTasks.clear()

        addImageTagsTask = SuggestedEditsTask()
        addImageTagsTask.title = getString(R.string.suggested_edits_image_tags)
        addImageTagsTask.description = getString(R.string.suggested_edits_image_tags_task_detail)
        addImageTagsTask.imageDrawable = R.drawable.ic_image_tag
        addImageTagsTask.translatable = false

        addImageCaptionsTask = SuggestedEditsTask()
        addImageCaptionsTask.title = getString(R.string.suggested_edits_image_captions)
        addImageCaptionsTask.description = getString(R.string.suggested_edits_image_captions_task_detail)
        addImageCaptionsTask.imageDrawable = R.drawable.ic_image_caption

        addDescriptionsTask = SuggestedEditsTask()
        addDescriptionsTask.title = getString(R.string.description_edit_tutorial_title_descriptions)
        addDescriptionsTask.description = getString(R.string.suggested_edits_add_descriptions_task_detail)
        addDescriptionsTask.imageDrawable = R.drawable.ic_article_description

        displayedTasks.add(addImageTagsTask)
        displayedTasks.add(addDescriptionsTask)
        displayedTasks.add(addImageCaptionsTask)
    }

    private inner class TaskViewCallback : SuggestedEditsTaskView.Callback {
        override fun onViewClick(task: SuggestedEditsTask, isTranslate: Boolean) {
            if (WikipediaApp.getInstance().language().appLanguageCodes.size < Constants.MIN_LANGUAGES_TO_UNLOCK_TRANSLATION && isTranslate) {
                showLanguagesActivity(LanguageSettingsInvokeSource.SUGGESTED_EDITS.text())
                return
            }
            if (task == addDescriptionsTask) {
                startActivity(SuggestedEditsCardsActivity.newIntent(requireActivity(), if (isTranslate) TRANSLATE_DESCRIPTION else ADD_DESCRIPTION))
            } else if (task == addImageCaptionsTask) {
                startActivity(SuggestedEditsCardsActivity.newIntent(requireActivity(), if (isTranslate) TRANSLATE_CAPTION else ADD_CAPTION))
            } else if (task == addImageTagsTask) {
                if (Prefs.shouldShowImageTagsOnboarding()) {
                    startActivityForResult(SuggestedEditsImageTagsOnboardingActivity.newIntent(requireContext()), ACTIVITY_REQUEST_IMAGE_TAGS_ONBOARDING)
                } else {
                    startActivity(SuggestedEditsCardsActivity.newIntent(requireActivity(), ADD_IMAGE_TAGS))
                }
            }
        }
    }

    private fun showLanguagesActivity(invokeSource: String) {
        val intent = WikipediaLanguagesActivity.newIntent(requireActivity(), invokeSource)
        startActivityForResult(intent, ACTIVITY_REQUEST_ADD_A_LANGUAGE)
    }

    internal inner class RecyclerAdapter(tasks: List<SuggestedEditsTask>) : DefaultRecyclerAdapter<SuggestedEditsTask, SuggestedEditsTaskView>(tasks) {
        override fun onCreateViewHolder(parent: ViewGroup, viewType: Int): DefaultViewHolder<SuggestedEditsTaskView> {
            return DefaultViewHolder(SuggestedEditsTaskView(parent.context))
        }

        override fun onBindViewHolder(holder: DefaultViewHolder<SuggestedEditsTaskView>, i: Int) {
            holder.view.setUpViews(items()[i], callback)
        }
    }

    companion object {
        fun newInstance(): SuggestedEditsTasksFragment {
            return SuggestedEditsTasksFragment()
        }
    }
}<|MERGE_RESOLUTION|>--- conflicted
+++ resolved
@@ -197,7 +197,6 @@
                 }))
     }
 
-<<<<<<< HEAD
     private fun showAccountCreationOrIPBlocked() {
         disposables.add(ServiceFactory.get(WikipediaApp.getInstance().wikiSite).userInfo
                 .subscribeOn(Schedulers.io())
@@ -214,8 +213,6 @@
                 }))
     }
 
-=======
->>>>>>> 76a796e8
     fun refreshContents() {
         requireActivity().invalidateOptionsMenu()
         clearContents()
