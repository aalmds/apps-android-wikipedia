package org.wikipedia.suggestededits

import android.app.Activity
import android.content.Intent
import android.os.Bundle
import android.view.*
import android.view.View.GONE
import android.view.View.VISIBLE
import android.widget.Toast
import androidx.core.widget.NestedScrollView
import androidx.fragment.app.Fragment
import androidx.recyclerview.widget.LinearLayoutManager
import io.reactivex.Observable
import io.reactivex.disposables.CompositeDisposable
import kotlinx.android.synthetic.main.fragment_suggested_edits_tasks.*
import org.wikipedia.Constants
import org.wikipedia.Constants.ACTIVITY_REQUEST_ADD_A_LANGUAGE
import org.wikipedia.Constants.ACTIVITY_REQUEST_IMAGE_TAGS_ONBOARDING
import org.wikipedia.R
import org.wikipedia.WikipediaApp
import org.wikipedia.analytics.SuggestedEditsFunnel
import org.wikipedia.auth.AccountUtil
import org.wikipedia.descriptions.DescriptionEditActivity.Action.*
import org.wikipedia.language.LanguageSettingsInvokeSource
import org.wikipedia.main.MainActivity
import org.wikipedia.settings.Prefs
import org.wikipedia.settings.languages.WikipediaLanguagesActivity
import org.wikipedia.util.*
import org.wikipedia.util.log.L
import org.wikipedia.views.DefaultRecyclerAdapter
import org.wikipedia.views.DefaultViewHolder
import org.wikipedia.views.DrawableItemDecoration

class SuggestedEditsTasksFragment : Fragment() {
    private lateinit var addDescriptionsTask: SuggestedEditsTask
    private lateinit var addImageCaptionsTask: SuggestedEditsTask
    private lateinit var addImageTagsTask: SuggestedEditsTask

    private val displayedTasks = ArrayList<SuggestedEditsTask>()
    private val callback = TaskViewCallback()

    private val disposables = CompositeDisposable()
    private var currentTooltip: Toast? = null

    override fun onCreateView(inflater: LayoutInflater, container: ViewGroup?, savedInstanceState: Bundle?): View? {
        super.onCreateView(inflater, container, savedInstanceState)
        return inflater.inflate(R.layout.fragment_suggested_edits_tasks, container, false)
    }

    override fun onViewCreated(view: View, savedInstanceState: Bundle?) {
        super.onViewCreated(view, savedInstanceState)
        setupTestingButtons()

<<<<<<< HEAD
        contributionsCard.setOnClickListener {
            startActivity(SuggestedEditsContributionsActivity.newIntent(requireActivity()))
        }

=======
>>>>>>> 4372f4c5
        contributionsStatsView.setImageDrawable(R.drawable.ic_mode_edit_white_24dp)
        contributionsStatsView.setOnClickListener { onUserStatClicked(contributionsStatsView) }

        editStreakStatsView.setDescription(resources.getString(R.string.suggested_edits_edit_streak_label_text))
        editStreakStatsView.setImageDrawable(R.drawable.ic_timer_black_24dp)
        editStreakStatsView.setOnClickListener { onUserStatClicked(editStreakStatsView) }

        pageViewStatsView.setDescription(getString(R.string.suggested_edits_pageviews_label_text))
        pageViewStatsView.setImageDrawable(R.drawable.ic_trending_up_black_24dp)
        pageViewStatsView.setOnClickListener { onUserStatClicked(pageViewStatsView) }

        editQualityStatsView.setDescription(getString(R.string.suggested_edits_quality_label_text))
        editQualityStatsView.setOnClickListener { onUserStatClicked(editQualityStatsView) }

        swipeRefreshLayout.setColorSchemeResources(ResourceUtil.getThemedAttributeId(requireContext(), R.attr.colorAccent))
        swipeRefreshLayout.setOnRefreshListener { this.refreshContents() }

        errorView.setRetryClickListener { refreshContents() }

        suggestedEditsScrollView.setOnScrollChangeListener(NestedScrollView.OnScrollChangeListener { _, _, scrollY, _, _ ->
            (requireActivity() as MainActivity).updateToolbarElevation(scrollY > 0)
        })
        setUpTasks()
        tasksRecyclerView.layoutManager = LinearLayoutManager(context)
        tasksRecyclerView.addItemDecoration(DrawableItemDecoration(requireContext(), R.attr.list_separator_drawable, drawStart = false, drawEnd = false,
                horizontalPadding = resources.getDimension(R.dimen.activity_horizontal_margin).toInt()))
        tasksRecyclerView.adapter = RecyclerAdapter(displayedTasks)

        clearContents()
    }

    private fun onUserStatClicked(view: View) {
        when (view) {
            contributionsStatsView -> showContributionsStatsViewTooltip()
            editStreakStatsView -> showEditStreakStatsViewTooltip()
            pageViewStatsView -> showPageViewStatsViewTooltip()
            else -> showEditQualityStatsViewTooltip()
        }
    }

    private fun hideCurrentTooltip() {
        if (currentTooltip != null) {
            currentTooltip!!.cancel()
            currentTooltip = null
        }
    }

    private fun showContributionsStatsViewTooltip() {
        hideCurrentTooltip()
        currentTooltip = FeedbackUtil.showToastOverView(contributionsStatsView, getString(R.string.suggested_edits_contributions_stat_tooltip), Toast.LENGTH_LONG)
    }

    private fun showEditStreakStatsViewTooltip() {
        hideCurrentTooltip()
        currentTooltip = FeedbackUtil.showToastOverView(editStreakStatsView, getString(R.string.suggested_edits_edit_streak_stat_tooltip), FeedbackUtil.LENGTH_LONG)
    }

    private fun showPageViewStatsViewTooltip() {
        hideCurrentTooltip()
        currentTooltip = FeedbackUtil.showToastOverView(pageViewStatsView, getString(R.string.suggested_edits_page_views_stat_tooltip), Toast.LENGTH_LONG)
    }

    private fun showEditQualityStatsViewTooltip() {
        hideCurrentTooltip()
        currentTooltip = FeedbackUtil.showToastOverView(editQualityStatsView, getString(R.string.suggested_edits_edit_quality_stat_tooltip, SuggestedEditsUserStats.totalReverts), FeedbackUtil.LENGTH_LONG)
    }

    override fun onPause() {
        super.onPause()
        hideCurrentTooltip()
        SuggestedEditsFunnel.get().pause()
    }

    override fun onResume() {
        super.onResume()
        refreshContents()
        SuggestedEditsFunnel.get().resume()
    }

    override fun onActivityCreated(savedInstanceState: Bundle?) {
        super.onActivityCreated(savedInstanceState)
        setHasOptionsMenu(true)
    }

    override fun onCreateOptionsMenu(menu: Menu, inflater: MenuInflater) {
        inflater.inflate(R.menu.menu_suggested_edits_tasks, menu)
        ResourceUtil.setMenuItemTint(requireContext(), menu.findItem(R.id.menu_help), R.attr.colorAccent)
    }

    override fun onActivityResult(requestCode: Int, resultCode: Int, data: Intent?) {
        super.onActivityResult(requestCode, resultCode, data)
        if (requestCode == ACTIVITY_REQUEST_ADD_A_LANGUAGE) {
            tasksRecyclerView.adapter!!.notifyDataSetChanged()
        } else if (requestCode == ACTIVITY_REQUEST_IMAGE_TAGS_ONBOARDING && resultCode == Activity.RESULT_OK) {
            Prefs.setShowImageTagsOnboarding(false)
            startActivity(SuggestedEditsCardsActivity.newIntent(requireActivity(), ADD_IMAGE_TAGS))
        }
    }

    override fun onOptionsItemSelected(item: MenuItem): Boolean {
        return when (item.itemId) {
            R.id.menu_help -> {
                FeedbackUtil.showAndroidAppEditingFAQ(requireContext())
                super.onOptionsItemSelected(item)
            }
            else -> super.onOptionsItemSelected(item)
        }
    }

    override fun onDestroy() {
        super.onDestroy()
        disposables.clear()
        SuggestedEditsFunnel.get().log()
        SuggestedEditsFunnel.reset()
    }

    private fun fetchUserContributions() {
        if (!AccountUtil.isLoggedIn()) {
            return
        }

        progressBar.visibility = VISIBLE
        disposables.add(SuggestedEditsUserStats.getEditCountsObservable()
                .map { response ->
                    var shouldLoadPageViews = false
                    if (response.query()!!.userInfo()!!.isBlocked) {

                        setIPBlockedStatus()

                    } else if (!maybeSetPausedOrDisabled()) {
                        val editorTaskCounts = response.query()!!.editorTaskCounts()!!

                        editQualityStatsView.setGoodnessState(SuggestedEditsUserStats.getRevertSeverity())

                        if (editorTaskCounts.editStreak < 2) {
                            editStreakStatsView.setTitle(if (editorTaskCounts.lastEditDate.time > 0) DateUtil.getMDYDateString(editorTaskCounts.lastEditDate) else resources.getString(R.string.suggested_edits_last_edited_never))
                            editStreakStatsView.setDescription(resources.getString(R.string.suggested_edits_last_edited))
                        } else {
                            editStreakStatsView.setTitle(resources.getQuantityString(R.plurals.suggested_edits_edit_streak_detail_text,
                                    editorTaskCounts.editStreak, editorTaskCounts.editStreak))
                            editStreakStatsView.setDescription(resources.getString(R.string.suggested_edits_edit_streak_label_text))
                        }
                        shouldLoadPageViews = true
                    }
                    shouldLoadPageViews
                }
                .flatMap {
                    if (it) {
                        SuggestedEditsUserStats.getPageViewsObservable()
                    } else {
                        Observable.just((-1).toLong())
                    }
                }
                .subscribe({
                    if (it >= 0) {
                        pageViewStatsView.setTitle(it.toString())
                        setFinalUIState()
                    }
                }, { t ->
                    L.e(t)
                    showError(t)
                }))

    }

    private fun refreshContents() {
        requireActivity().invalidateOptionsMenu()
        fetchUserContributions()
    }

    private fun clearContents() {
        swipeRefreshLayout.isRefreshing = false
        progressBar.visibility = GONE
        tasksContainer.visibility = GONE
        errorView.visibility = GONE
        disabledStatesView.visibility = GONE
        suggestedEditsScrollView.scrollTo(0, 0)
        swipeRefreshLayout.setBackgroundColor(ResourceUtil.getThemedColor(requireContext(), R.attr.paper_color))
    }

    private fun showError(t: Throwable) {
        clearContents()
        errorView.setError(t)
        errorView.visibility = VISIBLE
    }

    private fun setFinalUIState() {
        clearContents()

        addImageTagsTask.new = Prefs.isSuggestedEditsImageTagsNew()
        tasksRecyclerView.adapter!!.notifyDataSetChanged()

        if (SuggestedEditsUserStats.totalEdits == 0) {
            contributionsStatsView.visibility = GONE
            editQualityStatsView.visibility = GONE
            editStreakStatsView.visibility = GONE
            pageViewStatsView.visibility = GONE
            onboardingImageView.visibility = VISIBLE
            textViewForMessage.text = StringUtil.fromHtml(getString(R.string.suggested_edits_onboarding_message, AccountUtil.getUserName()))
            textViewForMessage.setTextColor(ResourceUtil.getThemedColor(requireContext(), R.attr.material_theme_primary_color))
        } else {
            contributionsStatsView.visibility = VISIBLE
            editQualityStatsView.visibility = VISIBLE
            editStreakStatsView.visibility = VISIBLE
            pageViewStatsView.visibility = VISIBLE
            onboardingImageView.visibility = GONE
            contributionsStatsView.setTitle(SuggestedEditsUserStats.totalEdits.toString())
            contributionsStatsView.setDescription(resources.getQuantityString(R.plurals.suggested_edits_contribution, SuggestedEditsUserStats.totalEdits))
            textViewForMessage.text = getString(R.string.suggested_edits_encouragement_message, AccountUtil.getUserName())
            textViewForMessage.setTextColor(ResourceUtil.getThemedColor(requireContext(), R.attr.material_theme_secondary_color))
        }

        swipeRefreshLayout.setBackgroundColor(ResourceUtil.getThemedColor(requireContext(), R.attr.paper_color))
        tasksContainer.visibility = VISIBLE
    }

    private fun setIPBlockedStatus() {
        clearContents()
        disabledStatesView.setIPBlocked()
        disabledStatesView.visibility = VISIBLE
    }

    private fun maybeSetPausedOrDisabled(): Boolean {
        val pauseEndDate = SuggestedEditsUserStats.maybePauseAndGetEndDate()

        if (SuggestedEditsUserStats.isDisabled()) {
            // Disable the whole feature.
            clearContents()
            disabledStatesView.setDisabled(getString(R.string.suggested_edits_disabled_message, AccountUtil.getUserName()))
            disabledStatesView.visibility = VISIBLE
            return true
        } else if (pauseEndDate != null) {
            clearContents()
            disabledStatesView.setPaused(getString(R.string.suggested_edits_paused_message, DateUtil.getShortDateString(pauseEndDate), AccountUtil.getUserName()))
            disabledStatesView.visibility = VISIBLE
            return true
        }

        disabledStatesView.visibility = GONE
        return false
    }

    private fun setupTestingButtons() {
        if (!ReleaseUtil.isPreBetaRelease()) {
            showIPBlockedMessage.visibility = GONE
            showOnboardingMessage.visibility = GONE
        }
        showIPBlockedMessage.setOnClickListener { setIPBlockedStatus() }
        showOnboardingMessage.setOnClickListener { SuggestedEditsUserStats.totalEdits = 0; setFinalUIState() }
    }

    private fun setUpTasks() {
        displayedTasks.clear()

        addImageTagsTask = SuggestedEditsTask()
        addImageTagsTask.title = getString(R.string.suggested_edits_image_tags)
        addImageTagsTask.description = getString(R.string.suggested_edits_image_tags_task_detail)
        addImageTagsTask.imageDrawable = R.drawable.ic_image_tag
        addImageTagsTask.translatable = false

        addImageCaptionsTask = SuggestedEditsTask()
        addImageCaptionsTask.title = getString(R.string.suggested_edits_image_captions)
        addImageCaptionsTask.description = getString(R.string.suggested_edits_image_captions_task_detail)
        addImageCaptionsTask.imageDrawable = R.drawable.ic_image_caption

        addDescriptionsTask = SuggestedEditsTask()
        addDescriptionsTask.title = getString(R.string.description_edit_tutorial_title_descriptions)
        addDescriptionsTask.description = getString(R.string.suggested_edits_add_descriptions_task_detail)
        addDescriptionsTask.imageDrawable = R.drawable.ic_article_description

        if (ReleaseUtil.isPreProdRelease()) {
            displayedTasks.add(addImageTagsTask)
        }

        displayedTasks.add(addDescriptionsTask)
        displayedTasks.add(addImageCaptionsTask)
    }


    private inner class TaskViewCallback : SuggestedEditsTaskView.Callback {
        override fun onViewClick(task: SuggestedEditsTask, isTranslate: Boolean) {
            if (WikipediaApp.getInstance().language().appLanguageCodes.size < Constants.MIN_LANGUAGES_TO_UNLOCK_TRANSLATION && isTranslate) {
                showLanguagesActivity(LanguageSettingsInvokeSource.SUGGESTED_EDITS.text())
                return
            }
            if (task == addDescriptionsTask) {
                startActivity(SuggestedEditsCardsActivity.newIntent(requireActivity(), if (isTranslate) TRANSLATE_DESCRIPTION else ADD_DESCRIPTION))
            } else if (task == addImageCaptionsTask) {
                startActivity(SuggestedEditsCardsActivity.newIntent(requireActivity(), if (isTranslate) TRANSLATE_CAPTION else ADD_CAPTION))
            } else if (task == addImageTagsTask) {
                if (Prefs.shouldShowImageTagsOnboarding()) {
                    startActivityForResult(SuggestedEditsImageTagsOnboardingActivity.newIntent(requireContext()), ACTIVITY_REQUEST_IMAGE_TAGS_ONBOARDING)
                } else {
                    startActivity(SuggestedEditsCardsActivity.newIntent(requireActivity(), ADD_IMAGE_TAGS))
                }
            }
        }
    }

    private fun showLanguagesActivity(invokeSource: String) {
        val intent = WikipediaLanguagesActivity.newIntent(requireActivity(), invokeSource)
        startActivityForResult(intent, ACTIVITY_REQUEST_ADD_A_LANGUAGE)
    }

    internal inner class RecyclerAdapter(tasks: List<SuggestedEditsTask>) : DefaultRecyclerAdapter<SuggestedEditsTask, SuggestedEditsTaskView>(tasks) {
        override fun onCreateViewHolder(parent: ViewGroup, viewType: Int): DefaultViewHolder<SuggestedEditsTaskView> {
            return DefaultViewHolder(SuggestedEditsTaskView(parent.context))
        }

        override fun onBindViewHolder(holder: DefaultViewHolder<SuggestedEditsTaskView>, i: Int) {
            holder.view.setUpViews(items()[i], callback)
        }
    }

    companion object {
        fun newInstance(): SuggestedEditsTasksFragment {
            return SuggestedEditsTasksFragment()
        }
    }
}<|MERGE_RESOLUTION|>--- conflicted
+++ resolved
@@ -51,13 +51,10 @@
         super.onViewCreated(view, savedInstanceState)
         setupTestingButtons()
 
-<<<<<<< HEAD
         contributionsCard.setOnClickListener {
             startActivity(SuggestedEditsContributionsActivity.newIntent(requireActivity()))
         }
 
-=======
->>>>>>> 4372f4c5
         contributionsStatsView.setImageDrawable(R.drawable.ic_mode_edit_white_24dp)
         contributionsStatsView.setOnClickListener { onUserStatClicked(contributionsStatsView) }
 
