--- conflicted
+++ resolved
@@ -502,18 +502,11 @@
         }
     }
 
-
-<<<<<<< HEAD
     private class ItemCallback : Callback {
         override fun onClick(context: Context, contribution: Contribution) {
             context.startActivity(SuggestedEditsContributionDetailsActivity.newIntent(context, contribution))
-=======
-    private class ItemCallback : SuggestedEditsContributionsItemView.Callback {
-        override fun onClick() {
->>>>>>> 4cc35db9
-        }
-    }
-
+        }
+    }
 
     override fun onClick(view: SuggestedEditsTypeItem) {
         setFilterAndUIState(view)
