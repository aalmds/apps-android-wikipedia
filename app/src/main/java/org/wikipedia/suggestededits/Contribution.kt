--- conflicted
+++ resolved
@@ -3,24 +3,9 @@
 import org.wikipedia.dataclient.WikiSite
 import java.util.*
 
-<<<<<<< HEAD
-class Contribution internal constructor(val qNumber: String, var title: String, var description: String, val editType: Int, var imageUrl: String,
-                                        val date: Date, val wikiSite: WikiSite, var pageViews: Long, var tagCount: Int, var revisionId: Long) {
-    override fun hashCode(): Int {
-        return title.hashCode()
-    }
-
-    override fun equals(other: Any?): Boolean {
-        if (other is Contribution) {
-            return this.title == other.title
-        }
-        return false
-    }
-
-=======
 class Contribution internal constructor(val qNumber: String, var title: String, var description: String, val editType: Int, var imageUrl: String?,
                                         val date: Date, val wikiSite: WikiSite, var pageViews: Long) {
->>>>>>> e27a8856
+
     companion object {
         const val EDIT_TYPE_GENERIC = 0
         const val EDIT_TYPE_ARTICLE_DESCRIPTION = 1
