package org.wikipedia.suggestededits

import android.animation.ObjectAnimator
import android.content.Context
import android.content.res.ColorStateList
import android.graphics.Color
import android.net.Uri
import android.os.Build
import android.os.Bundle
import android.os.VibrationEffect
import android.os.Vibrator
import android.view.LayoutInflater
import android.view.View
import android.view.View.GONE
import android.view.View.VISIBLE
import android.view.ViewGroup
import android.view.animation.AccelerateDecelerateInterpolator
import android.widget.CompoundButton
import androidx.appcompat.app.AlertDialog
import com.google.android.material.chip.Chip
import io.reactivex.android.schedulers.AndroidSchedulers
import io.reactivex.schedulers.Schedulers
import kotlinx.android.synthetic.main.fragment_suggested_edits_image_tags_item.*
import org.wikipedia.Constants
import org.wikipedia.R
import org.wikipedia.WikipediaApp
import org.wikipedia.csrf.CsrfTokenClient
import org.wikipedia.dataclient.Service
import org.wikipedia.dataclient.ServiceFactory
import org.wikipedia.dataclient.WikiSite
import org.wikipedia.dataclient.mwapi.MwQueryPage
import org.wikipedia.dataclient.mwapi.media.MediaHelper
import org.wikipedia.login.LoginClient.LoginFailedException
import org.wikipedia.page.LinkMovementMethodExt
import org.wikipedia.settings.Prefs
import org.wikipedia.suggestededits.provider.MissingDescriptionProvider
import org.wikipedia.util.*
import org.wikipedia.util.L10nUtil.setConditionalLayoutDirection
import org.wikipedia.util.log.L
import org.wikipedia.views.ImageZoomHelper

class SuggestedEditsImageTagsFragment : SuggestedEditsItemFragment(), CompoundButton.OnCheckedChangeListener {
    var publishing: Boolean = false
    var publishSuccess: Boolean = false
    private var csrfClient: CsrfTokenClient = CsrfTokenClient(WikiSite(Service.COMMONS_URL))
    private var page: MwQueryPage? = null

    override fun onCreateView(inflater: LayoutInflater, container: ViewGroup?, savedInstanceState: Bundle?): View? {
        super.onCreateView(inflater, container, savedInstanceState)
        return inflater.inflate(R.layout.fragment_suggested_edits_image_tags_item, container, false)
    }

    override fun onViewCreated(view: View, savedInstanceState: Bundle?) {
        super.onViewCreated(view, savedInstanceState)
        setConditionalLayoutDirection(contentContainer, parent().langFromCode)
        imageView.setLegacyVisibilityHandlingEnabled(true)
        cardItemErrorView.setBackClickListener { requireActivity().finish() }
        cardItemErrorView.setRetryClickListener {
            cardItemProgressBar.visibility = VISIBLE
            cardItemErrorView.visibility = GONE
            getNextItem()
        }

        val transparency = 0xcc000000
        tagsContainer.setBackgroundColor(transparency.toInt() or (ResourceUtil.getThemedColor(requireContext(), R.attr.paper_color) and 0xffffff))
        imageCaption.setBackgroundColor(transparency.toInt() or (ResourceUtil.getThemedColor(requireContext(), R.attr.paper_color) and 0xffffff))

        publishOverlayContainer.setBackgroundColor(transparency.toInt() or (ResourceUtil.getThemedColor(requireContext(), R.attr.paper_color) and 0xffffff))
        publishOverlayContainer.visibility = GONE

        val colorStateList = ColorStateList(arrayOf(intArrayOf()),
                intArrayOf(if (WikipediaApp.getInstance().currentTheme.isDark) Color.WHITE else ResourceUtil.getThemedColor(requireContext(), R.attr.colorAccent)))
        publishProgressBar.progressTintList = colorStateList
        publishProgressCheck.imageTintList = colorStateList
        publishProgressText.setTextColor(colorStateList)

        tagsLicenseText.text = StringUtil.fromHtml(getString(R.string.suggested_edits_cc0_notice,
                getString(R.string.terms_of_use_url), getString(R.string.cc_0_url)))
        tagsLicenseText.movementMethod = LinkMovementMethodExt.getInstance()

        getNextItem()
        updateContents()
    }

    override fun onStart() {
        super.onStart()
        parent().updateActionButton()
    }

    private fun getNextItem() {
        if (page != null) {
            return
        }
        disposables.add(MissingDescriptionProvider.getNextImageWithMissingTags(parent().langFromCode)
                .subscribeOn(Schedulers.io())
                .observeOn(AndroidSchedulers.mainThread())
                .subscribe({ page ->
                    this.page = page
                    updateContents()
                }, { this.setErrorState(it) })!!)
    }

    private fun setErrorState(t: Throwable) {
        L.e(t)
        cardItemErrorView.setError(t)
        cardItemErrorView.visibility = VISIBLE
        cardItemProgressBar.visibility = GONE
        contentContainer.visibility = GONE
    }

    private fun updateContents() {
        cardItemErrorView.visibility = GONE
        contentContainer.visibility = if (page != null) VISIBLE else GONE
        cardItemProgressBar.visibility = if (page != null) GONE else VISIBLE
        if (page == null) {
            return
        }

        tagsLicenseText.visibility = GONE
        tagsHintText.visibility = VISIBLE
        ImageZoomHelper.setViewZoomable(imageView)

        imageView.loadImage(Uri.parse(ImageUrlUtil.getUrlForPreferredSize(page!!.imageInfo()!!.thumbUrl, Constants.PREFERRED_CARD_THUMBNAIL_SIZE)))

        tagsChipGroup.removeAllViews()
        val maxTags = 10
        for (label in page!!.imageLabels) {
            if (label.state != "unreviewed") {
                continue
            }
            val chip = Chip(requireContext())
            chip.text = label.label
            chip.setChipBackgroundColorResource(ResourceUtil.getThemedAttributeId(requireContext(), R.attr.chip_background_color))
            chip.setTextColor(ResourceUtil.getThemedColor(requireContext(), R.attr.chip_text_color))
            chip.typeface = tagsHintText.typeface
            chip.isCheckable = true
            chip.setCheckedIconResource(R.drawable.ic_chip_check_24px)
            chip.setOnCheckedChangeListener(this)
            chip.tag = label

            // add some padding to the Chip, since our container view doesn't support item spacing yet.
            val params = ViewGroup.MarginLayoutParams(ViewGroup.LayoutParams.WRAP_CONTENT, ViewGroup.LayoutParams.WRAP_CONTENT)
            val margin = DimenUtil.roundedDpToPx(8f)
            params.setMargins(margin, 0, margin, 0)
            chip.layoutParams = params

            tagsChipGroup.addView(chip)
            if (tagsChipGroup.childCount >= maxTags) {
                break
            }
        }

        disposables.add(MediaHelper.getImageCaptions(page!!.title())
                .subscribeOn(Schedulers.io())
                .observeOn(AndroidSchedulers.mainThread())
                .subscribe { captions ->
                    if (captions.containsKey(parent().langFromCode)) {
                        imageCaption.text = captions[parent().langFromCode]
                        imageCaption.visibility = VISIBLE
                    } else {
                        if (page!!.imageInfo() != null && page!!.imageInfo()!!.metadata != null) {
                            imageCaption.text = StringUtil.fromHtml(page!!.imageInfo()!!.metadata!!.imageDescription()).toString().trim()
                            imageCaption.visibility = VISIBLE
                        } else {
                            imageCaption.visibility = GONE
                        }
                    }
                })

        updateLicenseTextShown()
        parent().updateActionButton()
    }

    companion object {
        fun newInstance(): SuggestedEditsItemFragment {
            return SuggestedEditsImageTagsFragment()
        }
    }

    override fun onCheckedChanged(button: CompoundButton?, isChecked: Boolean) {
        val chip = button as Chip
        if (chip.isChecked) {
            chip.setChipBackgroundColorResource(ResourceUtil.getThemedAttributeId(requireContext(), R.attr.colorAccent))
            chip.setTextColor(Color.WHITE)
        } else {
            chip.setChipBackgroundColorResource(ResourceUtil.getThemedAttributeId(requireContext(), R.attr.chip_background_color))
            chip.setTextColor(ResourceUtil.getThemedColor(requireContext(), R.attr.chip_text_color))
        }

        updateLicenseTextShown()
        parent().updateActionButton()
    }

    override fun publish() {
        if (publishing || publishSuccess || tagsChipGroup.childCount == 0) {
            return
        }
        var acceptedCount = 0
        for (i in 0 until tagsChipGroup.childCount) {
            val chip = tagsChipGroup.getChildAt(i) as Chip
            if (chip.isChecked) {
                acceptedCount++
            }
        }
        if (acceptedCount == 0) {
            AlertDialog.Builder(requireContext())
                    .setTitle(R.string.suggested_edits_image_tags_select_title)
                    .setMessage(R.string.suggested_edits_image_tags_select_text)
                    .setNegativeButton(android.R.string.cancel, null)
                    .setPositiveButton(R.string.description_edit_save) { _, _ ->
                        doPublish()
                    }
                    .show()
            return
        } else {
            doPublish()
        }
    }

    private fun doPublish() {
        var acceptedCount = 0
        var rejectedCount = 0
        val batchBuilder = StringBuilder()
        batchBuilder.append("[")
        for (i in 0 until tagsChipGroup.childCount) {
            if (acceptedCount > 0 || rejectedCount > 0) {
                batchBuilder.append(",")
            }
            val chip = tagsChipGroup.getChildAt(i) as Chip
            val label = chip.tag as MwQueryPage.ImageLabel
            batchBuilder.append("{\"label\":\"")
            batchBuilder.append(label.wikidataId)
            batchBuilder.append("\",\"review\":\"")
            batchBuilder.append(if (chip.isChecked) "accept" else "reject")
            batchBuilder.append("\"}")
            if (chip.isChecked) {
                acceptedCount++
            } else {
                rejectedCount++
            }
        }
        batchBuilder.append("]")

        // -- point of no return --

        publishing = true
        publishSuccess = false

        publishProgressText.setText(R.string.suggested_edits_image_tags_publishing)
        publishProgressCheck.visibility = GONE
        publishOverlayContainer.visibility = VISIBLE

        // kick off the circular animation
        val duration = 2000L
        val animator = ObjectAnimator.ofInt(publishProgressBar, "progress", 0, 1000)
        animator.duration = duration
        animator.interpolator = AccelerateDecelerateInterpolator()
        animator.start()
        publishProgressBar.postDelayed({
            if (isAdded && !publishing && publishSuccess) {
                onSuccess()
            }
        }, duration)

        csrfClient.request(false, object : CsrfTokenClient.Callback {
            override fun success(token: String) {
                disposables.add(ServiceFactory.get(WikiSite(Service.COMMONS_URL)).postReviewImageLabels(page!!.title(), token, batchBuilder.toString())
                        .subscribeOn(Schedulers.io())
                        .observeOn(AndroidSchedulers.mainThread())
                        .doAfterTerminate {
                            publishing = false
                        }
                        .subscribe({
                            // TODO: check anything else in the response?
                            publishSuccess = true
                            if (!animator.isRunning) {
                                // if the animator is still running, let it finish and invoke success() on its own
                                onSuccess()
                            }
                        }, { caught ->
                            onError(caught)
                        }))
            }

            override fun failure(caught: Throwable) {
                onError(caught)
            }

            override fun twoFactorPrompt() {
                onError(LoginFailedException(resources.getString(R.string.login_2fa_other_workflow_error_msg)))
            }
        })
    }

    private fun onSuccess() {
        publishProgressText.setText(R.string.suggested_edits_image_tags_published)

        Prefs.setSuggestedEditsImageTagsNew(false)

        playSuccessVibration()

        val duration = 500L
        publishProgressCheck.alpha = 0f
        publishProgressCheck.visibility = VISIBLE
        publishProgressCheck.animate()
                .alpha(1f)
                .duration = duration

        publishProgressBar.postDelayed({
            if (isAdded) {
                
                for (i in 0 until tagsChipGroup.childCount) {
                    val chip = tagsChipGroup.getChildAt(i) as Chip
                    chip.isEnabled = false
                }
                updateLicenseTextShown()

                publishOverlayContainer.visibility = GONE
                parent().nextPage()
                setPublishedState()
            }
        }, duration * 3)
    }

    private fun onError(caught: Throwable) {
        // TODO: expand this a bit.
        publishOverlayContainer.visibility = GONE
        FeedbackUtil.showError(requireActivity(), caught)
    }

    private fun setPublishedState() {
        for (i in 0 until tagsChipGroup.childCount) {
            val chip = tagsChipGroup.getChildAt(i) as Chip
            if (chip.isChecked) {
                chip.setChipBackgroundColorResource(ResourceUtil.getThemedAttributeId(requireContext(), R.attr.green_highlight_color))
                chip.setTextColor(Color.WHITE)
            } else {
                chip.setChipBackgroundColorResource(ResourceUtil.getThemedAttributeId(requireContext(), R.attr.chip_background_color))
                chip.setTextColor(ResourceUtil.getThemedColor(requireContext(), R.attr.chip_text_color))
            }
        }
    }

<<<<<<< HEAD
    private fun playSuccessVibration() {
        val v = requireActivity().getSystemService(Context.VIBRATOR_SERVICE) as Vibrator
        val pattern = longArrayOf(0, 100, 100, 100)
        if (Build.VERSION.SDK_INT >= Build.VERSION_CODES.O) {
            v.vibrate(VibrationEffect.createWaveform(pattern, -1))
        } else {
            v.vibrate(pattern, -1)
        }
    }

    override fun publishEnabled(): Boolean {
        return !publishSuccess
=======
    private fun updateLicenseTextShown() {
        if (publishSuccess) {
            tagsLicenseText.visibility = GONE
            tagsHintText.visibility = GONE
        } else if (atLeastOneTagChecked()) {
            tagsLicenseText.visibility = VISIBLE
            tagsHintText.visibility = GONE
        } else {
            tagsLicenseText.visibility = GONE
            tagsHintText.visibility = VISIBLE
        }
>>>>>>> ea1e13fe
    }

    private fun atLeastOneTagChecked(): Boolean {
        var atLeastOneChecked = false
        for (i in 0 until tagsChipGroup.childCount) {
            val chip = tagsChipGroup.getChildAt(i) as Chip
            if (chip.isChecked) {
                atLeastOneChecked = true
                break
            }
        }
        return atLeastOneChecked
    }

    override fun publishEnabled(): Boolean {
        return !publishSuccess
    }

    override fun publishOutlined(): Boolean {
        if (tagsChipGroup == null) {
            return false
        }
        return !atLeastOneTagChecked()
    }
}<|MERGE_RESOLUTION|>--- conflicted
+++ resolved
@@ -341,7 +341,6 @@
         }
     }
 
-<<<<<<< HEAD
     private fun playSuccessVibration() {
         val v = requireActivity().getSystemService(Context.VIBRATOR_SERVICE) as Vibrator
         val pattern = longArrayOf(0, 100, 100, 100)
@@ -352,9 +351,6 @@
         }
     }
 
-    override fun publishEnabled(): Boolean {
-        return !publishSuccess
-=======
     private fun updateLicenseTextShown() {
         if (publishSuccess) {
             tagsLicenseText.visibility = GONE
@@ -366,7 +362,6 @@
             tagsLicenseText.visibility = GONE
             tagsHintText.visibility = VISIBLE
         }
->>>>>>> ea1e13fe
     }
 
     private fun atLeastOneTagChecked(): Boolean {
