--- conflicted
+++ resolved
@@ -48,9 +48,10 @@
 import io.reactivex.schedulers.Schedulers;
 
 import static org.wikipedia.Constants.ACTIVITY_REQUEST_ADD_A_LANGUAGE;
+import static org.wikipedia.Constants.InvokeSource.SUGGESTED_EDITS_ADD_CAPTION;
 import static org.wikipedia.Constants.InvokeSource.SUGGESTED_EDITS_ADD_DESC;
+import static org.wikipedia.Constants.InvokeSource.SUGGESTED_EDITS_TRANSLATE_CAPTION;
 import static org.wikipedia.Constants.InvokeSource.SUGGESTED_EDITS_TRANSLATE_DESC;
-import static org.wikipedia.Constants.InvokeSource.SUGGESTED_EDITS_TRANSLATE_IMAGE_CAPTION;
 import static org.wikipedia.Constants.MIN_LANGUAGES_TO_UNLOCK_TRANSLATION;
 import static org.wikipedia.util.ResourceUtil.getThemedAttributeId;
 
@@ -192,15 +193,8 @@
         translateImageCaptionsTask.setDescription(getString(R.string.suggested_edits_task_translate_caption_description));
         translateImageCaptionsTask.setImagePlaceHolderShown(true);
         translateImageCaptionsTask.setImageDrawable(ContextCompat.getDrawable(requireContext(), R.drawable.ic_icon_caption_translate));
-<<<<<<< HEAD
-        translateImageCaptionsTask.setNoActionLayout(true);
-        // TODO: enable these later
-        // translateDescriptionsTask.setNoActionLayout(!Prefs.isSuggestedEditsTranslateImageCaptionsUnlocked());
-        // translateImageCaptionsTask.setDisabled(!Prefs.isSuggestedEditsTranslateImageCaptionsUnlocked());
-=======
         translateImageCaptionsTask.setNoActionLayout(Prefs.isSuggestedEditsTranslateCaptionsUnlocked());
         translateImageCaptionsTask.setDisabled(!Prefs.isSuggestedEditsTranslateCaptionsUnlocked());
->>>>>>> c51b3105
     }
 
     private void updateDisplayedTasks(@Nullable EditorTaskCounts editorTaskCounts) {
@@ -211,8 +205,6 @@
             }
 
             int targetForTranslateDescriptions = editorTaskCounts.getDescriptionEditTargets().get(1);
-            // TODO: update this with correct index
-            int targetForTranslateImageCaptions = editorTaskCounts.getDescriptionEditTargets().get(1);
 
             displayedTasks.add(addDescriptionsTask);
             addDescriptionsTask.setDisabled(!Prefs.isSuggestedEditsAddDescriptionsUnlocked());
@@ -227,11 +219,6 @@
                 displayedTasks.add(translateDescriptionsTask);
                 translateDescriptionsTask.setDisabledDescriptionText(String.format(getString(R.string.suggested_edits_task_translate_description_edit_disable_text), targetForTranslateDescriptions));
                 translateDescriptionsTask.setDisabled(!Prefs.isSuggestedEditsTranslateDescriptionsUnlocked());
-
-                displayedTasks.add(translateImageCaptionsTask);
-                translateImageCaptionsTask.setDisabledDescriptionText(String.format(getString(R.string.suggested_edits_task_translate_description_edit_disable_text), targetForTranslateImageCaptions));
-                // TODO: enable this later
-                // translateImageCaptionsTask.setDisabled(!Prefs.isSuggestedEditsTranslateImageCaptionsUnlocked());
             }
 
             int targetForTranslateCaptions = editorTaskCounts.getCaptionEditTargets().get(1);
@@ -317,18 +304,12 @@
                 if (WikipediaApp.getInstance().language().getAppLanguageCodes().size() > 1) {
                     startActivity(SuggestedEditsCardsActivity.Companion.newIntent(requireActivity(), SUGGESTED_EDITS_TRANSLATE_DESC));
                 }
+            } else if (task.equals(addImageCaptionsTask)) {
+                 startActivity(SuggestedEditsCardsActivity.Companion.newIntent(requireActivity(), SUGGESTED_EDITS_ADD_CAPTION));
             } else if (task.equals(translateImageCaptionsTask)) {
                 if (WikipediaApp.getInstance().language().getAppLanguageCodes().size() > 1) {
-                    startActivity(SuggestedEditsCardsActivity.Companion.newIntent(requireActivity(), SUGGESTED_EDITS_TRANSLATE_IMAGE_CAPTION));
+                    startActivity(SuggestedEditsCardsActivity.Companion.newIntent(requireActivity(), SUGGESTED_EDITS_TRANSLATE_CAPTION));
                 }
-            } else if (task.equals(addImageCaptionsTask)) {
-                // TODO: enable when ready
-                // startActivity(SuggestedEditsAddDescriptionsActivity.Companion.newIntent(requireActivity(), SUGGESTED_EDITS_ADD_CAPTION));
-            } else if (task.equals(translateImageCaptionsTask)) {
-                if (WikipediaApp.getInstance().language().getAppLanguageCodes().size() > 1) {
-                    // TODO: enable when ready
-                    //startActivity(SuggestedEditsAddDescriptionsActivity.Companion.newIntent(requireActivity(), SUGGESTED_EDITS_TRANSLATE_CAPTION));
-                }
             }
         }
     }
