package org.wikipedia.suggestededits;

import android.os.Bundle;
import android.view.LayoutInflater;
import android.view.Menu;
import android.view.MenuInflater;
import android.view.MenuItem;
import android.view.View;
import android.view.ViewGroup;
import android.widget.TextView;

import androidx.annotation.NonNull;
import androidx.annotation.Nullable;
import androidx.appcompat.app.AppCompatActivity;
import androidx.appcompat.content.res.AppCompatResources;
import androidx.fragment.app.Fragment;
import androidx.recyclerview.widget.LinearLayoutManager;
import androidx.recyclerview.widget.RecyclerView;
import androidx.swiperefreshlayout.widget.SwipeRefreshLayout;

import org.wikipedia.R;
import org.wikipedia.WikipediaApp;
import org.wikipedia.auth.AccountUtil;
import org.wikipedia.dataclient.Service;
import org.wikipedia.dataclient.ServiceFactory;
import org.wikipedia.dataclient.WikiSite;
import org.wikipedia.dataclient.mwapi.EditorTaskCounts;
import org.wikipedia.language.LanguageSettingsInvokeSource;
import org.wikipedia.notifications.NotificationEditorTasksHandler;
import org.wikipedia.settings.Prefs;
import org.wikipedia.settings.languages.WikipediaLanguagesActivity;
import org.wikipedia.util.FeedbackUtil;
import org.wikipedia.util.log.L;
import org.wikipedia.views.DefaultRecyclerAdapter;
import org.wikipedia.views.DefaultViewHolder;
import org.wikipedia.views.FooterMarginItemDecoration;
import org.wikipedia.views.HeaderMarginItemDecoration;

import java.util.ArrayList;
import java.util.List;

import butterknife.BindView;
import butterknife.ButterKnife;
import butterknife.OnClick;
import butterknife.Unbinder;
import io.reactivex.android.schedulers.AndroidSchedulers;
import io.reactivex.disposables.CompositeDisposable;
import io.reactivex.schedulers.Schedulers;

import static org.wikipedia.Constants.ACTIVITY_REQUEST_ADD_A_LANGUAGE;
import static org.wikipedia.Constants.InvokeSource.SUGGESTED_EDITS_ADD_CAPTION;
import static org.wikipedia.Constants.InvokeSource.SUGGESTED_EDITS_ADD_DESC;
import static org.wikipedia.Constants.InvokeSource.SUGGESTED_EDITS_TRANSLATE_CAPTION;
import static org.wikipedia.Constants.InvokeSource.SUGGESTED_EDITS_TRANSLATE_DESC;
import static org.wikipedia.Constants.MIN_LANGUAGES_TO_UNLOCK_TRANSLATION;
import static org.wikipedia.util.ResourceUtil.getThemedAttributeId;

public class SuggestedEditsTasksFragment extends Fragment {
    private Unbinder unbinder;
    @BindView(R.id.username) TextView username;
    @BindView(R.id.contributions_text) TextView contributionsText;
    @BindView(R.id.task_recyclerview) RecyclerView tasksRecyclerView;
    @BindView(R.id.suggested_edits_swipe_refresh) SwipeRefreshLayout swipeRefreshLayout;
    @BindView(R.id.progress_bar) View progressBar;

    private SuggestedEditsTask addDescriptionsTask;
    private SuggestedEditsTask translateDescriptionsTask;
    private SuggestedEditsTask addImageCaptionsTask;
    private SuggestedEditsTask translateImageCaptionsTask;
    private SuggestedEditsTask multilingualTeaserTask;

    private List<SuggestedEditsTask> displayedTasks = new ArrayList<>();
    private TaskViewCallback callback = new TaskViewCallback();

    private CompositeDisposable disposables = new CompositeDisposable();

    public static SuggestedEditsTasksFragment newInstance() {
        return new SuggestedEditsTasksFragment();
    }

    @Override
    public View onCreateView(@NonNull LayoutInflater inflater, ViewGroup container, Bundle savedInstanceState) {
        View view = inflater.inflate(R.layout.fragment_suggested_edits_tasks, container, false);
        unbinder = ButterKnife.bind(this, view);
        ((AppCompatActivity) getActivity()).getSupportActionBar().setElevation(0f);
        ((AppCompatActivity) getActivity()).getSupportActionBar().setDisplayHomeAsUpEnabled(true);

        swipeRefreshLayout.setColorSchemeResources(getThemedAttributeId(requireContext(), R.attr.colorAccent));
        swipeRefreshLayout.setOnRefreshListener(this::updateUI);

        tasksRecyclerView.setLayoutManager(new LinearLayoutManager(getContext(), RecyclerView.VERTICAL, false));
        final int topDecorationDp = 16;
        tasksRecyclerView.addItemDecoration(new HeaderMarginItemDecoration(topDecorationDp, 0));
        tasksRecyclerView.addItemDecoration(new FooterMarginItemDecoration(0, topDecorationDp));
        tasksRecyclerView.setAdapter(new RecyclerAdapter(displayedTasks));

        username.setText(AccountUtil.getUserName());
        setUpTasks();
        return view;
    }

    class RecyclerAdapter extends DefaultRecyclerAdapter<SuggestedEditsTask, SuggestedEditsTaskView> {

        RecyclerAdapter(@NonNull List<SuggestedEditsTask> tasks) {
            super(tasks);
        }

        @NonNull
        @Override public DefaultViewHolder<SuggestedEditsTaskView> onCreateViewHolder(@NonNull ViewGroup parent, int viewType) {
            return new DefaultViewHolder<>(new SuggestedEditsTaskView(parent.getContext()));
        }

        @Override
        public void onBindViewHolder(@NonNull DefaultViewHolder<SuggestedEditsTaskView> holder, int i) {
            holder.getView().setUpViews(items().get(i), callback);
        }
    }

    @Override
    public void onResume() {
        super.onResume();
        updateUI();
    }

    private void fetchUserContributions() {
        updateDisplayedTasks(null);
        contributionsText.setVisibility(View.GONE);
        progressBar.setVisibility(View.VISIBLE);

        disposables.add(ServiceFactory.get(new WikiSite(Service.WIKIDATA_URL)).getEditorTaskCounts()
                .subscribeOn(Schedulers.io())
                .observeOn(AndroidSchedulers.mainThread())
                .doFinally(() -> {
                    progressBar.setVisibility(View.GONE);
                    contributionsText.setVisibility(View.VISIBLE);
                    swipeRefreshLayout.setRefreshing(false);
                })
                .subscribe(response -> {
                    EditorTaskCounts editorTaskCounts = response.query().editorTaskCounts();
                    NotificationEditorTasksHandler.dispatchEditorTaskResults(requireContext(), editorTaskCounts);
                    int totalEdits = 0;
                    for (int count : editorTaskCounts.getDescriptionEditsPerLanguage().values()) {
                        totalEdits += count;
                    }
                    contributionsText.setText(getResources().getQuantityString(R.plurals.suggested_edits_contribution_count, totalEdits, totalEdits));
                    updateDisplayedTasks(editorTaskCounts);
                }, throwable -> {
                    L.e(throwable);
                    FeedbackUtil.showError(requireActivity(), throwable);
                }));
    }

    private void updateUI() {
        requireActivity().invalidateOptionsMenu();
        fetchUserContributions();
    }


    private void setUpTasks() {
        addDescriptionsTask = new SuggestedEditsTask();
        addDescriptionsTask.setTitle(getString(R.string.suggested_edits_task_add_description_title));
        addDescriptionsTask.setDescription(getString(R.string.suggested_edits_task_add_description_description));
        addDescriptionsTask.setImageDrawable(AppCompatResources.getDrawable(requireContext(), R.drawable.ic_short_text_white_24dp));

        translateDescriptionsTask = new SuggestedEditsTask();
        translateDescriptionsTask.setTitle(getString(R.string.suggested_edits_task_translation_title));
        translateDescriptionsTask.setDescription(getString(R.string.suggested_edits_task_translation_description));
        translateDescriptionsTask.setImageDrawable(AppCompatResources.getDrawable(requireContext(), R.drawable.ic_icon_translate_title_descriptions));

        addImageCaptionsTask = new SuggestedEditsTask();
        addImageCaptionsTask.setTitle(getString(R.string.suggested_edits_task_image_caption_title));
        addImageCaptionsTask.setDescription(getString(R.string.suggested_edits_task_image_caption_description));
        addImageCaptionsTask.setImageDrawable(AppCompatResources.getDrawable(requireContext(), R.drawable.ic_icon_caption_images));
        addImageCaptionsTask.setDisabled(true);

        translateImageCaptionsTask = new SuggestedEditsTask();
        translateImageCaptionsTask.setTitle(getString(R.string.suggested_edits_task_translate_caption_title));
        translateImageCaptionsTask.setDescription(getString(R.string.suggested_edits_task_translate_caption_description));
<<<<<<< HEAD
        translateImageCaptionsTask.setImageDrawable(ContextCompat.getDrawable(requireContext(), R.drawable.ic_icon_caption_translate));
        // TODO: remove this
        translateImageCaptionsTask.setDisabled(false);
=======
        translateImageCaptionsTask.setImageDrawable(AppCompatResources.getDrawable(requireContext(), R.drawable.ic_icon_caption_translate));
>>>>>>> 6e3fef41

        multilingualTeaserTask = new SuggestedEditsTask();
        multilingualTeaserTask.setTitle(getString(R.string.suggested_edits_task_multilingual_title));
        multilingualTeaserTask.setDescription(getString(R.string.suggested_edits_task_multilingual_description));
        multilingualTeaserTask.setShowImagePlaceholder(false);
        multilingualTeaserTask.setShowActionLayout(true);
        multilingualTeaserTask.setDisabled(!Prefs.isSuggestedEditsTranslateDescriptionsUnlocked());
        multilingualTeaserTask.setUnlockActionPositiveButtonString(getString(R.string.suggested_edits_task_multilingual_positive));
        multilingualTeaserTask.setUnlockActionNegativeButtonString(getString(R.string.suggested_edits_task_multilingual_negative));
    }

    private void updateDisplayedTasks(@Nullable EditorTaskCounts editorTaskCounts) {
        displayedTasks.clear();
        try {
            if (editorTaskCounts == null) {
                return;
            }

            int targetForTranslateDescriptions = editorTaskCounts.getDescriptionEditTargets().get(1);

            displayedTasks.add(addDescriptionsTask);
            addDescriptionsTask.setDisabled(!Prefs.isSuggestedEditsAddDescriptionsUnlocked());

            if (WikipediaApp.getInstance().language().getAppLanguageCodes().size() < MIN_LANGUAGES_TO_UNLOCK_TRANSLATION) {
                if (Prefs.showSuggestedEditsMultilingualTeaserTask()) {
                    displayedTasks.add(multilingualTeaserTask);
                    multilingualTeaserTask.setUnlockMessageText(String.format(getString(R.string.suggested_edits_task_translate_description_edit_disable_text), targetForTranslateDescriptions));
                    multilingualTeaserTask.setDisabled(!Prefs.isSuggestedEditsTranslateDescriptionsUnlocked());
                }
            } else {
                displayedTasks.add(translateDescriptionsTask);
                translateDescriptionsTask.setUnlockMessageText(String.format(getString(R.string.suggested_edits_task_translate_description_edit_disable_text), targetForTranslateDescriptions));
                translateDescriptionsTask.setShowActionLayout(!Prefs.isSuggestedEditsTranslateDescriptionsUnlocked());
                translateDescriptionsTask.setDisabled(!Prefs.isSuggestedEditsTranslateDescriptionsUnlocked());
            }

            int targetForTranslateCaptions = editorTaskCounts.getCaptionEditTargets().get(1);

            // TODO: remove this
            displayedTasks.add(translateImageCaptionsTask);

            if (Prefs.isSuggestedEditsAddCaptionsUnlocked()) {
                displayedTasks.add(addImageCaptionsTask);

                if (WikipediaApp.getInstance().language().getAppLanguageCodes().size() >= MIN_LANGUAGES_TO_UNLOCK_TRANSLATION) {
                    displayedTasks.add(translateImageCaptionsTask);
                    translateImageCaptionsTask.setUnlockMessageText(String.format(getString(R.string.suggested_edits_task_translate_description_edit_disable_text), targetForTranslateCaptions));
                    translateImageCaptionsTask.setShowActionLayout(!Prefs.isSuggestedEditsTranslateCaptionsUnlocked());
                    translateImageCaptionsTask.setDisabled(!Prefs.isSuggestedEditsTranslateCaptionsUnlocked());
                }
            }

        } catch (Exception e) {
            L.e(e);
        } finally {
            tasksRecyclerView.getAdapter().notifyDataSetChanged();
        }
    }

    @Override
    public void onActivityCreated(Bundle savedInstanceState) {
        super.onActivityCreated(savedInstanceState);
        setHasOptionsMenu(true);
    }

    @Override
    public void onCreateOptionsMenu(Menu menu, MenuInflater inflater) {
        inflater.inflate(R.menu.menu_suggested_edits_tasks, menu);
    }

    @Override
    public boolean onOptionsItemSelected(MenuItem item) {
        switch (item.getItemId()) {
            case R.id.menu_help:
                FeedbackUtil.showAndroidAppEditingFAQ(requireContext());
            default:
                return super.onOptionsItemSelected(item);
        }
    }


    @OnClick(R.id.user_contributions_button)
    void onUserContributionsClicked() {
        startActivity(SuggestedEditsContributionsActivity.Companion.newIntent(requireContext()));
    }

    @Override
    public void onDestroy() {
        super.onDestroy();
        disposables.clear();
        if (unbinder != null) {
            unbinder.unbind();
            unbinder = null;
        }
    }

    private class TaskViewCallback implements SuggestedEditsTaskView.Callback {
        @Override
        public void onPositiveActionClick(SuggestedEditsTask task) {
            if (task.equals(multilingualTeaserTask)) {
                requireActivity().startActivityForResult(WikipediaLanguagesActivity.newIntent(requireActivity(),
                        LanguageSettingsInvokeSource.DESCRIPTION_EDITING.text()), ACTIVITY_REQUEST_ADD_A_LANGUAGE);
            }
        }

        @Override
        public void onNegativeActionClick(SuggestedEditsTask task) {
            if (task.equals(multilingualTeaserTask)) {
                int multilingualTaskPosition = displayedTasks.indexOf(multilingualTeaserTask);
                displayedTasks.remove(multilingualTeaserTask);
                tasksRecyclerView.getAdapter().notifyItemChanged(multilingualTaskPosition);
                Prefs.setShowSuggestedEditsMultilingualTeaserTask(false);
            }
        }

        @Override
        public void onViewClick(SuggestedEditsTask task) {
            if (task.equals(addDescriptionsTask)) {
                startActivity(SuggestedEditsCardsActivity.Companion.newIntent(requireActivity(), SUGGESTED_EDITS_ADD_DESC));
            } else if (task.equals(translateDescriptionsTask)) {
                if (WikipediaApp.getInstance().language().getAppLanguageCodes().size() > 1) {
                    startActivity(SuggestedEditsCardsActivity.Companion.newIntent(requireActivity(), SUGGESTED_EDITS_TRANSLATE_DESC));
                }
            } else if (task.equals(addImageCaptionsTask)) {
                 startActivity(SuggestedEditsCardsActivity.Companion.newIntent(requireActivity(), SUGGESTED_EDITS_ADD_CAPTION));
            } else if (task.equals(translateImageCaptionsTask)) {
                if (WikipediaApp.getInstance().language().getAppLanguageCodes().size() > 1) {
                    startActivity(SuggestedEditsCardsActivity.Companion.newIntent(requireActivity(), SUGGESTED_EDITS_TRANSLATE_CAPTION));
                }
            }
        }
    }
}<|MERGE_RESOLUTION|>--- conflicted
+++ resolved
@@ -176,13 +176,9 @@
         translateImageCaptionsTask = new SuggestedEditsTask();
         translateImageCaptionsTask.setTitle(getString(R.string.suggested_edits_task_translate_caption_title));
         translateImageCaptionsTask.setDescription(getString(R.string.suggested_edits_task_translate_caption_description));
-<<<<<<< HEAD
-        translateImageCaptionsTask.setImageDrawable(ContextCompat.getDrawable(requireContext(), R.drawable.ic_icon_caption_translate));
+        translateImageCaptionsTask.setImageDrawable(AppCompatResources.getDrawable(requireContext(), R.drawable.ic_icon_caption_translate));
         // TODO: remove this
         translateImageCaptionsTask.setDisabled(false);
-=======
-        translateImageCaptionsTask.setImageDrawable(AppCompatResources.getDrawable(requireContext(), R.drawable.ic_icon_caption_translate));
->>>>>>> 6e3fef41
 
         multilingualTeaserTask = new SuggestedEditsTask();
         multilingualTeaserTask.setTitle(getString(R.string.suggested_edits_task_multilingual_title));
