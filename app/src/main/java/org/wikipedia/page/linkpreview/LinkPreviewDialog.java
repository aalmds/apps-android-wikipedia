--- conflicted
+++ resolved
@@ -222,18 +222,8 @@
                 .subscribe(summary -> {
                     funnel.setPageId(summary.getPageId());
                     pageTitle.setThumbUrl(summary.getThumbnailUrl());
-<<<<<<< HEAD
-                    // TODO: Remove this logic once Parsoid starts supporting language variants.
-                    if (pageTitle.getWikiSite().languageCode().equals(pageTitle.getWikiSite().subdomain())) {
-                        titleText.setText(StringUtil.fromHtml(summary.getDisplayTitle()));
-                    } else {
-                        titleText.setText(StringUtil.fromHtml(pageTitle.getDisplayText()));
-                    }
                     revision = summary.getRevision();
-=======
                     titleText.setText(StringUtil.fromHtml(summary.getDisplayTitle()));
-
->>>>>>> 26272cb6
                     // TODO: remove after the restbase endpoint supports ZH variants
                     pageTitle.setConvertedText(summary.getConvertedTitle());
                     showPreview(new LinkPreviewContents(summary, pageTitle.getWikiSite()));
