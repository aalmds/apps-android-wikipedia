--- conflicted
+++ resolved
@@ -222,16 +222,9 @@
                 .subscribe(summary -> {
                     funnel.setPageId(summary.getPageId());
                     pageTitle.setThumbUrl(summary.getThumbnailUrl());
-<<<<<<< HEAD
+                    pageTitle.setConvertedText(summary.getApiTitle());
                     revision = summary.getRevision();
                     titleText.setText(StringUtil.fromHtml(summary.getDisplayTitle()));
-                    // TODO: remove after the restbase endpoint supports ZH variants
-                    pageTitle.setConvertedText(summary.getConvertedTitle());
-=======
-                    pageTitle.setConvertedText(summary.getApiTitle());
-
-                    titleText.setText(StringUtil.fromHtml(summary.getDisplayTitle()));
->>>>>>> 78c78572
                     showPreview(new LinkPreviewContents(summary, pageTitle.getWikiSite()));
                 }, caught -> {
                     L.e(caught);
