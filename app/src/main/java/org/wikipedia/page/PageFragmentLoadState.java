--- conflicted
+++ resolved
@@ -247,20 +247,6 @@
                     L.e("PageLead error: ", t);
                     commonSectionFetchOnCatch(t);
                 }));
-<<<<<<< HEAD
-=======
-    }
-
-    private void pageLoadDisplayLeadSection() {
-        Page page = model.getPage();
-
-        Request remainingRequest = PageClientFactory.create(model.getTitle().getWikiSite(), model.getTitle().namespace())
-                .sectionsUrl(model.getTitle().getWikiSite(), model.shouldForceNetwork() ? CacheControl.FORCE_NETWORK : null,
-                        model.shouldSaveOffline() ? OfflineCacheInterceptor.SAVE_HEADER_SAVE : null,
-                        model.getTitle().getConvertedText());
-
-        sendLeadSectionPayload(page, remainingRequest.url().toString());
->>>>>>> 4deaf344
 
         // And finally, start blasting the HTML into the WebView.
         bridge.resetHtml(model.getTitle().getWikiSite().url(), model.getTitle().getPrefixedText());
