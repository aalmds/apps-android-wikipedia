--- conflicted
+++ resolved
@@ -34,13 +34,11 @@
         return sections;
     }
 
-<<<<<<< HEAD
     @NonNull public void setSections(List<Section> sections) {
         this.sections = sections;
-=======
+    }
     public String getConvertedTitle() {
         return title.getConvertedText();
->>>>>>> e3670fb8
     }
 
     public String getDisplayTitle() {
