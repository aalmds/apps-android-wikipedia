--- conflicted
+++ resolved
@@ -34,16 +34,10 @@
         return sections;
     }
 
-<<<<<<< HEAD
     public void setSections(@NonNull List<Section> sections) {
         this.sections = sections;
     }
-    public String getConvertedTitle() {
-        return title.getConvertedText();
-    }
 
-=======
->>>>>>> 48fdd639
     public String getDisplayTitle() {
         return pageProperties.getDisplayTitle();
     }
