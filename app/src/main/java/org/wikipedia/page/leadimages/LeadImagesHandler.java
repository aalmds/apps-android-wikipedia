--- conflicted
+++ resolved
@@ -220,12 +220,6 @@
     }
 
     private void initArticleHeaderView() {
-<<<<<<< HEAD
-        pageHeaderView.addOnLayoutChangeListener((v, left, top, right, bottom, oldLeft, oldTop, oldRight, oldBottom) -> {
-            LeadImagesHandler.this.setWebViewPaddingTop();
-        });
-=======
->>>>>>> 7fa64ee4
         pageHeaderView.setCallback(new PageHeaderView.Callback() {
             @Override
             public void onImageClicked() {
