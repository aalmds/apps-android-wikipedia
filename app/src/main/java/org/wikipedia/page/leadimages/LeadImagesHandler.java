--- conflicted
+++ resolved
@@ -16,7 +16,6 @@
 import org.wikipedia.analytics.GalleryFunnel;
 import org.wikipedia.auth.AccountUtil;
 import org.wikipedia.bridge.CommunicationBridge;
-import org.wikipedia.bridge.JavaScriptActionHandler;
 import org.wikipedia.dataclient.Service;
 import org.wikipedia.dataclient.ServiceFactory;
 import org.wikipedia.dataclient.WikiSite;
@@ -119,20 +118,6 @@
         } else {
             pageHeaderView.show(isLeadImageEnabled());
         }
-<<<<<<< HEAD
-
-        // tell our listener that it's ok to start loading the rest of the WebView content
-        listener.onLayoutComplete(sequence);
-    }
-
-    @SuppressWarnings("checkstyle:magicnumber")
-    private void setWebViewPaddingTop() {
-        int topPadding = isMainPage()
-                ? Math.round(getContentTopOffsetPx(getActivity()) / DimenUtil.getDensityScalar())
-                : Math.round(pageHeaderView.getHeight() / DimenUtil.getDensityScalar());
-        bridge.execute(JavaScriptActionHandler.setMargin(topPadding + 16, 16, 48, 16));
-=======
->>>>>>> 71985232
     }
 
     /**
