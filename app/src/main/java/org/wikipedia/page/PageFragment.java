--- conflicted
+++ resolved
@@ -1292,11 +1292,7 @@
     }
 
     private Observable<References> getReferences() {
-<<<<<<< HEAD
-        return references == null ? ServiceFactory.getRest(getTitle().getWikiSite()).getReferences(getTitle().getConvertedText(), getRevision()) : Observable.just(references);
-=======
-        return references == null ? ServiceFactory.getRest(getTitle().getWikiSite()).getReferences(getTitle().getPrefixedText()) : Observable.just(references);
->>>>>>> 5bb5d803
+        return references == null ? ServiceFactory.getRest(getTitle().getWikiSite()).getReferences(getTitle().getPrefixedText(), getRevision()) : Observable.just(references);
     }
 
     void openImageInGallery(@NonNull String language) {
