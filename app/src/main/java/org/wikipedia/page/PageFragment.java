--- conflicted
+++ resolved
@@ -425,10 +425,9 @@
                     return;
                 }
                 pageFragmentLoadState.onPageFinished();
-                leadImagesHandler.beginLayout();
                 updateProgressBar(false, true, 0);
 
-                bridge.execute(JavaScriptActionHandler.setUp(leadImagesHandler.getTopMarginForContent()));
+                bridge.execute(JavaScriptActionHandler.setUp(leadImagesHandler.getPaddingTop()));
 
                 onPageLoadComplete();
             }
@@ -959,20 +958,6 @@
                 if (href.startsWith("./File:")) {
                     if (app.isOnline()) {
                         String filename = UriUtil.removeInternalLinkPrefix(href);
-<<<<<<< HEAD
-                        String fileUrl = null;
-
-                        // Set the lead image url manually if the filename equals to the lead image file name.
-                        if (getPage() != null && !TextUtils.isEmpty(getPage().getPageProperties().getLeadImageName())) {
-                            String leadImageName = addUnderscores(getPage().getPageProperties().getLeadImageName());
-                            String leadImageUrl = getPage().getPageProperties().getLeadImageUrl();
-                            if (filename.contains(leadImageName) && leadImageUrl != null) {
-                                fileUrl = UriUtil.resolveProtocolRelativeUrl(leadImageUrl);
-                            }
-                        }
-=======
-
->>>>>>> b248f8d8
                         WikiSite wiki = model.getTitle().getWikiSite();
                         requireActivity().startActivityForResult(GalleryActivity.newIntent(requireActivity(),
                                 model.getTitleOriginal(), filename, wiki, GalleryFunnel.SOURCE_NON_LEAD_IMAGE),
