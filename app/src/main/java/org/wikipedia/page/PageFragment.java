--- conflicted
+++ resolved
@@ -1297,13 +1297,8 @@
         return leadImagesHandler.getCallToActionEditLang();
     }
 
-<<<<<<< HEAD
     public Observable<References> getReferences() {
-        return references == null ? ServiceFactory.getRest(getTitle().getWikiSite()).getReferences(getTitle().getPrefixedText()) : Observable.just(references);
-=======
-    private Observable<References> getReferences() {
         return references == null ? ServiceFactory.getRest(getTitle().getWikiSite()).getReferences(getTitle().getPrefixedText(), getRevision()) : Observable.just(references);
->>>>>>> b5974d85
     }
 
     public LinkHandler getLinkHandler() {
