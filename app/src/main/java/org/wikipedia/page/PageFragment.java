--- conflicted
+++ resolved
@@ -1087,15 +1087,11 @@
         bridge.addListener("back_link", (String messageType, JsonObject payload) -> {
             JsonArray backLinks = payload.getAsJsonArray("backLinks");
             if (backLinks.size() > 0) {
-<<<<<<< HEAD
                 ArrayList<String> backLinksList = new ArrayList<>();
                 for (int i = 0; i < backLinks.size(); i++) {
                     backLinksList.add(backLinks.get(i).getAsJsonObject().get("id").getAsString());
                 }
                 showFindReferenceInPage(payload.get("referenceId").getAsString(), backLinksList, payload.get("referenceText").getAsString());
-=======
-                bridge.execute(JavaScriptActionHandler.prepareToScrollTo(backLinks.get(0).getAsJsonObject().get("id").getAsString(), true));
->>>>>>> 738f14e7
             }
         });
         bridge.addListener("scroll_to_anchor", (String messageType, JsonObject payload) -> {
