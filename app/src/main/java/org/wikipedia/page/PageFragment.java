--- conflicted
+++ resolved
@@ -817,13 +817,7 @@
     }
 
     public void onPageLoadComplete() {
-<<<<<<< HEAD
-        if (!leadImagesHandler.isLeadImageEnabled()) {
-            bridge.execute(JavaScriptActionHandler.setTopMargin(leadImagesHandler.getTopMargin()));
-        }
         editHandler.setPage(model.getPage());
-=======
->>>>>>> f53335c6
         refreshView.setEnabled(true);
         refreshView.setRefreshing(false);
         requireActivity().invalidateOptionsMenu();
