--- conflicted
+++ resolved
@@ -155,13 +155,7 @@
         super.onCreateView(inflater, container, savedInstanceState);
         View view = inflater.inflate(R.layout.fragment_description_edit, container, false);
         unbinder = ButterKnife.bind(this, view);
-<<<<<<< HEAD
-        editView.setTranslationEdit(invokeSource == EDIT_FEED_TRANSLATE_TITLE_DESC);
-=======
-        editView.setTranslationEdit(invokeSource == InvokeSource.EDIT_FEED_TRANSLATE_TITLE_DESC || invokeSource == FEED_CARD_SUGGESTED_EDITS_TRANSLATE_DESC);
-        editView.setTranslationSources(getArguments().getCharSequence(ARG_TRANSLATION_SOURCE_DESCRIPTION),
-                getArguments().getString(ARG_TRANSLATION_SOURCE_LANGUAGE_CODE));
->>>>>>> d70da9fe
+        editView.setTranslationEdit(invokeSource == EDIT_FEED_TRANSLATE_TITLE_DESC || invokeSource == FEED_CARD_SUGGESTED_EDITS_TRANSLATE_DESC);
         editView.setPageTitle(pageTitle);
         editView.setHighlightText(highlightText);
         editView.setCallback(new EditViewCallback());
