--- conflicted
+++ resolved
@@ -7,17 +7,11 @@
 import android.view.View
 import android.view.ViewGroup
 import android.widget.TextView
-<<<<<<< HEAD
 
 import com.google.android.material.bottomnavigation.BottomNavigationView
 import org.wikipedia.R
 
-=======
-import com.google.android.material.bottomnavigation.BottomNavigationView
-import org.wikipedia.R
->>>>>>> cd628441
 import org.wikipedia.auth.AccountUtil
-import org.wikipedia.util.DimenUtil
 
 class NavTabLayout constructor(context: Context, attrs: AttributeSet) : BottomNavigationView(context, attrs) {
     init {
@@ -34,7 +28,6 @@
             menu.add(Menu.NONE, i, i, navTab.text()).setIcon(navTab.icon())
         }
         fixTextStyle()
-<<<<<<< HEAD
     }
 
     private fun fixTextStyle() {
@@ -53,27 +46,5 @@
                 }
             }
         }
-=======
->>>>>>> cd628441
     }
-
-    fun fixTextStyle() {
-        // Todo: update later https://github.com/material-components/material-components-android/issues/139
-        if (childCount > 0) {
-            val menuView = getChildAt(0)
-            if ((menuView as ViewGroup).childCount > 0) {
-                for (i in 0 until menuView.childCount) {
-                    val menuChildView = menuView.getChildAt(i)
-                    if (menuChildView != null) {
-                        val labelView = menuChildView.findViewById<TextView>(R.id.largeLabel)
-                        labelView.textAlignment = View.TEXT_ALIGNMENT_CENTER
-                        labelView.setSingleLine(false)
-                        labelView.maxLines = 2
-                        labelView.ellipsize = TextUtils.TruncateAt.END
-                    }
-                }
-            }
-        }
-    }
-
 }